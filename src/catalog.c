--- conflicted
+++ resolved
@@ -847,26 +847,6 @@
 	backup->extra_dir_str = NULL;
 }
 
-<<<<<<< HEAD
-/*
- * Copy backup metadata from **src** into **dst**.
- */
-void
-pgBackupCopy(pgBackup *dst, pgBackup *src)
-{
-	pfree(dst->primary_conninfo);
-	pfree(dst->extra_dir_str);
-
-	memcpy(dst, src, sizeof(pgBackup));
-
-	if (src->primary_conninfo)
-		dst->primary_conninfo = pstrdup(src->primary_conninfo);
-	if (src->extra_dir_str)
-		dst->extra_dir_str = pstrdup(src->extra_dir_str);
-}
-
-=======
->>>>>>> 53cb7c1d
 /* free pgBackup object */
 void
 pgBackupFree(void *backup)
