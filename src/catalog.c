--- conflicted
+++ resolved
@@ -878,13 +878,8 @@
 
 	/* read all xlog files that belong to this archive */
 	sprintf(arclog_path, "%s/%s/%s", backup_path, "wal", instance->name);
-<<<<<<< HEAD
-	dir_list_file(xlog_files_list, arclog_path, false, false, false, false, 0, FIO_BACKUP_HOST);
+	dir_list_file(xlog_files_list, arclog_path, false, false, false, false, true, 0, FIO_BACKUP_HOST);
 	parray_qsort(xlog_files_list, pgFileCompareName);
-=======
-	dir_list_file(xlog_files_list, arclog_path, false, false, false, true, 0, FIO_BACKUP_HOST);
-	parray_qsort(xlog_files_list, pgFileComparePath);
->>>>>>> 963f20f4
 
 	timelineinfos = parray_new();
 	tlinfo = NULL;
