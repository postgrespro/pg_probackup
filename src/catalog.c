--- conflicted
+++ resolved
@@ -1092,28 +1092,16 @@
 
 		COMP_FILE_CRC32(true, content_crc, buf, strlen(buf));
 
-<<<<<<< HEAD
-		get_control_value(buf, "path", path, NULL, true);
-		get_control_value(buf, "size", NULL, &write_size, true);
-		get_control_value(buf, "mode", NULL, &mode, true);
-		get_control_value(buf, "is_datafile", NULL, &is_datafile, true);
-		get_control_value(buf, "is_cfs", NULL, &is_cfs, false);
-		get_control_value(buf, "crc", NULL, &crc, true);
-		get_control_value(buf, "z_crc", NULL, &z_crc, false);
-		get_control_value(buf, "compress_alg", compress_alg_string, NULL, false);
-		get_control_value(buf, "external_dir_num", NULL, &external_dir_num, false);
-		get_control_value(buf, "dbOid", NULL, &dbOid, false);
-=======
         get_control_value_str(buf, "path", path, sizeof(path),true);
         get_control_value_int64(buf, "size", &write_size, true);
         get_control_value_int64(buf, "mode", &mode, true);
         get_control_value_int64(buf, "is_datafile", &is_datafile, true);
         get_control_value_int64(buf, "is_cfs", &is_cfs, false);
         get_control_value_int64(buf, "crc", &crc, true);
+        get_control_value_int64(buf, "z_crc", &z_crc, false);
         get_control_value_str(buf, "compress_alg", compress_alg_string, sizeof(compress_alg_string), false);
         get_control_value_int64(buf, "external_dir_num", &external_dir_num, false);
         get_control_value_int64(buf, "dbOid", &dbOid, false);
->>>>>>> 6e70ef99
 
 		file = pgFileInit(path);
 		file->write_size = (int64) write_size;
@@ -1121,7 +1109,6 @@
 		file->is_datafile = is_datafile ? true : false;
 		file->is_cfs = is_cfs ? true : false;
 		file->crc = (pg_crc32) crc;
-//		file->z_crc = is_datafile ? 0 : (pg_crc32) z_crc;
 		file->z_crc = (pg_crc32) z_crc;
 		file->compress_alg = parse_compress_alg(compress_alg_string);
 		file->external_dir_num = external_dir_num;
