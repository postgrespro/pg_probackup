/*-------------------------------------------------------------------------
 *
 * data.c: utils to parse and backup data pages
 *
 * Portions Copyright (c) 2009-2013, NIPPON TELEGRAPH AND TELEPHONE CORPORATION
 * Portions Copyright (c) 2015-2019, Postgres Professional
 *
 *-------------------------------------------------------------------------
 */

#include "pg_probackup.h"

#include "storage/checksum.h"
#include "storage/checksum_impl.h"
#include <common/pg_lzcompress.h>
#include "utils/file.h"

#include <unistd.h>
#include <sys/stat.h>

#ifdef HAVE_LIBZ
#include <zlib.h>
#endif

#include "utils/thread.h"

/* Union to ease operations on relation pages */
typedef struct DataPage
{
	BackupPageHeader bph;
	char		data[BLCKSZ];
} DataPage;

static bool get_page_header(FILE *in, const char *fullpath, BackupPageHeader* bph,
							pg_crc32 *crc, bool use_crc32c);

#ifdef HAVE_LIBZ
/* Implementation of zlib compression method */
static int32
zlib_compress(void *dst, size_t dst_size, void const *src, size_t src_size,
			  int level)
{
	uLongf		compressed_size = dst_size;
	int			rc = compress2(dst, &compressed_size, src, src_size,
							   level);

	return rc == Z_OK ? compressed_size : rc;
}

/* Implementation of zlib compression method */
static int32
zlib_decompress(void *dst, size_t dst_size, void const *src, size_t src_size)
{
	uLongf		dest_len = dst_size;
	int			rc = uncompress(dst, &dest_len, src, src_size);

	return rc == Z_OK ? dest_len : rc;
}
#endif

/*
 * Compresses source into dest using algorithm. Returns the number of bytes
 * written in the destination buffer, or -1 if compression fails.
 */
int32
do_compress(void* dst, size_t dst_size, void const* src, size_t src_size,
			CompressAlg alg, int level, const char **errormsg)
{
	switch (alg)
	{
		case NONE_COMPRESS:
		case NOT_DEFINED_COMPRESS:
			return -1;
#ifdef HAVE_LIBZ
		case ZLIB_COMPRESS:
			{
				int32		ret;
				ret = zlib_compress(dst, dst_size, src, src_size, level);
				if (ret < Z_OK && errormsg)
					*errormsg = zError(ret);
				return ret;
			}
#endif
		case PGLZ_COMPRESS:
			return pglz_compress(src, src_size, dst, PGLZ_strategy_always);
	}

	return -1;
}

/*
 * Decompresses source into dest using algorithm. Returns the number of bytes
 * decompressed in the destination buffer, or -1 if decompression fails.
 */
int32
do_decompress(void* dst, size_t dst_size, void const* src, size_t src_size,
			  CompressAlg alg, const char **errormsg)
{
	switch (alg)
	{
		case NONE_COMPRESS:
		case NOT_DEFINED_COMPRESS:
		    if (errormsg)
				*errormsg = "Invalid compression algorithm";
			return -1;
#ifdef HAVE_LIBZ
		case ZLIB_COMPRESS:
			{
				int32		ret;
				ret = zlib_decompress(dst, dst_size, src, src_size);
				if (ret < Z_OK && errormsg)
					*errormsg = zError(ret);
				return ret;
			}
#endif
		case PGLZ_COMPRESS:

#if PG_VERSION_NUM >= 120000
			return pglz_decompress(src, src_size, dst, dst_size, true);
#else
			return pglz_decompress(src, src_size, dst, dst_size);
#endif
	}

	return -1;
}


#define ZLIB_MAGIC 0x78

/*
 * Before version 2.0.23 there was a bug in pro_backup that pages which compressed
 * size is exactly the same as original size are not treated as compressed.
 * This check tries to detect and decompress such pages.
 * There is no 100% criteria to determine whether page is compressed or not.
 * But at least we will do this check only for pages which will no pass validation step.
 */
static bool
page_may_be_compressed(Page page, CompressAlg alg, uint32 backup_version)
{
	PageHeader	phdr;

	phdr = (PageHeader) page;

	/* First check if page header is valid (it seems to be fast enough check) */
	if (!(PageGetPageSize(phdr) == BLCKSZ &&
	//	  PageGetPageLayoutVersion(phdr) == PG_PAGE_LAYOUT_VERSION &&
		  (phdr->pd_flags & ~PD_VALID_FLAG_BITS) == 0 &&
		  phdr->pd_lower >= SizeOfPageHeaderData &&
		  phdr->pd_lower <= phdr->pd_upper &&
		  phdr->pd_upper <= phdr->pd_special &&
		  phdr->pd_special <= BLCKSZ &&
		  phdr->pd_special == MAXALIGN(phdr->pd_special)))
	{
		/* ... end only if it is invalid, then do more checks */
		if (backup_version >= 20023)
		{
			/* Versions 2.0.23 and higher don't have such bug */
			return false;
		}
#ifdef HAVE_LIBZ
		/* For zlib we can check page magic:
		 * https://stackoverflow.com/questions/9050260/what-does-a-zlib-header-look-like
		 */
		if (alg == ZLIB_COMPRESS && *(char*)page != ZLIB_MAGIC)
		{
			return false;
		}
#endif
		/* otherwise let's try to decompress the page */
		return true;
	}
	return false;
}

/* Verify page's header */
bool
parse_page(Page page, XLogRecPtr *lsn)
{
	PageHeader	phdr = (PageHeader) page;

	/* Get lsn from page header */
	*lsn = PageXLogRecPtrGet(phdr->pd_lsn);

	if (PageGetPageSize(phdr) == BLCKSZ &&
	//	PageGetPageLayoutVersion(phdr) == PG_PAGE_LAYOUT_VERSION &&
		(phdr->pd_flags & ~PD_VALID_FLAG_BITS) == 0 &&
		phdr->pd_lower >= SizeOfPageHeaderData &&
		phdr->pd_lower <= phdr->pd_upper &&
		phdr->pd_upper <= phdr->pd_special &&
		phdr->pd_special <= BLCKSZ &&
		phdr->pd_special == MAXALIGN(phdr->pd_special))
		return true;

	return false;
}

/* We know that header is invalid, store specific
 * details in errormsg.
 */
void
get_header_errormsg(Page page, char **errormsg)
{
	PageHeader  phdr = (PageHeader) page;
	*errormsg = pgut_malloc(ERRMSG_MAX_LEN);

	if (PageGetPageSize(phdr) != BLCKSZ)
		snprintf(*errormsg, ERRMSG_MAX_LEN, "page header invalid, "
				"page size %lu is not equal to block size %u",
				PageGetPageSize(phdr), BLCKSZ);

	else if (phdr->pd_lower < SizeOfPageHeaderData)
		snprintf(*errormsg, ERRMSG_MAX_LEN, "page header invalid, "
				"pd_lower %i is less than page header size %lu",
				phdr->pd_lower, SizeOfPageHeaderData);

	else if (phdr->pd_lower > phdr->pd_upper)
		snprintf(*errormsg, ERRMSG_MAX_LEN, "page header invalid, "
				"pd_lower %u is greater than pd_upper %u",
				phdr->pd_lower, phdr->pd_upper);

	else if (phdr->pd_upper > phdr->pd_special)
		snprintf(*errormsg, ERRMSG_MAX_LEN, "page header invalid, "
				"pd_upper %u is greater than pd_special %u",
				phdr->pd_upper, phdr->pd_special);

	else if (phdr->pd_special > BLCKSZ)
		snprintf(*errormsg, ERRMSG_MAX_LEN, "page header invalid, "
				"pd_special %u is greater than block size %u",
				phdr->pd_special, BLCKSZ);

	else if (phdr->pd_special != MAXALIGN(phdr->pd_special))
		snprintf(*errormsg, ERRMSG_MAX_LEN, "page header invalid, "
				"pd_special %i is misaligned, expected %lu",
				phdr->pd_special, MAXALIGN(phdr->pd_special));

	else if (phdr->pd_flags & ~PD_VALID_FLAG_BITS)
		snprintf(*errormsg, ERRMSG_MAX_LEN, "page header invalid, "
				"pd_flags mask contain illegal bits");

	else
		snprintf(*errormsg, ERRMSG_MAX_LEN, "page header invalid");
}

/* We know that checksumms are mismatched, store specific
 * details in errormsg.
 */
void
get_checksum_errormsg(Page page, char **errormsg, BlockNumber absolute_blkno)
{
	PageHeader	phdr = (PageHeader) page;
	*errormsg = pgut_malloc(ERRMSG_MAX_LEN);

	snprintf(*errormsg, ERRMSG_MAX_LEN,
			 "page verification failed, "
			 "calculated checksum %u but expected %u",
			 phdr->pd_checksum,
			 pg_checksum_page(page, absolute_blkno));
}

/*
 * Retrieves a page taking the backup mode into account
 * and writes it into argument "page". Argument "page"
 * should be a pointer to allocated BLCKSZ of bytes.
 *
 * Prints appropriate warnings/errors/etc into log.
 * Returns:
 *                 PageIsOk(0) if page was successfully retrieved
 *         PageIsTruncated(-1) if the page was truncated
 *         SkipCurrentPage(-2) if we need to skip this page,
 *                                only used for DELTA and PTRACK backup
 *         PageIsCorrupted(-3) if the page checksum mismatch
 *                                or header corruption,
 *                                only used for checkdb
 *                                TODO: probably we should always
 *                                      return it to the caller
 */
static int32
prepare_page(pgFile *file, XLogRecPtr prev_backup_start_lsn,
			 BlockNumber blknum, FILE *in,
			 BackupMode backup_mode,
			 Page page, bool strict,
			 uint32 checksum_version,
			 int ptrack_version_num,
			 const char *ptrack_schema,
			 const char *from_fullpath,
			 PageState *page_st)
{
	int			try_again = PAGE_READ_ATTEMPTS;
	bool		page_is_valid = false;
	BlockNumber absolute_blknum = file->segno * RELSEG_SIZE + blknum;

	/* check for interrupt */
	if (interrupted || thread_interrupted)
		elog(ERROR, "Interrupted during page reading");

	/*
	 * Read the page and verify its header and checksum.
	 * Under high write load it's possible that we've read partly
	 * flushed page, so try several times before throwing an error.
	 */
	if (backup_mode != BACKUP_MODE_DIFF_PTRACK || ptrack_version_num >= 200)
	{
		int rc = 0;
		while (!page_is_valid && try_again--)
		{
			/* read the block */
			int read_len = fio_pread(in, page, blknum * BLCKSZ);

			/* The block could have been truncated. It is fine. */
			if (read_len == 0)
			{
				elog(VERBOSE, "Cannot read block %u of \"%s\": "
							"block truncated", blknum, from_fullpath);
				return PageIsTruncated;
			}
			else if (read_len < 0)
				elog(ERROR, "Cannot read block %u of \"%s\": %s",
						blknum, from_fullpath, strerror(errno));
			else if (read_len != BLCKSZ)
				elog(WARNING, "Cannot read block %u of \"%s\": "
								"read %i of %d, try again",
						blknum, from_fullpath, read_len, BLCKSZ);
			else
			{
				/* We have BLCKSZ of raw data, validate it */
				rc = validate_one_page(page, absolute_blknum,
									   InvalidXLogRecPtr, page_st,
									   checksum_version);
				switch (rc)
				{
					case PAGE_IS_ZEROED:
						elog(VERBOSE, "File: \"%s\" blknum %u, empty page", from_fullpath, blknum);
						return PageIsOk;

					case PAGE_IS_VALID:
						/* in DELTA or PTRACK modes we must compare lsn */
						if (backup_mode == BACKUP_MODE_DIFF_DELTA || backup_mode == BACKUP_MODE_DIFF_PTRACK)
							page_is_valid = true;
						else
							return PageIsOk;
						break;

					case PAGE_HEADER_IS_INVALID:
						elog(VERBOSE, "File: \"%s\" blknum %u have wrong page header, try again",
								from_fullpath, blknum);
						break;

					case PAGE_CHECKSUM_MISMATCH:
						elog(VERBOSE, "File: \"%s\" blknum %u have wrong checksum, try again",
								from_fullpath, blknum);
						break;
					default:
						Assert(false);
				}
			}
		}

		/*
		 * If page is not valid after 100 attempts to read it
		 * throw an error.
		 */
		if (!page_is_valid)
		{
			int elevel = ERROR;
			char *errormsg = NULL;

			/* Get the details of corruption */
			if (rc == PAGE_HEADER_IS_INVALID)
				get_header_errormsg(page, &errormsg);
			else if (rc == PAGE_CHECKSUM_MISMATCH)
				get_checksum_errormsg(page, &errormsg,
									  file->segno * RELSEG_SIZE + blknum);

			/* Error out in case of merge or backup without ptrack support;
			 * issue warning in case of checkdb or backup with ptrack support
			 */
			if (!strict)
				elevel = WARNING;

			if (errormsg)
				elog(elevel, "Corruption detected in file \"%s\", block %u: %s",
								from_fullpath, blknum, errormsg);
			else
				elog(elevel, "Corruption detected in file \"%s\", block %u",
								from_fullpath, blknum);

			pg_free(errormsg);
			return PageIsCorrupted;
		}

		/* Checkdb not going futher */
		if (!strict)
			return PageIsOk;
	}

	/*
<<<<<<< HEAD
=======
	 * Get page via ptrack interface from PostgreSQL shared buffer.
	 * We do this only in the cases of PTRACK 1.x versions backup
	 */
	if (backup_mode == BACKUP_MODE_DIFF_PTRACK
		&& (ptrack_version_num >= 105 && ptrack_version_num < 200))
	{
		int rc = 0;
		size_t page_size = 0;
		Page ptrack_page = NULL;
		ptrack_page = (Page) pg_ptrack_get_block(conn_arg, file->dbOid, file->tblspcOid,
										  file->relOid, absolute_blknum, &page_size,
										  ptrack_version_num, ptrack_schema);

		if (ptrack_page == NULL)
			/* This block was truncated.*/
			return PageIsTruncated;

		if (page_size != BLCKSZ)
			elog(ERROR, "File: \"%s\", block %u, expected block size %d, but read %zu",
					   from_fullpath, blknum, BLCKSZ, page_size);

		/*
		 * We need to copy the page that was successfully
		 * retrieved from ptrack into our output "page" parameter.
		 */
		memcpy(page, ptrack_page, BLCKSZ);
		pg_free(ptrack_page);

		/*
		 * UPD: It apprears that is possible to get zeroed page or page with invalid header
		 * from shared buffer.
		 * Note, that getting page with wrong checksumm from shared buffer is
		 * acceptable.
		 */
		rc = validate_one_page(page, absolute_blknum,
							   InvalidXLogRecPtr, page_st,
							   checksum_version);

		/* It is ok to get zeroed page */
		if (rc == PAGE_IS_ZEROED)
			return PageIsOk;

		/* Getting page with invalid header from shared buffers is unacceptable */
		if (rc == PAGE_HEADER_IS_INVALID)
		{
			char *errormsg = NULL;
			get_header_errormsg(page, &errormsg);
			elog(ERROR, "Corruption detected in file \"%s\", block %u: %s",
								from_fullpath, blknum, errormsg);
		}

		/*
		 * We must set checksum here, because it is outdated
		 * in the block recieved from shared buffers.
		 */
		if (checksum_version)
			page_st->checksum = ((PageHeader) page)->pd_checksum = pg_checksum_page(page, absolute_blknum);
	}

	/*
>>>>>>> 6bdd241d
	 * Skip page if page lsn is less than START_LSN of parent backup.
	 * Nullified pages must be copied by DELTA backup, just to be safe.
	 */
	if ((backup_mode == BACKUP_MODE_DIFF_DELTA || backup_mode == BACKUP_MODE_DIFF_PTRACK) &&
		file->exists_in_prev &&
		page_st->lsn > 0 &&
		page_st->lsn < prev_backup_start_lsn)
	{
		elog(VERBOSE, "Skipping blknum %u in file: \"%s\", file->exists_in_prev: %s, page_st->lsn: %X/%X, prev_backup_start_lsn: %X/%X",
			blknum, from_fullpath,
			file->exists_in_prev ? "true" : "false",
			(uint32) (page_st->lsn >> 32), (uint32) page_st->lsn,
			(uint32) (prev_backup_start_lsn >> 32), (uint32) prev_backup_start_lsn
			);
		return SkipCurrentPage;
	}

	return PageIsOk;
}

/* split this function in two: compress() and backup() */
static int
compress_and_backup_page(pgFile *file, BlockNumber blknum,
						FILE *in, FILE *out, pg_crc32 *crc,
						int page_state, Page page,
						CompressAlg calg, int clevel,
						const char *from_fullpath, const char *to_fullpath)
{
	int         compressed_size = 0;
	size_t		write_buffer_size = 0;
	char        write_buffer[BLCKSZ*2];  /* compressed page may require more space than uncompressed */
	BackupPageHeader* bph = (BackupPageHeader*)write_buffer;
	const char *errormsg = NULL;

	/* Compress the page */
	compressed_size = do_compress(write_buffer + sizeof(BackupPageHeader),
								  sizeof(write_buffer) - sizeof(BackupPageHeader),
								  page, BLCKSZ, calg, clevel,
								  &errormsg);
	/* Something went wrong and errormsg was assigned, throw a warning */
	if (compressed_size < 0 && errormsg != NULL)
		elog(WARNING, "An error occured during compressing block %u of file \"%s\": %s",
			 blknum, from_fullpath, errormsg);

	file->compress_alg = calg; /* TODO: wtf? why here? */

	/* compression didn`t worked */
	if (compressed_size <= 0 || compressed_size >= BLCKSZ)
	{
		/* Do not compress page */
		memcpy(write_buffer + sizeof(BackupPageHeader), page, BLCKSZ);
		compressed_size = BLCKSZ;
	}
	bph->block = blknum;
	bph->compressed_size = compressed_size;
	write_buffer_size = compressed_size + sizeof(BackupPageHeader);

	/* Update CRC */
	COMP_FILE_CRC32(true, *crc, write_buffer, write_buffer_size);

	/* write data page */
	if (fio_fwrite(out, write_buffer, write_buffer_size) != write_buffer_size)
		elog(ERROR, "File: \"%s\", cannot write at block %u: %s",
			 to_fullpath, blknum, strerror(errno));

	file->write_size += write_buffer_size;
	file->uncompressed_size += BLCKSZ;

	return compressed_size;
}

/* взята из compress_and_backup_page, но выпилена вся магия заголовков и компрессии, просто копирование 1-в-1 */
static int
copy_page(pgFile *file, BlockNumber blknum,
						FILE *in, FILE *out, Page page,
						const char *to_fullpath)
{
	/* write data page */
	if (fio_fwrite(out, page, BLCKSZ) != BLCKSZ)
		elog(ERROR, "File: \"%s\", cannot write at block %u: %s",
			 to_fullpath, blknum, strerror(errno));

	file->write_size += BLCKSZ;
	file->uncompressed_size += BLCKSZ;

	return BLCKSZ;
}

/*
 * Backup data file in the from_root directory to the to_root directory with
 * same relative path. If prev_backup_start_lsn is not NULL, only pages with
 * higher lsn will be copied.
 * Not just copy file, but read it block by block (use bitmap in case of
 * incremental backup), validate checksum, optionally compress and write to
 * backup with special header.
 */
void
backup_data_file(ConnectionArgs* conn_arg, pgFile *file,
				 const char *from_fullpath, const char *to_fullpath,
				 XLogRecPtr prev_backup_start_lsn, BackupMode backup_mode,
				 CompressAlg calg, int clevel, uint32 checksum_version,
				 int ptrack_version_num, const char *ptrack_schema,
				 HeaderMap *hdr_map, bool is_merge)
{
	int         rc;
	bool        use_pagemap;
	char       *errmsg = NULL;
	BlockNumber	err_blknum = 0;
	/* page headers */
	BackupPageHeader2 *headers = NULL;

	/* sanity */
	if (file->size % BLCKSZ != 0)
		elog(WARNING, "File: \"%s\", invalid file size %zu", from_fullpath, file->size);

	/*
	 * Compute expected number of blocks in the file.
	 * NOTE This is a normal situation, if the file size has changed
	 * since the moment we computed it.
	 */
	file->n_blocks = file->size/BLCKSZ;

	/*
	 * Skip unchanged file only if it exists in previous backup.
	 * This way we can correctly handle null-sized files which are
	 * not tracked by pagemap and thus always marked as unchanged.
	 */
	if ((backup_mode == BACKUP_MODE_DIFF_PAGE ||
		backup_mode == BACKUP_MODE_DIFF_PTRACK) &&
		file->pagemap.bitmapsize == PageBitmapIsEmpty &&
		file->exists_in_prev && !file->pagemap_isabsent)
	{
		/*
		 * There are no changed blocks since last backup. We want to make
		 * incremental backup, so we should exit.
		 */
		file->write_size = BYTES_INVALID;
		return;
	}

	/* reset size summary */
	file->read_size = 0;
	file->write_size = 0;
	file->uncompressed_size = 0;
	INIT_FILE_CRC32(true, file->crc);

	/*
	 * Read each page, verify checksum and write it to backup.
	 * If page map is empty or file is not present in previous backup
	 * backup all pages of the relation.
	 *
	 * In PTRACK 1.x there was a problem
	 * of data files with missing _ptrack map.
	 * Such files should be fully copied.
	 */

	if 	(file->pagemap.bitmapsize == PageBitmapIsEmpty ||
		 file->pagemap_isabsent || !file->exists_in_prev ||
		 !file->pagemap.bitmap)
		use_pagemap = false;
	else
		use_pagemap = true;

	/* Remote mode */
	if (fio_is_remote(FIO_DB_HOST))
	{

		rc = fio_send_pages(to_fullpath, from_fullpath, file,
							/* send prev backup START_LSN */
							(backup_mode == BACKUP_MODE_DIFF_DELTA || backup_mode == BACKUP_MODE_DIFF_PTRACK) &&
							file->exists_in_prev ? prev_backup_start_lsn : InvalidXLogRecPtr,
							calg, clevel, checksum_version,
							/* send pagemap if any */
							use_pagemap,
							/* variables for error reporting */
							&err_blknum, &errmsg, &headers);
	}
	else
	{
		/* TODO: stop handling errors internally */
		rc = send_pages(conn_arg, to_fullpath, from_fullpath, file,
						/* send prev backup START_LSN */
						(backup_mode == BACKUP_MODE_DIFF_DELTA || backup_mode == BACKUP_MODE_DIFF_PTRACK) &&
						file->exists_in_prev ? prev_backup_start_lsn : InvalidXLogRecPtr,
						calg, clevel, checksum_version, use_pagemap,
						&headers, backup_mode, ptrack_version_num, ptrack_schema);
	}

	/* check for errors */
	if (rc == FILE_MISSING)
	{
		elog(is_merge ? ERROR : LOG, "File not found: \"%s\"", from_fullpath);
		file->write_size = FILE_NOT_FOUND;
		goto cleanup;
	}

	else if (rc == WRITE_FAILED)
		elog(ERROR, "Cannot write block %u of \"%s\": %s",
				err_blknum, to_fullpath, strerror(errno));

	else if (rc == PAGE_CORRUPTION)
	{
		if (errmsg)
			elog(ERROR, "Corruption detected in file \"%s\", block %u: %s",
					from_fullpath, err_blknum, errmsg);
		else
			elog(ERROR, "Corruption detected in file \"%s\", block %u",
					from_fullpath, err_blknum);
	}
	/* OPEN_FAILED and READ_FAILED */
	else if (rc == OPEN_FAILED)
	{
		if (errmsg)
			elog(ERROR, "%s", errmsg);
		else
			elog(ERROR, "Cannot open file \"%s\"", from_fullpath);
	}
	else if (rc == READ_FAILED)
	{
		if (errmsg)
			elog(ERROR, "%s", errmsg);
		else
			elog(ERROR, "Cannot read file \"%s\"", from_fullpath);
	}

	file->read_size = rc * BLCKSZ;

	/* refresh n_blocks for FULL and DELTA */
	if (backup_mode == BACKUP_MODE_FULL ||
	    backup_mode == BACKUP_MODE_DIFF_DELTA)
		file->n_blocks = file->read_size / BLCKSZ;

	/* Determine that file didn`t changed in case of incremental backup */
	if (backup_mode != BACKUP_MODE_FULL &&
		file->exists_in_prev &&
		file->write_size == 0 &&
		file->n_blocks > 0)
	{
		file->write_size = BYTES_INVALID;
	}

cleanup:

	/* finish CRC calculation */
	FIN_FILE_CRC32(true, file->crc);

	/* dump page headers */
	write_page_headers(headers, file, hdr_map, is_merge);

	pg_free(errmsg);
	pg_free(file->pagemap.bitmap);
	pg_free(headers);
}

/*
 * Backup data file in the from_root directory to the to_root directory with
 * same relative path. If prev_backup_start_lsn is not NULL, only pages with
 * higher lsn will be copied.
 * Not just copy file, but read it block by block (use bitmap in case of
 * incremental backup), validate checksum, optionally compress and write to
 * backup with special header.
 */
void
catchup_data_file(pgFile *file, const char *from_fullpath, const char *to_fullpath,
				 XLogRecPtr prev_backup_start_lsn, BackupMode backup_mode,
				 CompressAlg calg, int clevel, uint32 checksum_version,
				 int ptrack_version_num, const char *ptrack_schema,
				 bool is_merge)
{
	int         rc;
	bool        use_pagemap;
	char       *errmsg = NULL;
	BlockNumber	err_blknum = 0;
	/* page headers */
	BackupPageHeader2 *headers = NULL;

	/* sanity */
	if (file->size % BLCKSZ != 0)
		elog(WARNING, "File: \"%s\", invalid file size %zu", from_fullpath, file->size);

	/*
	 * Compute expected number of blocks in the file.
	 * NOTE This is a normal situation, if the file size has changed
	 * since the moment we computed it.
	 */
	file->n_blocks = file->size/BLCKSZ;

	/*
	 * Skip unchanged file only if it exists in previous backup.
	 * This way we can correctly handle null-sized files which are
	 * not tracked by pagemap and thus always marked as unchanged.
	 */
	if (backup_mode == BACKUP_MODE_DIFF_PTRACK &&
		file->pagemap.bitmapsize == PageBitmapIsEmpty &&
		file->exists_in_prev && !file->pagemap_isabsent)
	{
		/*
		 * There are no changed blocks since last backup. We want to make
		 * incremental backup, so we should exit.
		 */
		file->write_size = BYTES_INVALID;
		return;
	}

	/* reset size summary */
	file->read_size = 0;
	file->write_size = 0;
	file->uncompressed_size = 0;
	INIT_FILE_CRC32(true, file->crc);

	/*
	 * Read each page, verify checksum and write it to backup.
	 * If page map is empty or file is not present in previous backup
	 * backup all pages of the relation.
	 *
	 * In PTRACK 1.x there was a problem
	 * of data files with missing _ptrack map.
	 * Such files should be fully copied.
	 */

	if (file->pagemap.bitmapsize == PageBitmapIsEmpty ||
		 file->pagemap_isabsent || !file->exists_in_prev ||
		 !file->pagemap.bitmap)
		use_pagemap = false;
	else
		use_pagemap = true;

	if (use_pagemap)
		elog(VERBOSE, "Using pagemap for file \"%s\"", file->rel_path);

	/* Remote mode */
	if (fio_is_remote(FIO_DB_HOST))
	{
		rc = fio_copy_pages(to_fullpath, from_fullpath, file,
							/* send prev backup START_LSN */
							(backup_mode == BACKUP_MODE_DIFF_DELTA || backup_mode == BACKUP_MODE_DIFF_PTRACK) &&
							file->exists_in_prev ? prev_backup_start_lsn : InvalidXLogRecPtr,
							calg, clevel, checksum_version,
							/* send pagemap if any */
							use_pagemap,
							/* variables for error reporting */
							&err_blknum, &errmsg, &headers);
	}
	else
	{
		/* TODO: stop handling errors internally */
		rc = copy_pages(to_fullpath, from_fullpath, file,
						/* send prev backup START_LSN */
						(backup_mode == BACKUP_MODE_DIFF_DELTA || backup_mode == BACKUP_MODE_DIFF_PTRACK) &&
						file->exists_in_prev ? prev_backup_start_lsn : InvalidXLogRecPtr,
						checksum_version, use_pagemap,
						backup_mode, ptrack_version_num, ptrack_schema);
	}

	/* check for errors */
	if (rc == FILE_MISSING)
	{
		elog(is_merge ? ERROR : LOG, "File not found: \"%s\"", from_fullpath);
		file->write_size = FILE_NOT_FOUND;
		goto cleanup;
	}

	else if (rc == WRITE_FAILED)
		elog(ERROR, "Cannot write block %u of \"%s\": %s",
				err_blknum, to_fullpath, strerror(errno));

	else if (rc == PAGE_CORRUPTION)
	{
		if (errmsg)
			elog(ERROR, "Corruption detected in file \"%s\", block %u: %s",
					from_fullpath, err_blknum, errmsg);
		else
			elog(ERROR, "Corruption detected in file \"%s\", block %u",
					from_fullpath, err_blknum);
	}
	/* OPEN_FAILED and READ_FAILED */
	else if (rc == OPEN_FAILED)
	{
		if (errmsg)
			elog(ERROR, "%s", errmsg);
		else
			elog(ERROR, "Cannot open file \"%s\"", from_fullpath);
	}
	else if (rc == READ_FAILED)
	{
		if (errmsg)
			elog(ERROR, "%s", errmsg);
		else
			elog(ERROR, "Cannot read file \"%s\"", from_fullpath);
	}

	file->read_size = rc * BLCKSZ;

	/* refresh n_blocks for FULL and DELTA */
	if (backup_mode == BACKUP_MODE_FULL ||
	    backup_mode == BACKUP_MODE_DIFF_DELTA)
		file->n_blocks = file->read_size / BLCKSZ;

	/* Determine that file didn`t changed in case of incremental backup */
	if (backup_mode != BACKUP_MODE_FULL &&
		file->exists_in_prev &&
		file->write_size == 0 &&
		file->n_blocks > 0)
	{
		file->write_size = BYTES_INVALID;
	}

cleanup:

	/* finish CRC calculation */
	FIN_FILE_CRC32(true, file->crc);

	pg_free(errmsg);
	pg_free(file->pagemap.bitmap);
	pg_free(headers);
}

/*
 * Backup non data file
 * We do not apply compression to this file.
 * If file exists in previous backup, then compare checksums
 * and make a decision about copying or skiping the file.
 */
void
backup_non_data_file(pgFile *file, pgFile *prev_file,
				 const char *from_fullpath, const char *to_fullpath,
				 BackupMode backup_mode, time_t parent_backup_time,
				 bool missing_ok)
{
	/* special treatment for global/pg_control */
	if (file->external_dir_num == 0 && strcmp(file->rel_path, XLOG_CONTROL_FILE) == 0)
	{
		copy_pgcontrol_file(from_fullpath, FIO_DB_HOST,
							to_fullpath, FIO_BACKUP_HOST, file);
		return;
	}

	/*
	 * If nonedata file exists in previous backup
	 * and its mtime is less than parent backup start time ... */
	if ((pg_strcasecmp(file->name, RELMAPPER_FILENAME) != 0) &&
		(prev_file && file->exists_in_prev &&
		 file->mtime <= parent_backup_time))
	{

		file->crc = fio_get_crc32(from_fullpath, FIO_DB_HOST, false);

		/* ...and checksum is the same... */
		if (EQ_TRADITIONAL_CRC32(file->crc, prev_file->crc))
		{
			file->write_size = BYTES_INVALID;
			return; /* ...skip copying file. */
		}
	}

	backup_non_data_file_internal(from_fullpath, FIO_DB_HOST,
								  to_fullpath, file, missing_ok);
}

/*
 * Iterate over parent backup chain and lookup given destination file in
 * filelist of every chain member starting with FULL backup.
 * Apply changed blocks to destination file from every backup in parent chain.
 */
size_t
restore_data_file(parray *parent_chain, pgFile *dest_file, FILE *out,
				  const char *to_fullpath, bool use_bitmap, PageState *checksum_map,
				  XLogRecPtr shift_lsn, datapagemap_t *lsn_map, bool use_headers)
{
	size_t total_write_len = 0;
	char  *in_buf = pgut_malloc(STDIO_BUFSIZE);
	int    backup_seq = 0;

	/*
	 * FULL -> INCR -> DEST
	 *  2       1       0
	 * Restore of backups of older versions cannot be optimized with bitmap
	 * because of n_blocks
	 */
	if (use_bitmap)
		/* start with dest backup  */
		backup_seq = 0;
	else
		/* start with full backup */
		backup_seq = parray_num(parent_chain) - 1;

//	for (i = parray_num(parent_chain) - 1; i >= 0; i--)
//	for (i = 0; i < parray_num(parent_chain); i++)
	while (backup_seq >= 0 && backup_seq < parray_num(parent_chain))
	{
		char     from_root[MAXPGPATH];
		char     from_fullpath[MAXPGPATH];
		FILE    *in = NULL;

		pgFile **res_file = NULL;
		pgFile  *tmp_file = NULL;

		/* page headers */
		BackupPageHeader2 *headers = NULL;

		pgBackup   *backup = (pgBackup *) parray_get(parent_chain, backup_seq);

		if (use_bitmap)
			backup_seq++;
		else
			backup_seq--;

		/* lookup file in intermediate backup */
		res_file =  parray_bsearch(backup->files, dest_file, pgFileCompareRelPathWithExternal);
		tmp_file = (res_file) ? *res_file : NULL;

		/* Destination file is not exists yet at this moment */
		if (tmp_file == NULL)
			continue;

		/*
		 * Skip file if it haven't changed since previous backup
		 * and thus was not backed up.
		 */
		if (tmp_file->write_size == BYTES_INVALID)
			continue;

		/* If file was truncated in intermediate backup,
		 * it is ok not to truncate it now, because old blocks will be
		 * overwritten by new blocks from next backup.
		 */
		if (tmp_file->write_size == 0)
			continue;

		/*
		 * At this point we are sure, that something is going to be copied
		 * Open source file.
		 */
		join_path_components(from_root, backup->root_dir, DATABASE_DIR);
		join_path_components(from_fullpath, from_root, tmp_file->rel_path);

		in = fopen(from_fullpath, PG_BINARY_R);
		if (in == NULL)
			elog(ERROR, "Cannot open backup file \"%s\": %s", from_fullpath,
				 strerror(errno));

		/* set stdio buffering for input data file */
		setvbuf(in, in_buf, _IOFBF, STDIO_BUFSIZE);

		/* get headers for this file */
		if (use_headers && tmp_file->n_headers > 0)
			headers = get_data_file_headers(&(backup->hdr_map), tmp_file,
											parse_program_version(backup->program_version),
											true);

		if (use_headers && !headers && tmp_file->n_headers > 0)
			elog(ERROR, "Failed to get page headers for file \"%s\"", from_fullpath);

		/*
		 * Restore the file.
		 * Datafiles are backed up block by block and every block
		 * have BackupPageHeader with meta information, so we cannot just
		 * copy the file from backup.
		 */
		total_write_len += restore_data_file_internal(in, out, tmp_file,
					  parse_program_version(backup->program_version),
					  from_fullpath, to_fullpath, dest_file->n_blocks,
					  use_bitmap ? &(dest_file)->pagemap : NULL,
					  checksum_map, backup->checksum_version,
					  /* shiftmap can be used only if backup state precedes the shift */
					  backup->stop_lsn <= shift_lsn ? lsn_map : NULL,
					  headers);

		if (fclose(in) != 0)
			elog(ERROR, "Cannot close file \"%s\": %s", from_fullpath,
				strerror(errno));

		pg_free(headers);

//		datapagemap_print_debug(&(dest_file)->pagemap);
	}
	pg_free(in_buf);

	return total_write_len;
}

/* Restore block from "in" file to "out" file.
 * If "nblocks" is greater than zero, then skip restoring blocks,
 * whose position if greater than "nblocks".
 * If map is NULL, then page bitmap cannot be used for restore optimization
 * Page bitmap optimize restore of incremental chains, consisting of more than one
 * backup. We restoring from newest to oldest and page, once restored, marked in map.
 * When the same page, but in older backup, encountered, we check the map, if it is
 * marked as already restored, then page is skipped.
 */
size_t
restore_data_file_internal(FILE *in, FILE *out, pgFile *file, uint32 backup_version,
					  const char *from_fullpath, const char *to_fullpath, int nblocks,
					  datapagemap_t *map, PageState *checksum_map, int checksum_version,
					  datapagemap_t *lsn_map, BackupPageHeader2 *headers)
{
	BlockNumber	blknum = 0;
	int  	n_hdr = -1;
	size_t	write_len = 0;
	off_t   cur_pos_out = 0;
	off_t   cur_pos_in = 0;

	/* should not be possible */
	Assert(!(backup_version >= 20400 && file->n_headers <= 0));

	/*
	 * We rely on stdio buffering of input and output.
	 * For buffering to be efficient, we try to minimize the
	 * number of lseek syscalls, because it forces buffer flush.
	 * For that, we track current write position in
	 * output file and issue fseek only when offset of block to be
	 * written not equal to current write position, which happens
	 * a lot when blocks from incremental backup are restored,
	 * but should never happen in case of blocks from FULL backup.
	 */
	if (fio_fseek(out, cur_pos_out) < 0)
			elog(ERROR, "Cannot seek block %u of \"%s\": %s",
				blknum, to_fullpath, strerror(errno));

	for (;;)
	{
		off_t		write_pos;
		size_t		len;
		size_t		read_len;
		DataPage	page;
		int32		compressed_size = 0;
		bool		is_compressed = false;

		/* incremental restore vars */
		uint16     page_crc = 0;
		XLogRecPtr page_lsn = InvalidXLogRecPtr;

		/* check for interrupt */
		if (interrupted || thread_interrupted)
			elog(ERROR, "Interrupted during data file restore");

		/* newer backups have headers in separate storage */
		if (headers)
		{
			n_hdr++;
			if (n_hdr >= file->n_headers)
				break;

			blknum = headers[n_hdr].block;
			page_lsn = headers[n_hdr].lsn;
			page_crc = headers[n_hdr].checksum;
			/* calculate payload size by comparing current and next page positions,
			 * page header is not included */
			compressed_size = headers[n_hdr+1].pos - headers[n_hdr].pos - sizeof(BackupPageHeader);

			Assert(compressed_size > 0);
			Assert(compressed_size <= BLCKSZ);

			read_len = compressed_size + sizeof(BackupPageHeader);
		}
		else
		{
			/* We get into this function either when restoring old backup
			 * or when merging something. Align read_len only when restoring
			 * or merging old backups.
			 */
			if (get_page_header(in, from_fullpath, &(page).bph, NULL, false))
			{
				cur_pos_in += sizeof(BackupPageHeader);

				/* backward compatibility kludge TODO: remove in 3.0 */
				blknum = page.bph.block;
				compressed_size = page.bph.compressed_size;

				/* this has a potential to backfire when retrying merge of old backups,
				 * so we just forbid the retrying of failed merges between versions >= 2.4.0 and
				 * version < 2.4.0
				 */
				if (backup_version >= 20400)
					read_len = compressed_size;
				else
					/* For some unknown and possibly dump reason I/O operations
					 * in versions < 2.4.0 were always aligned to 8 bytes.
					 * Now we have to deal with backward compatibility.
					 */
					read_len = MAXALIGN(compressed_size);

			}
			else
				break;
		}

		/*
		 * Backward compatibility kludge: in the good old days
		 * n_blocks attribute was available only in DELTA backups.
		 * File truncate in PAGE and PTRACK happened on the fly when
		 * special value PageIsTruncated is encountered.
		 * It was inefficient.
		 *
		 * Nowadays every backup type has n_blocks, so instead of
		 * writing and then truncating redundant data, writing
		 * is not happening in the first place.
		 * TODO: remove in 3.0.0
		 */
		if (compressed_size == PageIsTruncated)
		{
			/*
			 * Block header contains information that this block was truncated.
			 * We need to truncate file to this length.
			 */

			elog(VERBOSE, "Truncate file \"%s\" to block %u", to_fullpath, blknum);

			/* To correctly truncate file, we must first flush STDIO buffers */
			if (fio_fflush(out) != 0)
				elog(ERROR, "Cannot flush file \"%s\": %s", to_fullpath, strerror(errno));

			/* Set position to the start of file */
			if (fio_fseek(out, 0) < 0)
				elog(ERROR, "Cannot seek to the start of file \"%s\": %s", to_fullpath, strerror(errno));

			if (fio_ftruncate(out, blknum * BLCKSZ) != 0)
				elog(ERROR, "Cannot truncate file \"%s\": %s", to_fullpath, strerror(errno));

			break;
		}

		Assert(compressed_size > 0);
		Assert(compressed_size <= BLCKSZ);

		/* no point in writing redundant data */
		if (nblocks > 0 && blknum >= nblocks)
			break;

		if (compressed_size > BLCKSZ)
			elog(ERROR, "Size of a blknum %i exceed BLCKSZ: %i", blknum, compressed_size);

		/* Incremental restore in LSN mode */
		if (map && lsn_map && datapagemap_is_set(lsn_map, blknum))
			datapagemap_add(map, blknum);

		if (map && checksum_map && checksum_map[blknum].checksum != 0)
		{
			//elog(INFO, "HDR CRC: %u, MAP CRC: %u", page_crc, checksum_map[blknum].checksum);
			/*
			 * The heart of incremental restore in CHECKSUM mode
			 * If page in backup has the same checksum and lsn as
			 * page in backup, then page can be skipped.
			 */
			if (page_crc == checksum_map[blknum].checksum &&
				page_lsn == checksum_map[blknum].lsn)
			{
				datapagemap_add(map, blknum);
			}
		}

		/* if this page is marked as already restored, then skip it */
		if (map && datapagemap_is_set(map, blknum))
		{
			/* Backward compatibility kludge TODO: remove in 3.0
			 * go to the next page.
			 */
			if (!headers && fseek(in, read_len, SEEK_CUR) != 0)
				elog(ERROR, "Cannot seek block %u of \"%s\": %s",
					blknum, from_fullpath, strerror(errno));
			continue;
		}

		if (headers &&
			cur_pos_in != headers[n_hdr].pos)
		{
			if (fseek(in, headers[n_hdr].pos, SEEK_SET) != 0)
				elog(ERROR, "Cannot seek to offset %u of \"%s\": %s",
					headers[n_hdr].pos, from_fullpath, strerror(errno));

			cur_pos_in = headers[n_hdr].pos;
		}

		/* read a page from file */
		if (headers)
			len = fread(&page, 1, read_len, in);
		else
			len = fread(page.data, 1, read_len, in);

		if (len != read_len)
			elog(ERROR, "Cannot read block %u file \"%s\": %s",
						blknum, from_fullpath, strerror(errno));

		cur_pos_in += read_len;

		/*
		 * if page size is smaller than BLCKSZ, decompress the page.
		 * BUGFIX for versions < 2.0.23: if page size is equal to BLCKSZ.
		 * we have to check, whether it is compressed or not using
		 * page_may_be_compressed() function.
		 */
		if (compressed_size != BLCKSZ
			|| page_may_be_compressed(page.data, file->compress_alg,
									  backup_version))
		{
			is_compressed = true;
		}

		/*
		 * Seek and write the restored page.
		 * When restoring file from FULL backup, pages are written sequentially,
		 * so there is no need to issue fseek for every page.
		 */
		write_pos = blknum * BLCKSZ;

		if (cur_pos_out != write_pos)
		{
			if (fio_fseek(out, write_pos) < 0)
				elog(ERROR, "Cannot seek block %u of \"%s\": %s",
					blknum, to_fullpath, strerror(errno));

			cur_pos_out = write_pos;
		}

		/*
		 * If page is compressed and restore is in remote mode,
		 * send compressed page to the remote side.
		 */
		if (is_compressed)
		{
			ssize_t rc;
			rc = fio_fwrite_async_compressed(out, page.data, compressed_size, file->compress_alg);

			if (!fio_is_remote_file(out) && rc != BLCKSZ)
				elog(ERROR, "Cannot write block %u of \"%s\": %s, size: %u",
					 blknum, to_fullpath, strerror(errno), compressed_size);
		}
		else
		{
			if (fio_fwrite_async(out, page.data, BLCKSZ) != BLCKSZ)
				elog(ERROR, "Cannot write block %u of \"%s\": %s",
					 blknum, to_fullpath, strerror(errno));
		}

		write_len += BLCKSZ;
		cur_pos_out += BLCKSZ; /* update current write position */

		/* Mark page as restored to avoid reading this page when restoring parent backups */
		if (map)
			datapagemap_add(map, blknum);
	}

	elog(VERBOSE, "Copied file \"%s\": %lu bytes", from_fullpath, write_len);
	return write_len;
}

/*
 * Copy file to backup.
 * We do not apply compression to these files, because
 * it is either small control file or already compressed cfs file.
 */
void
restore_non_data_file_internal(FILE *in, FILE *out, pgFile *file,
					  const char *from_fullpath, const char *to_fullpath)
{
	size_t     read_len = 0;
	char      *buf = pgut_malloc(STDIO_BUFSIZE); /* 64kB buffer */

	/* copy content */
	for (;;)
	{
		read_len = 0;

		/* check for interrupt */
		if (interrupted || thread_interrupted)
			elog(ERROR, "Interrupted during nonedata file restore");

		read_len = fread(buf, 1, STDIO_BUFSIZE, in);

		if (ferror(in))
			elog(ERROR, "Cannot read backup file \"%s\": %s",
				from_fullpath, strerror(errno));

		if (read_len > 0)
		{
			if (fio_fwrite_async(out, buf, read_len) != read_len)
				elog(ERROR, "Cannot write to \"%s\": %s", to_fullpath,
					 strerror(errno));
		}

		if (feof(in))
			break;
	}

	pg_free(buf);

	elog(VERBOSE, "Copied file \"%s\": %lu bytes", from_fullpath, file->write_size);
}

size_t
restore_non_data_file(parray *parent_chain, pgBackup *dest_backup,
					  pgFile *dest_file, FILE *out, const char *to_fullpath,
					  bool already_exists)
{
	char		from_root[MAXPGPATH];
	char		from_fullpath[MAXPGPATH];
	FILE		*in = NULL;

	pgFile		*tmp_file = NULL;
	pgBackup	*tmp_backup = NULL;

	/* Check if full copy of destination file is available in destination backup */
	if (dest_file->write_size > 0)
	{
		tmp_file = dest_file;
		tmp_backup = dest_backup;
	}
	else
	{
		/*
		 * Iterate over parent chain starting from direct parent of destination
		 * backup to oldest backup in chain, and look for the first
		 * full copy of destination file.
		 * Full copy is latest possible destination file with size equal or
		 * greater than zero.
		 */
		tmp_backup = dest_backup->parent_backup_link;
		while (tmp_backup)
		{
			pgFile	   **res_file = NULL;

			/* lookup file in intermediate backup */
			res_file =  parray_bsearch(tmp_backup->files, dest_file, pgFileCompareRelPathWithExternal);
			tmp_file = (res_file) ? *res_file : NULL;

			/*
			 * It should not be possible not to find destination file in intermediate
			 * backup, without encountering full copy first.
			 */
			if (!tmp_file)
			{
				elog(ERROR, "Failed to locate nonedata file \"%s\" in backup %s",
					dest_file->rel_path, base36enc(tmp_backup->start_time));
				continue;
			}

			/* Full copy is found and it is null sized, nothing to do here */
			if (tmp_file->write_size == 0)
			{
				/* In case of incremental restore truncate file just to be safe */
				if (already_exists && fio_ftruncate(out, 0))
					elog(ERROR, "Cannot truncate file \"%s\": %s",
							to_fullpath, strerror(errno));
				return 0;
			}

			/* Full copy is found */
			if (tmp_file->write_size > 0)
				break;

			tmp_backup = tmp_backup->parent_backup_link;
		}
	}

	/* sanity */
	if (!tmp_backup)
		elog(ERROR, "Failed to locate a backup containing full copy of nonedata file \"%s\"",
			to_fullpath);

	if (!tmp_file)
		elog(ERROR, "Failed to locate a full copy of nonedata file \"%s\"", to_fullpath);

	if (tmp_file->write_size <= 0)
		elog(ERROR, "Full copy of nonedata file has invalid size: %li. "
				"Metadata corruption in backup %s in file: \"%s\"",
				tmp_file->write_size, base36enc(tmp_backup->start_time),
				to_fullpath);

	/* incremental restore */
	if (already_exists)
	{
		/* compare checksums of already existing file and backup file */
		pg_crc32 file_crc = fio_get_crc32(to_fullpath, FIO_DB_HOST, false);

		if (file_crc == tmp_file->crc)
		{
			elog(VERBOSE, "Already existing nonedata file \"%s\" has the same checksum, skip restore",
				to_fullpath);
			return 0;
		}

		/* Checksum mismatch, truncate file and overwrite it */
		if (fio_ftruncate(out, 0))
			elog(ERROR, "Cannot truncate file \"%s\": %s",
					to_fullpath, strerror(errno));
	}

	if (tmp_file->external_dir_num == 0)
		join_path_components(from_root, tmp_backup->root_dir, DATABASE_DIR);
	else
	{
		char		external_prefix[MAXPGPATH];

		join_path_components(external_prefix, tmp_backup->root_dir, EXTERNAL_DIR);
		makeExternalDirPathByNum(from_root, external_prefix, tmp_file->external_dir_num);
	}

	join_path_components(from_fullpath, from_root, dest_file->rel_path);

	in = fopen(from_fullpath, PG_BINARY_R);
	if (in == NULL)
		elog(ERROR, "Cannot open backup file \"%s\": %s", from_fullpath,
			 strerror(errno));

	/* disable stdio buffering for nonedata files */
	setvbuf(in, NULL, _IONBF, BUFSIZ);

	/* do actual work */
	restore_non_data_file_internal(in, out, tmp_file, from_fullpath, to_fullpath);

	if (fclose(in) != 0)
		elog(ERROR, "Cannot close file \"%s\": %s", from_fullpath,
			strerror(errno));

	return tmp_file->write_size;
}

/*
 * Copy file to backup.
 * We do not apply compression to these files, because
 * it is either small control file or already compressed cfs file.
 * TODO: optimize remote copying
 */
void
backup_non_data_file_internal(const char *from_fullpath,
							fio_location from_location,
							const char *to_fullpath, pgFile *file,
							bool missing_ok)
{
	FILE       *in = NULL;
	FILE       *out = NULL;
	ssize_t     read_len = 0;
	char	   *buf = NULL;

	INIT_FILE_CRC32(true, file->crc);

	/* reset size summary */
	file->read_size = 0;
	file->write_size = 0;
	file->uncompressed_size = 0;

	/* open backup file for write  */
	out = fopen(to_fullpath, PG_BINARY_W);
	if (out == NULL)
		elog(ERROR, "Cannot open destination file \"%s\": %s",
			 to_fullpath, strerror(errno));

	/* update file permission */
	if (chmod(to_fullpath, file->mode) == -1)
		elog(ERROR, "Cannot change mode of \"%s\": %s", to_fullpath,
			 strerror(errno));

	/* backup remote file  */
	if (fio_is_remote(FIO_DB_HOST))
	{
		char *errmsg = NULL;
		int rc = fio_send_file(from_fullpath, to_fullpath, out, file, &errmsg);

		/* handle errors */
		if (rc == FILE_MISSING)
		{
			/* maybe deleted, it's not error in case of backup */
			if (missing_ok)
			{
				elog(LOG, "File \"%s\" is not found", from_fullpath);
				file->write_size = FILE_NOT_FOUND;
				goto cleanup;
			}
			else
				elog(ERROR, "File \"%s\" is not found", from_fullpath);
		}
		else if (rc == WRITE_FAILED)
			elog(ERROR, "Cannot write to \"%s\": %s", to_fullpath, strerror(errno));
		else if (rc != SEND_OK)
		{
			if (errmsg)
				elog(ERROR, "%s", errmsg);
			else
				elog(ERROR, "Cannot access remote file \"%s\"", from_fullpath);
		}

		pg_free(errmsg);
	}
	/* backup local file */
	else
	{
		/* open source file for read */
		in = fopen(from_fullpath, PG_BINARY_R);
		if (in == NULL)
		{
			/* maybe deleted, it's not error in case of backup */
			if (errno == ENOENT)
			{
				if (missing_ok)
				{
					elog(LOG, "File \"%s\" is not found", from_fullpath);
					file->write_size = FILE_NOT_FOUND;
					goto cleanup;
				}
				else
					elog(ERROR, "File \"%s\" is not found", from_fullpath);
			}

			elog(ERROR, "Cannot open file \"%s\": %s", from_fullpath,
				 strerror(errno));
		}

		/* disable stdio buffering for local input/output files to avoid triple buffering */
		setvbuf(in, NULL, _IONBF, BUFSIZ);
		setvbuf(out, NULL, _IONBF, BUFSIZ);

		/* allocate 64kB buffer */
		buf = pgut_malloc(CHUNK_SIZE);

		/* copy content and calc CRC */
		for (;;)
		{
			read_len = fread(buf, 1, CHUNK_SIZE, in);

			if (ferror(in))
				elog(ERROR, "Cannot read from file \"%s\": %s",
					 from_fullpath, strerror(errno));

			if (read_len > 0)
			{
				if (fwrite(buf, 1, read_len, out) != read_len)
					elog(ERROR, "Cannot write to file \"%s\": %s", to_fullpath,
						 strerror(errno));

				/* update CRC */
				COMP_FILE_CRC32(true, file->crc, buf, read_len);
				file->read_size += read_len;
			}

			if (feof(in))
				break;
		}
	}

	file->write_size = (int64) file->read_size;

	if (file->write_size > 0)
		file->uncompressed_size = file->write_size;

cleanup:
	/* finish CRC calculation and store into pgFile */
	FIN_FILE_CRC32(true, file->crc);

	if (in && fclose(in))
		elog(ERROR, "Cannot close the file \"%s\": %s", from_fullpath, strerror(errno));

	if (out && fclose(out))
		elog(ERROR, "Cannot close the file \"%s\": %s", to_fullpath, strerror(errno));

	pg_free(buf);
}

/*
 * Create empty file, used for partial restore
 */
bool
create_empty_file(fio_location from_location, const char *to_root,
		  fio_location to_location, pgFile *file)
{
	char		to_path[MAXPGPATH];
	FILE	   *out;

	/* open file for write  */
	join_path_components(to_path, to_root, file->rel_path);
	out = fio_fopen(to_path, PG_BINARY_W, to_location);

	if (out == NULL)
		elog(ERROR, "Cannot open destination file \"%s\": %s",
			 to_path, strerror(errno));

	/* update file permission */
	if (fio_chmod(to_path, file->mode, to_location) == -1)
		elog(ERROR, "Cannot change mode of \"%s\": %s", to_path,
			 strerror(errno));

	if (fio_fclose(out))
		elog(ERROR, "Cannot close \"%s\": %s", to_path, strerror(errno));

	return true;
}

/*
 * Validate given page.
 * This function is expected to be executed multiple times,
 * so avoid using elog within it.
 * lsn from page is assigned to page_lsn pointer.
 * TODO: switch to enum for return codes.
 */
int
validate_one_page(Page page, BlockNumber absolute_blkno,
					XLogRecPtr stop_lsn, PageState *page_st,
					uint32 checksum_version)
{
	page_st->lsn = InvalidXLogRecPtr;
	page_st->checksum = 0;

	/* new level of paranoia */
	if (page == NULL)
		return PAGE_IS_NOT_FOUND;

	/* check that page header is ok */
	if (!parse_page(page, &(page_st)->lsn))
	{
		int		i;
		/* Check if the page is zeroed. */
		for (i = 0; i < BLCKSZ && page[i] == 0; i++);

		/* Page is zeroed. No need to verify checksums */
		if (i == BLCKSZ)
			return PAGE_IS_ZEROED;

		/* Page does not looking good */
		return PAGE_HEADER_IS_INVALID;
	}

	/* Verify checksum */
	page_st->checksum = pg_checksum_page(page, absolute_blkno);

	if (checksum_version)
	{
		/* Checksums are enabled, so check them. */
		if (page_st->checksum != ((PageHeader) page)->pd_checksum)
			return PAGE_CHECKSUM_MISMATCH;
	}

	/* At this point page header is sane, if checksums are enabled - the`re ok.
	 * Check that page is not from future.
	 * Note, this check should be used only by validate command.
	 */
	if (stop_lsn > 0)
	{
		/* Get lsn from page header. Ensure that page is from our time. */
		if (page_st->lsn > stop_lsn)
			return PAGE_LSN_FROM_FUTURE;
	}

	return PAGE_IS_VALID;
}

/*
 * Valiate pages of datafile in PGDATA one by one.
 *
 * returns true if the file is valid
 * also returns true if the file was not found
 */
bool
check_data_file(ConnectionArgs *arguments, pgFile *file,
				const char *from_fullpath, uint32 checksum_version)
{
	FILE		*in;
	BlockNumber	blknum = 0;
	BlockNumber	nblocks = 0;
	int			page_state;
	char		curr_page[BLCKSZ];
	bool 		is_valid = true;

	in = fopen(from_fullpath, PG_BINARY_R);
	if (in == NULL)
	{
		/*
		 * If file is not found, this is not en error.
		 * It could have been deleted by concurrent postgres transaction.
		 */
		if (errno == ENOENT)
		{
			elog(LOG, "File \"%s\" is not found", from_fullpath);
			return true;
		}

		elog(WARNING, "Cannot open file \"%s\": %s",
					from_fullpath, strerror(errno));
		return false;
	}

	if (file->size % BLCKSZ != 0)
		elog(WARNING, "File: \"%s\", invalid file size %zu", from_fullpath, file->size);

	/*
	 * Compute expected number of blocks in the file.
	 * NOTE This is a normal situation, if the file size has changed
	 * since the moment we computed it.
	 */
	nblocks = file->size/BLCKSZ;

	for (blknum = 0; blknum < nblocks; blknum++)
	{
		PageState page_st;
		page_state = prepare_page(file, InvalidXLogRecPtr,
									blknum, in, BACKUP_MODE_FULL,
									curr_page, false, checksum_version,
									0, NULL, from_fullpath, &page_st);

		if (page_state == PageIsTruncated)
			break;

		if (page_state == PageIsCorrupted)
		{
			/* Page is corrupted, no need to elog about it,
			 * prepare_page() already done that
			 */
			is_valid = false;
			continue;
		}
	}

	fclose(in);
	return is_valid;
}

/* Valiate pages of datafile in backup one by one */
bool
validate_file_pages(pgFile *file, const char *fullpath, XLogRecPtr stop_lsn,
					uint32 checksum_version, uint32 backup_version, HeaderMap *hdr_map)
{
	size_t		read_len = 0;
	bool		is_valid = true;
	FILE		*in;
	pg_crc32	crc;
	bool		use_crc32c = backup_version <= 20021 || backup_version >= 20025;
	BackupPageHeader2 *headers = NULL;
	int         n_hdr = -1;
	off_t       cur_pos_in = 0;

	elog(VERBOSE, "Validate relation blocks for file \"%s\"", fullpath);

	/* should not be possible */
	Assert(!(backup_version >= 20400 && file->n_headers <= 0));

	in = fopen(fullpath, PG_BINARY_R);
	if (in == NULL)
		elog(ERROR, "Cannot open file \"%s\": %s",
			 fullpath, strerror(errno));

	headers = get_data_file_headers(hdr_map, file, backup_version, false);

	if (!headers && file->n_headers > 0)
	{
		elog(WARNING, "Cannot get page headers for file \"%s\"", fullpath);
		return false;
	}

	/* calc CRC of backup file */
	INIT_FILE_CRC32(use_crc32c, crc);

	/* read and validate pages one by one */
	while (true)
	{
		int		rc = 0;
		size_t      len = 0;
		DataPage	compressed_page; /* used as read buffer */
		int	        compressed_size = 0;
		DataPage	page;
		BlockNumber blknum = 0;
		PageState	page_st;

		if (interrupted || thread_interrupted)
			elog(ERROR, "Interrupted during data file validation");

		/* newer backups have page headers in separate storage */
		if (headers)
		{
			n_hdr++;
			if (n_hdr >= file->n_headers)
				break;

			blknum = headers[n_hdr].block;
			/* calculate payload size by comparing current and next page positions,
			 * page header is not included.
			 */
			compressed_size = headers[n_hdr+1].pos - headers[n_hdr].pos - sizeof(BackupPageHeader);

			Assert(compressed_size > 0);
			Assert(compressed_size <= BLCKSZ);

			read_len = sizeof(BackupPageHeader) + compressed_size;

			if (cur_pos_in != headers[n_hdr].pos)
			{
				if (fio_fseek(in, headers[n_hdr].pos) < 0)
					elog(ERROR, "Cannot seek block %u of \"%s\": %s",
						blknum, fullpath, strerror(errno));
				else
					elog(INFO, "Seek to %u", headers[n_hdr].pos);

				cur_pos_in = headers[n_hdr].pos;
			}
		}
		/* old backups rely on header located directly in data file */
		else
		{
			if (get_page_header(in, fullpath, &(compressed_page).bph, &crc, use_crc32c))
			{
				/* Backward compatibility kludge, TODO: remove in 3.0
				 * for some reason we padded compressed pages in old versions
				 */
				blknum = compressed_page.bph.block;
				compressed_size = compressed_page.bph.compressed_size;
				read_len = MAXALIGN(compressed_size);
			}
			else
				break;
		}

		/* backward compatibility kludge TODO: remove in 3.0 */
		if (compressed_size == PageIsTruncated)
		{
			elog(INFO, "Block %u of \"%s\" is truncated",
				 blknum, fullpath);
			continue;
		}

		Assert(compressed_size <= BLCKSZ);
		Assert(compressed_size > 0);

		if (headers)
			len = fread(&compressed_page, 1, read_len, in);
		else
			len = fread(compressed_page.data, 1, read_len, in);

		if (len != read_len)
		{
			elog(WARNING, "Cannot read block %u file \"%s\": %s",
				blknum, fullpath, strerror(errno));
			return false;
		}

		/* update current position */
		cur_pos_in += read_len;

		if (headers)
			COMP_FILE_CRC32(use_crc32c, crc, &compressed_page, read_len);
		else
			COMP_FILE_CRC32(use_crc32c, crc, compressed_page.data, read_len);

		if (compressed_size != BLCKSZ
			|| page_may_be_compressed(compressed_page.data, file->compress_alg,
									  backup_version))
		{
			int32		uncompressed_size = 0;
			const char *errormsg = NULL;

			uncompressed_size = do_decompress(page.data, BLCKSZ,
											  compressed_page.data,
											  compressed_size,
											  file->compress_alg,
											  &errormsg);
			if (uncompressed_size < 0 && errormsg != NULL)
			{
				elog(WARNING, "An error occured during decompressing block %u of file \"%s\": %s",
					 blknum, fullpath, errormsg);
				return false;
			}

			if (uncompressed_size != BLCKSZ)
			{
				if (compressed_size == BLCKSZ)
				{
					is_valid = false;
					continue;
				}
				elog(WARNING, "Page %u of file \"%s\" uncompressed to %d bytes. != BLCKSZ",
						blknum, fullpath, uncompressed_size);
				return false;
			}

			rc = validate_one_page(page.data,
				                       file->segno * RELSEG_SIZE + blknum,
									   stop_lsn, &page_st, checksum_version);
		}
		else
			rc = validate_one_page(compressed_page.data,
									   file->segno * RELSEG_SIZE + blknum,
									   stop_lsn, &page_st, checksum_version);

		switch (rc)
		{
			case PAGE_IS_NOT_FOUND:
				elog(LOG, "File \"%s\", block %u, page is NULL", file->rel_path, blknum);
				break;
			case PAGE_IS_ZEROED:
				elog(LOG, "File: %s blknum %u, empty zeroed page", file->rel_path, blknum);
				break;
			case PAGE_HEADER_IS_INVALID:
				elog(WARNING, "Page header is looking insane: %s, block %i", file->rel_path, blknum);
				is_valid = false;
				break;
			case PAGE_CHECKSUM_MISMATCH:
				elog(WARNING, "File: %s blknum %u have wrong checksum: %u", file->rel_path, blknum, page_st.checksum);
				is_valid = false;
				break;
			case PAGE_LSN_FROM_FUTURE:
				elog(WARNING, "File: %s, block %u, checksum is %s. "
								"Page is from future: pageLSN %X/%X stopLSN %X/%X",
							file->rel_path, blknum,
							checksum_version ? "correct" : "not enabled",
							(uint32) (page_st.lsn >> 32), (uint32) page_st.lsn,
							(uint32) (stop_lsn >> 32), (uint32) stop_lsn);
				break;
		}
	}

	FIN_FILE_CRC32(use_crc32c, crc);
	fclose(in);

	if (crc != file->crc)
	{
		elog(WARNING, "Invalid CRC of backup file \"%s\": %X. Expected %X",
				fullpath, crc, file->crc);
		is_valid = false;
	}

	pg_free(headers);

	return is_valid;
}

/* read local data file and construct map with block checksums */
PageState*
get_checksum_map(const char *fullpath, uint32 checksum_version,
							int n_blocks, XLogRecPtr dest_stop_lsn, BlockNumber segmentno)
{
	PageState  *checksum_map = NULL;
	FILE       *in = NULL;
	BlockNumber blknum = 0;
	char        read_buffer[BLCKSZ];
	char        in_buf[STDIO_BUFSIZE];

	/* open file */
	in = fopen(fullpath, "r+b");
	if (!in)
		elog(ERROR, "Cannot open source file \"%s\": %s", fullpath, strerror(errno));

	/* truncate up to blocks */
	if (ftruncate(fileno(in), n_blocks * BLCKSZ) != 0)
		elog(ERROR, "Cannot truncate file to blknum %u \"%s\": %s",
				n_blocks, fullpath, strerror(errno));

	setvbuf(in, in_buf, _IOFBF, STDIO_BUFSIZE);

	/* initialize array of checksums */
	checksum_map = pgut_malloc(n_blocks * sizeof(PageState));
	memset(checksum_map, 0, n_blocks * sizeof(PageState));

	for (blknum = 0; blknum < n_blocks;  blknum++)
	{
		size_t read_len = fread(read_buffer, 1, BLCKSZ, in);
		PageState page_st;

		/* report error */
		if (ferror(in))
			elog(ERROR, "Cannot read block %u of \"%s\": %s",
					blknum, fullpath, strerror(errno));

		if (read_len == BLCKSZ)
		{
			int rc = validate_one_page(read_buffer, segmentno + blknum,
									   dest_stop_lsn, &page_st,
									   checksum_version);

			if (rc == PAGE_IS_VALID)
			{
//				if (checksum_version)
//					checksum_map[blknum].checksum = ((PageHeader) read_buffer)->pd_checksum;
//				else
//					checksum_map[blknum].checksum = page_st.checksum;
				checksum_map[blknum].checksum = page_st.checksum;
				checksum_map[blknum].lsn = page_st.lsn;
			}
		}
		else
			elog(ERROR, "Failed to read blknum %u from file \"%s\"", blknum, fullpath);

		if (feof(in))
			break;

		if (interrupted || thread_interrupted)
			elog(ERROR, "Interrupted during page reading");
	}

	if (in)
		fclose(in);

	return checksum_map;
}

/* return bitmap of valid blocks, bitmap is empty, then NULL is returned */
datapagemap_t *
get_lsn_map(const char *fullpath, uint32 checksum_version,
			int n_blocks, XLogRecPtr shift_lsn, BlockNumber segmentno)
{
	FILE           *in = NULL;
	BlockNumber     blknum = 0;
	char            read_buffer[BLCKSZ];
	char            in_buf[STDIO_BUFSIZE];
	datapagemap_t  *lsn_map = NULL;

	Assert(shift_lsn > 0);

	/* open file */
	in = fopen(fullpath, "r+b");
	if (!in)
		elog(ERROR, "Cannot open source file \"%s\": %s", fullpath, strerror(errno));

	/* truncate up to blocks */
	if (ftruncate(fileno(in), n_blocks * BLCKSZ) != 0)
		elog(ERROR, "Cannot truncate file to blknum %u \"%s\": %s",
				n_blocks, fullpath, strerror(errno));

	setvbuf(in, in_buf, _IOFBF, STDIO_BUFSIZE);

	lsn_map = pgut_malloc(sizeof(datapagemap_t));
	memset(lsn_map, 0, sizeof(datapagemap_t));

	for (blknum = 0; blknum < n_blocks;  blknum++)
	{
		size_t read_len = fread(read_buffer, 1, BLCKSZ, in);
		PageState page_st;

		/* report error */
		if (ferror(in))
			elog(ERROR, "Cannot read block %u of \"%s\": %s",
					blknum, fullpath, strerror(errno));

		if (read_len == BLCKSZ)
		{
			int rc = validate_one_page(read_buffer, segmentno + blknum,
									   shift_lsn, &page_st, checksum_version);

			if (rc == PAGE_IS_VALID)
				datapagemap_add(lsn_map, blknum);
		}
		else
			elog(ERROR, "Cannot read block %u from file \"%s\": %s",
					blknum, fullpath, strerror(errno));

		if (feof(in))
			break;

		if (interrupted || thread_interrupted)
			elog(ERROR, "Interrupted during page reading");
	}

	if (in)
		fclose(in);

	if (lsn_map->bitmapsize == 0)
	{
		pg_free(lsn_map);
		lsn_map = NULL;
	}

	return lsn_map;
}

/* Every page in data file contains BackupPageHeader, extract it */
bool
get_page_header(FILE *in, const char *fullpath, BackupPageHeader* bph,
				pg_crc32 *crc, bool use_crc32c)
{
	/* read BackupPageHeader */
	size_t read_len = fread(bph, 1, sizeof(BackupPageHeader), in);

	if (ferror(in))
		elog(ERROR, "Cannot read file \"%s\": %s",
				fullpath, strerror(errno));

	if (read_len != sizeof(BackupPageHeader))
	{
		if (read_len == 0 && feof(in))
			return false;		/* EOF found */
		else if (read_len != 0 && feof(in))
			elog(ERROR,
				 "Odd size page found at offset %lu of \"%s\"",
				  ftell(in), fullpath);
		else
			elog(ERROR, "Cannot read header at offset %lu of \"%s\": %s",
				 ftell(in), fullpath, strerror(errno));
	}

	/* In older versions < 2.4.0, when crc for file was calculated, header was
	 * not included in crc calculations. Now it is. And now we have
	 * the problem of backward compatibility for backups of old versions
	 */
	if (crc)
		COMP_FILE_CRC32(use_crc32c, *crc, bph, read_len);

	if (bph->block == 0 && bph->compressed_size == 0)
		elog(ERROR, "Empty block in file \"%s\"", fullpath);

	Assert(bph->compressed_size != 0);
	return true;
}

/* Open local backup file for writing, set permissions and buffering */
FILE*
open_local_file_rw(const char *to_fullpath, char **out_buf, uint32 buf_size)
{
	FILE *out = NULL;
	/* open backup file for write  */
	out = fopen(to_fullpath, PG_BINARY_W);
	if (out == NULL)
		elog(ERROR, "Cannot open backup file \"%s\": %s",
			 to_fullpath, strerror(errno));

	/* update file permission */
	if (chmod(to_fullpath, FILE_PERMISSION) == -1)
		elog(ERROR, "Cannot change mode of \"%s\": %s", to_fullpath,
			 strerror(errno));

	/* enable stdio buffering for output file */
	*out_buf = pgut_malloc(buf_size);
	setvbuf(out, *out_buf, _IOFBF, buf_size);

	return out;
}

/* backup local file */
int
send_pages(ConnectionArgs* conn_arg, const char *to_fullpath, const char *from_fullpath,
		   pgFile *file, XLogRecPtr prev_backup_start_lsn, CompressAlg calg, int clevel,
		   uint32 checksum_version, bool use_pagemap, BackupPageHeader2 **headers,
		   BackupMode backup_mode, int ptrack_version_num, const char *ptrack_schema)
{
	FILE *in = NULL;
	FILE *out = NULL;
	off_t  cur_pos_out = 0;
	char  curr_page[BLCKSZ];
	int   n_blocks_read = 0;
	BlockNumber blknum = 0;
	datapagemap_iterator_t *iter = NULL;
	int   compressed_size = 0;
	BackupPageHeader2 *header = NULL;
	parray *harray = NULL;

	/* stdio buffers */
	char *in_buf = NULL;
	char *out_buf = NULL;

	/* open source file for read */
	in = fopen(from_fullpath, PG_BINARY_R);
	if (in == NULL)
	{
		/*
		 * If file is not found, this is not en error.
		 * It could have been deleted by concurrent postgres transaction.
		 */
		if (errno == ENOENT)
			return FILE_MISSING;

		elog(ERROR, "Cannot open file \"%s\": %s", from_fullpath, strerror(errno));
	}

	/*
	 * Enable stdio buffering for local input file,
	 * unless the pagemap is involved, which
	 * imply a lot of random access.
	 */

	if (use_pagemap)
	{
		iter = datapagemap_iterate(&file->pagemap);
		datapagemap_next(iter, &blknum); /* set first block */

		setvbuf(in, NULL, _IONBF, BUFSIZ);
	}
	else
	{
		in_buf = pgut_malloc(STDIO_BUFSIZE);
		setvbuf(in, in_buf, _IOFBF, STDIO_BUFSIZE);
	}

	harray = parray_new();

	while (blknum < file->n_blocks)
	{
		PageState page_st;
		int rc = prepare_page(file, prev_backup_start_lsn,
									  blknum, in, backup_mode, curr_page,
									  true, checksum_version,
									  ptrack_version_num, ptrack_schema,
									  from_fullpath, &page_st);
		if (rc == PageIsTruncated)
			break;

		else if (rc == PageIsOk)
		{
			/* lazily open backup file (useful for s3) */
			if (!out)
				out = open_local_file_rw(to_fullpath, &out_buf, STDIO_BUFSIZE);

			header = pgut_new0(BackupPageHeader2);
			*header = (BackupPageHeader2){
					.block = blknum,
					.pos = cur_pos_out,
					.lsn = page_st.lsn,
					.checksum = page_st.checksum,
			};

			parray_append(harray, header);

			compressed_size = compress_and_backup_page(file, blknum, in, out, &(file->crc),
														rc, curr_page, calg, clevel,
														from_fullpath, to_fullpath);
			cur_pos_out += compressed_size + sizeof(BackupPageHeader);
		}

		n_blocks_read++;

		/* next block */
		if (use_pagemap)
		{
			/* exit if pagemap is exhausted */
			if (!datapagemap_next(iter, &blknum))
				break;
		}
		else
			blknum++;
	}

	/*
	 * Add dummy header, so we can later extract the length of last header
	 * as difference between their offsets.
	 */
	if (parray_num(harray) > 0)
	{
		size_t hdr_num = parray_num(harray);
		size_t i;

		file->n_headers = (int) hdr_num; /* is it valid? */
		*headers = (BackupPageHeader2 *) pgut_malloc0((hdr_num + 1) * sizeof(BackupPageHeader2));
		for (i = 0; i < hdr_num; i++)
		{
			header = (BackupPageHeader2 *)parray_get(harray, i);
			(*headers)[i] = *header;
			pg_free(header);
		}
		(*headers)[hdr_num] = (BackupPageHeader2){.pos=cur_pos_out};
	}
	parray_free(harray);

	/* cleanup */
	if (in && fclose(in))
		elog(ERROR, "Cannot close the source file \"%s\": %s",
			 to_fullpath, strerror(errno));

	/* close local output file */
	if (out && fclose(out))
		elog(ERROR, "Cannot close the backup file \"%s\": %s",
			 to_fullpath, strerror(errno));

	pg_free(iter);
	pg_free(in_buf);
	pg_free(out_buf);

	return n_blocks_read;
}

/* copy local file (взята из send_pages, но используется простое копирование странички, без добавления заголовков и компрессии) */
int
copy_pages(const char *to_fullpath, const char *from_fullpath,
		   pgFile *file, XLogRecPtr sync_lsn,
		   uint32 checksum_version, bool use_pagemap,
		   BackupMode backup_mode, int ptrack_version_num, const char *ptrack_schema)
{
	FILE *in = NULL;
	FILE *out = NULL;
	char  curr_page[BLCKSZ];
	int   n_blocks_read = 0;
	BlockNumber blknum = 0;
	datapagemap_iterator_t *iter = NULL;

	/* stdio buffers */
	char *in_buf = NULL;
	char *out_buf = NULL;

	/* open source file for read */
	in = fopen(from_fullpath, PG_BINARY_R);
	if (in == NULL)
	{
		/*
		 * If file is not found, this is not en error.
		 * It could have been deleted by concurrent postgres transaction.
		 */
		if (errno == ENOENT)
			return FILE_MISSING;

		elog(ERROR, "Cannot open file \"%s\": %s", from_fullpath, strerror(errno));
	}

	/*
	 * Enable stdio buffering for local input file,
	 * unless the pagemap is involved, which
	 * imply a lot of random access.
	 */

	if (use_pagemap)
	{
		iter = datapagemap_iterate(&file->pagemap);
		datapagemap_next(iter, &blknum); /* set first block */

		setvbuf(in, NULL, _IONBF, BUFSIZ);
	}
	else
	{
		in_buf = pgut_malloc(STDIO_BUFSIZE);
		setvbuf(in, in_buf, _IOFBF, STDIO_BUFSIZE);
	}

	out = fio_fopen(to_fullpath, PG_BINARY_R "+", FIO_BACKUP_HOST);
	if (out == NULL)
		elog(ERROR, "Cannot open destination file \"%s\": %s",
			to_fullpath, strerror(errno));

	/* update file permission */
	if (fio_chmod(to_fullpath, file->mode, FIO_BACKUP_HOST) == -1)
		elog(ERROR, "Cannot change mode of \"%s\": %s", to_fullpath,
			strerror(errno));

	if (!fio_is_remote_file(out))
	{
		out_buf = pgut_malloc(STDIO_BUFSIZE);
		setvbuf(out, out_buf, _IOFBF, STDIO_BUFSIZE);
	}

	while (blknum < file->n_blocks)
	{
		PageState page_st;
		int rc = prepare_page(file, sync_lsn,
									  blknum, in, backup_mode, curr_page,
									  true, checksum_version,
									  ptrack_version_num, ptrack_schema,
									  from_fullpath, &page_st);
		if (rc == PageIsTruncated)
			break;

		else if (rc == PageIsOk)
		{
			if (fio_fseek(out, blknum * BLCKSZ) < 0)
			{
				elog(ERROR, "Cannot seek block %u of \"%s\": %s",
					blknum, to_fullpath, strerror(errno));
			}
			copy_page(file, blknum, in, out, curr_page, to_fullpath);
		}

		n_blocks_read++;

		/* next block */
		if (use_pagemap)
		{
			/* exit if pagemap is exhausted */
			if (!datapagemap_next(iter, &blknum))
				break;
		}
		else
			blknum++;
	}

	/* cleanup */
	if (in && fclose(in))
		elog(ERROR, "Cannot close the source file \"%s\": %s",
			 to_fullpath, strerror(errno));

	/* close local output file */
	if (out && fio_fclose(out))
		elog(ERROR, "Cannot close the destination file \"%s\": %s",
			 to_fullpath, strerror(errno));

	pg_free(iter);
	pg_free(in_buf);
	pg_free(out_buf);

	return n_blocks_read;
}

/*
 * Attempt to open header file, read content and return as
 * array of headers.
 * TODO: some access optimizations would be great here:
 * less fseeks, buffering, descriptor sharing, etc.
 */
BackupPageHeader2*
get_data_file_headers(HeaderMap *hdr_map, pgFile *file, uint32 backup_version, bool strict)
{
	bool     success = false;
	FILE    *in = NULL;
	size_t   read_len = 0;
	pg_crc32 hdr_crc;
	BackupPageHeader2 *headers = NULL;
	/* header decompression */
	int     z_len = 0;
	char   *zheaders = NULL;
	const char *errormsg = NULL;

	if (backup_version < 20400)
		return NULL;

	if (file->n_headers <= 0)
		return NULL;

	/* TODO: consider to make this descriptor thread-specific */
	in = fopen(hdr_map->path, PG_BINARY_R);

	if (!in)
	{
		elog(strict ? ERROR : WARNING, "Cannot open header file \"%s\": %s", hdr_map->path, strerror(errno));
		return NULL;
	}
	/* disable buffering for header file */
	setvbuf(in, NULL, _IONBF, 0);

	if (fseeko(in, file->hdr_off, SEEK_SET))
	{
		elog(strict ? ERROR : WARNING, "Cannot seek to position %llu in page header map \"%s\": %s",
			file->hdr_off, hdr_map->path, strerror(errno));
		goto cleanup;
	}

	/*
	 * The actual number of headers in header file is n+1, last one is a dummy header,
	 * used for calculation of read_len for actual last header.
	 */
	read_len = (file->n_headers+1) * sizeof(BackupPageHeader2);

	/* allocate memory for compressed headers */
	zheaders = pgut_malloc(file->hdr_size);
	memset(zheaders, 0, file->hdr_size);

	if (fread(zheaders, 1, file->hdr_size, in) != file->hdr_size)
	{
		elog(strict ? ERROR : WARNING, "Cannot read header file at offset: %llu len: %i \"%s\": %s",
			file->hdr_off, file->hdr_size, hdr_map->path, strerror(errno));
		goto cleanup;
	}

	/* allocate memory for uncompressed headers */
	headers = pgut_malloc(read_len);
	memset(headers, 0, read_len);

	z_len = do_decompress(headers, read_len, zheaders, file->hdr_size,
						  ZLIB_COMPRESS, &errormsg);
	if (z_len <= 0)
	{
		if (errormsg)
			elog(strict ? ERROR : WARNING, "An error occured during metadata decompression for file \"%s\": %s",
				 file->rel_path, errormsg);
		else
			elog(strict ? ERROR : WARNING, "An error occured during metadata decompression for file \"%s\": %i",
				 file->rel_path, z_len);

		goto cleanup;
	}

	/* validate checksum */
	INIT_FILE_CRC32(true, hdr_crc);
	COMP_FILE_CRC32(true, hdr_crc, headers, read_len);
	FIN_FILE_CRC32(true, hdr_crc);

	if (hdr_crc != file->hdr_crc)
	{
		elog(strict ? ERROR : WARNING, "Header map for file \"%s\" crc mismatch \"%s\" "
				"offset: %llu, len: %lu, current: %u, expected: %u",
			file->rel_path, hdr_map->path, file->hdr_off, read_len, hdr_crc, file->hdr_crc);
		goto cleanup;
	}

	success = true;

cleanup:

	pg_free(zheaders);
	if (in && fclose(in))
		elog(ERROR, "Cannot close file \"%s\"", hdr_map->path);

	if (!success)
	{
		pg_free(headers);
		headers = NULL;
	}

	return headers;
}

/* write headers of all blocks belonging to file to header map and
 * save its offset and size */
void
write_page_headers(BackupPageHeader2 *headers, pgFile *file, HeaderMap *hdr_map, bool is_merge)
{
	size_t  read_len = 0;
	char   *map_path = NULL;
	/* header compression */
	int     z_len = 0;
	char   *zheaders = NULL;
	const char *errormsg = NULL;

	if (file->n_headers <= 0)
		return;

	/* when running merge we must write headers into temp map */
	map_path = (is_merge) ? hdr_map->path_tmp : hdr_map->path;
	read_len = (file->n_headers+1) * sizeof(BackupPageHeader2);

	/* calculate checksums */
	INIT_FILE_CRC32(true, file->hdr_crc);
	COMP_FILE_CRC32(true, file->hdr_crc, headers, read_len);
	FIN_FILE_CRC32(true, file->hdr_crc);

	zheaders = pgut_malloc(read_len*2);
	memset(zheaders, 0, read_len*2);

	/* compress headers */
	z_len = do_compress(zheaders, read_len*2, headers,
					   read_len, ZLIB_COMPRESS, 1, &errormsg);

	/* writing to header map must be serialized */
	pthread_lock(&(hdr_map->mutex)); /* what if we crash while trying to obtain mutex? */

	if (!hdr_map->fp)
	{
		elog(LOG, "Creating page header map \"%s\"", map_path);

		hdr_map->fp = fopen(map_path, PG_BINARY_A);
		if (hdr_map->fp == NULL)
			elog(ERROR, "Cannot open header file \"%s\": %s",
				 map_path, strerror(errno));

		/* enable buffering for header file */
		hdr_map->buf = pgut_malloc(LARGE_CHUNK_SIZE);
		setvbuf(hdr_map->fp, hdr_map->buf, _IOFBF, LARGE_CHUNK_SIZE);

		/* update file permission */
		if (chmod(map_path, FILE_PERMISSION) == -1)
			elog(ERROR, "Cannot change mode of \"%s\": %s", map_path,
				 strerror(errno));

		file->hdr_off = 0;
	}
	else
		file->hdr_off = hdr_map->offset;

	if (z_len <= 0)
	{
		if (errormsg)
			elog(ERROR, "An error occured during compressing metadata for file \"%s\": %s",
				 file->rel_path, errormsg);
		else
			elog(ERROR, "An error occured during compressing metadata for file \"%s\": %i",
				 file->rel_path, z_len);
	}

	elog(VERBOSE, "Writing headers for file \"%s\" offset: %llu, len: %i, crc: %u",
			file->rel_path, file->hdr_off, z_len, file->hdr_crc);

	if (fwrite(zheaders, 1, z_len, hdr_map->fp) != z_len)
		elog(ERROR, "Cannot write to file \"%s\": %s", map_path, strerror(errno));

	file->hdr_size = z_len;   /* save the length of compressed headers */
	hdr_map->offset += z_len; /* update current offset in map */

	/* End critical section */
	pthread_mutex_unlock(&(hdr_map->mutex));

	pg_free(zheaders);
}

void
init_header_map(pgBackup *backup)
{
	backup->hdr_map.fp = NULL;
	backup->hdr_map.buf = NULL;
	join_path_components(backup->hdr_map.path, backup->root_dir, HEADER_MAP);
	join_path_components(backup->hdr_map.path_tmp, backup->root_dir, HEADER_MAP_TMP);
	backup->hdr_map.mutex = (pthread_mutex_t)PTHREAD_MUTEX_INITIALIZER;
}

void
cleanup_header_map(HeaderMap *hdr_map)
{
	/* cleanup descriptor */
	if (hdr_map->fp && fclose(hdr_map->fp))
		elog(ERROR, "Cannot close file \"%s\"", hdr_map->path);
	hdr_map->fp = NULL;
	hdr_map->offset = 0;
	pg_free(hdr_map->buf);
	hdr_map->buf = NULL;
}<|MERGE_RESOLUTION|>--- conflicted
+++ resolved
@@ -395,69 +395,6 @@
 	}
 
 	/*
-<<<<<<< HEAD
-=======
-	 * Get page via ptrack interface from PostgreSQL shared buffer.
-	 * We do this only in the cases of PTRACK 1.x versions backup
-	 */
-	if (backup_mode == BACKUP_MODE_DIFF_PTRACK
-		&& (ptrack_version_num >= 105 && ptrack_version_num < 200))
-	{
-		int rc = 0;
-		size_t page_size = 0;
-		Page ptrack_page = NULL;
-		ptrack_page = (Page) pg_ptrack_get_block(conn_arg, file->dbOid, file->tblspcOid,
-										  file->relOid, absolute_blknum, &page_size,
-										  ptrack_version_num, ptrack_schema);
-
-		if (ptrack_page == NULL)
-			/* This block was truncated.*/
-			return PageIsTruncated;
-
-		if (page_size != BLCKSZ)
-			elog(ERROR, "File: \"%s\", block %u, expected block size %d, but read %zu",
-					   from_fullpath, blknum, BLCKSZ, page_size);
-
-		/*
-		 * We need to copy the page that was successfully
-		 * retrieved from ptrack into our output "page" parameter.
-		 */
-		memcpy(page, ptrack_page, BLCKSZ);
-		pg_free(ptrack_page);
-
-		/*
-		 * UPD: It apprears that is possible to get zeroed page or page with invalid header
-		 * from shared buffer.
-		 * Note, that getting page with wrong checksumm from shared buffer is
-		 * acceptable.
-		 */
-		rc = validate_one_page(page, absolute_blknum,
-							   InvalidXLogRecPtr, page_st,
-							   checksum_version);
-
-		/* It is ok to get zeroed page */
-		if (rc == PAGE_IS_ZEROED)
-			return PageIsOk;
-
-		/* Getting page with invalid header from shared buffers is unacceptable */
-		if (rc == PAGE_HEADER_IS_INVALID)
-		{
-			char *errormsg = NULL;
-			get_header_errormsg(page, &errormsg);
-			elog(ERROR, "Corruption detected in file \"%s\", block %u: %s",
-								from_fullpath, blknum, errormsg);
-		}
-
-		/*
-		 * We must set checksum here, because it is outdated
-		 * in the block recieved from shared buffers.
-		 */
-		if (checksum_version)
-			page_st->checksum = ((PageHeader) page)->pd_checksum = pg_checksum_page(page, absolute_blknum);
-	}
-
-	/*
->>>>>>> 6bdd241d
 	 * Skip page if page lsn is less than START_LSN of parent backup.
 	 * Nullified pages must be copied by DELTA backup, just to be safe.
 	 */
