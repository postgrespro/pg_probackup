--- conflicted
+++ resolved
@@ -313,10 +313,8 @@
 			switch (result)
 			{
 				case 2:
-<<<<<<< HEAD
-					page_is_valid = true;
 					elog(VERBOSE, "File: \"%s\" blknum %u, empty page", from_fullpath, blknum);
-					break;
+					return PageIsOk;
 
 				case 1:
 					page_is_valid = true;
@@ -329,22 +327,6 @@
 					 * and we're not going to reread it or validate */
 					page_is_valid = true;
 
-=======
-					elog(VERBOSE, "File: \"%s\" blknum %u, empty page", from_fullpath, blknum);
-					return PageIsOk;
-
-				case 1:
-					page_is_valid = true;
-					break;
-
-				case 0:
-					/* This block was truncated.*/
-					page_is_truncated = true;
-					/* Page is not actually valid, but it is absent
-					 * and we're not going to reread it or validate */
-					page_is_valid = true;
-
->>>>>>> 07620839
 					elog(VERBOSE, "File \"%s\", block %u, file was truncated",
 						from_fullpath, blknum);
 					break;
@@ -664,10 +646,7 @@
 	if (file->pagemap.bitmapsize == PageBitmapIsEmpty ||
 		file->pagemap_isabsent || !file->exists_in_prev)
 	{
-<<<<<<< HEAD
-=======
 		/* remote FULL and DELTA */
->>>>>>> 07620839
 		if (fio_is_remote_file(in))
 		{
 			int rc = fio_send_pages(in, out, file,
@@ -712,11 +691,7 @@
 												page_state, curr_page, calg, clevel,
 												from_fullpath, to_fullpath);
 				else
-<<<<<<< HEAD
-					elog(ERROR, "Illegal page state: %i, file: %s, blknum %i",
-=======
 					elog(ERROR, "Invalid page state: %i, file: %s, blknum %i",
->>>>>>> 07620839
 						page_state, file->rel_path, blknum);
 
 				n_blocks_read++;
@@ -745,10 +720,7 @@
 			if (page_state == PageIsTruncated)
 				break;
 
-<<<<<<< HEAD
-=======
 			/* TODO: PAGE and PTRACK should never get SkipCurrentPage */
->>>>>>> 07620839
 			else if (page_state == SkipCurrentPage)
 				n_blocks_skipped++;
 
@@ -757,11 +729,7 @@
 											page_state, curr_page, calg, clevel,
 											from_fullpath, to_fullpath);
 			else
-<<<<<<< HEAD
-				elog(ERROR, "Illegal page state: %i, file: %s, blknum %i",
-=======
 				elog(ERROR, "Invalid page state: %i, file: %s, blknum %i",
->>>>>>> 07620839
 							page_state, file->rel_path, blknum);
 
 			n_blocks_read++;
@@ -1096,7 +1064,6 @@
 
 	elog(VERBOSE, "Copied file \"%s\": %lu bytes", from_fullpath, file->write_size);
 }
-<<<<<<< HEAD
 
 size_t
 restore_non_data_file(parray *parent_chain, pgBackup *dest_backup,
@@ -1111,22 +1078,6 @@
 	pgBackup	*tmp_backup = NULL;
 	char 		buffer[STDIO_BUFSIZE];
 
-=======
-
-size_t
-restore_non_data_file(parray *parent_chain, pgBackup *dest_backup,
-					  pgFile *dest_file, FILE *out, const char *to_fullpath)
-{
-	int			i;
-	char		from_root[MAXPGPATH];
-	char		from_fullpath[MAXPGPATH];
-	FILE		*in = NULL;
-
-	pgFile		*tmp_file = NULL;
-	pgBackup	*tmp_backup = NULL;
-	char 		buffer[STDIO_BUFSIZE];
-
->>>>>>> 07620839
 	/* Check if full copy of destination file is available in destination backup */
 	if (dest_file->write_size > 0)
 	{
@@ -1192,7 +1143,6 @@
 	}
 
 	join_path_components(from_fullpath, from_root, dest_file->rel_path);
-<<<<<<< HEAD
 
 	in = fopen(from_fullpath, PG_BINARY_R);
 	if (in == NULL)
@@ -1201,16 +1151,6 @@
 
 	setbuf(in, buffer);
 
-=======
-
-	in = fopen(from_fullpath, PG_BINARY_R);
-	if (in == NULL)
-		elog(ERROR, "Cannot open backup file \"%s\": %s", from_fullpath,
-			 strerror(errno));
-
-	setbuf(in, buffer);
-
->>>>>>> 07620839
 	/* do actual work */
 	restore_non_data_file_internal(in, out, tmp_file, from_fullpath, to_fullpath);
 
