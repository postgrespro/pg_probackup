/*-------------------------------------------------------------------------
 *
 * data.c: utils to parse and backup data pages
 *
 * Portions Copyright (c) 2009-2013, NIPPON TELEGRAPH AND TELEPHONE CORPORATION
 * Portions Copyright (c) 2015-2022, Postgres Professional
 *
 *-------------------------------------------------------------------------
 */

#include "pg_probackup.h"

#include "storage/checksum.h"
#include "storage/checksum_impl.h"
#include <common/pg_lzcompress.h>
#include "utils/file.h"

#include <unistd.h>
#include <sys/stat.h>

#ifdef HAVE_LIBZ
#include <zlib.h>
#endif

#include "utils/thread.h"

/* Union to ease operations on relation pages */
typedef struct DataPage
{
	BackupPageHeader bph;
	char            data[BLCKSZ];
} DataPage;

static bool get_page_header(FILE *in, const char *fullpath, BackupPageHeader *bph,
							pg_crc32 *crc, bool use_crc32c);

#ifdef HAVE_LIBZ
/* Implementation of zlib compression method */
static int32
zlib_compress(void *dst, size_t dst_size, void const *src, size_t src_size,
			  int level)
{
	uLongf 	compressed_size = dst_size;
	int 	rc = compress2(dst, &compressed_size, src, src_size,
					   level);

	return rc == Z_OK ? compressed_size : rc;
}

/* Implementation of zlib compression method */
static int32
zlib_decompress(void *dst, size_t dst_size, void const *src, size_t src_size)
{
	uLongf dest_len = dst_size;
	int 	rc = uncompress(dst, &dest_len, src, src_size);

	return rc == Z_OK ? dest_len : rc;
}
#endif

/* Feed input buffer into zlib compressor and adjust file buffer offset */
static int
my_zlib_compress(PbkFile *f, void const* buf, unsigned size)
{
	int rc;

	f->strm.next_in = (Bytef *) buf;
	f->strm.avail_in = size;
	f->strm.next_out = f->buffer + f->buf_pos;

	f->strm.avail_out = PBK_BUF_SIZE - f->buf_pos;

	rc = deflate(&f->strm, Z_NO_FLUSH);
	Assert(rc == Z_OK);     // TODO: error check

	f->buf_pos = PBK_BUF_SIZE - f->strm.avail_out;

	return size;
}

/* End zlib compression and adjust file buffer offset */
static void
end_zlib_compress(PbkFile *f)
{
	int rc;

	/* we rely here on the fact that in output buffer is always enough space */
	rc = deflate(&f->strm, Z_FINISH);
	Assert(rc == Z_STREAM_END);

	f->buf_pos = PBK_BUF_SIZE - f->strm.avail_out;

	rc = deflateEnd(&f->strm);
	Assert(rc == Z_OK);
}

#ifdef HAVE_LIBZ
/*
 * Show error during work with compressed file
 */
static const char *
get_gz_error(gzFile gzf)
{
	int			errnum;
	const char *errmsg;

	errmsg = fio_gzerror(gzf, &errnum);
	if (errnum == Z_ERRNO)
		return strerror(errno);
	else
		return errmsg;
}
#endif

/*
 * Compresses source into dest using algorithm. Returns the number of bytes
 * written in the destination buffer, or -1 if compression fails.
 */
int32
do_compress(void *dst, size_t dst_size, void const *src, size_t src_size,
			CompressAlg alg, int level, const char **errormsg)
{
	switch (alg)
	{
		case NONE_COMPRESS:
		case NOT_DEFINED_COMPRESS:
			return -1;
#ifdef HAVE_LIBZ
		case ZLIB_COMPRESS:
		{
			int32 ret;
			ret = zlib_compress(dst, dst_size, src, src_size, level);
			if (ret < Z_OK && errormsg)
				*errormsg = zError(ret);
			return ret;
		}
#endif
		case PGLZ_COMPRESS:
			return pglz_compress(src, src_size, dst, PGLZ_strategy_always);
	}

	return -1;
}

/*
 * Decompresses source into dest using algorithm. Returns the number of bytes
 * decompressed in the destination buffer, or -1 if decompression fails.
 */
int32
do_decompress(void *dst, size_t dst_size, void const *src, size_t src_size,
			  CompressAlg alg, const char **errormsg)
{
	switch (alg)
	{
		case NONE_COMPRESS:
		case NOT_DEFINED_COMPRESS:
			if (errormsg)
				*errormsg = "Invalid compression algorithm";
			return -1;
#ifdef HAVE_LIBZ
		case ZLIB_COMPRESS:
		{
			int32 ret;
			ret = zlib_decompress(dst, dst_size, src, src_size);
			if (ret < Z_OK && errormsg)
				*errormsg = zError(ret);
			return ret;
		}
#endif
		case PGLZ_COMPRESS:

#if PG_VERSION_NUM >= 120000
			return pglz_decompress(src, src_size, dst, dst_size, true);
#else
			return pglz_decompress(src, src_size, dst, dst_size);
#endif
	}

	return -1;
}

#define ZLIB_MAGIC 0x78

/*
 * Before version 2.0.23 there was a bug in pro_backup that pages which compressed
 * size is exactly the same as original size are not treated as compressed.
 * This check tries to detect and decompress such pages.
 * There is no 100% criteria to determine whether page is compressed or not.
 * But at least we will do this check only for pages which will no pass validation step.
 */
static bool
page_may_be_compressed(Page page, CompressAlg alg, uint32 backup_version)
{
	PageHeader	phdr;

	phdr = (PageHeader) page;

	/* First check if page header is valid (it seems to be fast enough check) */
	if (!(PageGetPageSize(phdr) == BLCKSZ &&
	//	  PageGetPageLayoutVersion(phdr) == PG_PAGE_LAYOUT_VERSION &&
		  (phdr->pd_flags & ~PD_VALID_FLAG_BITS) == 0 &&
		  phdr->pd_lower >= SizeOfPageHeaderData &&
		  phdr->pd_lower <= phdr->pd_upper &&
		  phdr->pd_upper <= phdr->pd_special &&
		  phdr->pd_special <= BLCKSZ &&
		  phdr->pd_special == MAXALIGN(phdr->pd_special)))
	{
		/* ... end only if it is invalid, then do more checks */
		if (backup_version >= 20023)
		{
			/* Versions 2.0.23 and higher don't have such bug */
			return false;
		}
#ifdef HAVE_LIBZ
		/* For zlib we can check page magic:
		 * https://stackoverflow.com/questions/9050260/what-does-a-zlib-header-look-like
		 */
		if (alg == ZLIB_COMPRESS && *(char *)page != ZLIB_MAGIC)
		{
			return false;
		}
#endif
		/* otherwise let's try to decompress the page */
		return true;
	}
	return false;
}

/* Verify page's header */
bool
parse_page(Page page, XLogRecPtr *lsn)
{
	PageHeader	phdr = (PageHeader) page;

	/* Get lsn from page header */
	*lsn = PageXLogRecPtrGet(phdr->pd_lsn);

	if (PageGetPageSize(phdr) == BLCKSZ &&
	//	PageGetPageLayoutVersion(phdr) == PG_PAGE_LAYOUT_VERSION &&
		(phdr->pd_flags & ~PD_VALID_FLAG_BITS) == 0 &&
		phdr->pd_lower >= SizeOfPageHeaderData &&
		phdr->pd_lower <= phdr->pd_upper &&
		phdr->pd_upper <= phdr->pd_special &&
		phdr->pd_special <= BLCKSZ &&
		phdr->pd_special == MAXALIGN(phdr->pd_special))
		return true;

	return false;
}

/* We know that header is invalid, store specific
 * details in errormsg.
 */
void
get_header_errormsg(Page page, char **errormsg)
{
	PageHeader  phdr = (PageHeader) page;
	*errormsg = pgut_malloc(ERRMSG_MAX_LEN);

	if (PageGetPageSize(phdr) != BLCKSZ)
		snprintf(*errormsg, ERRMSG_MAX_LEN, "page header invalid, "
				"page size %lu is not equal to block size %u",
				PageGetPageSize(phdr), BLCKSZ);

	else if (phdr->pd_lower < SizeOfPageHeaderData)
		snprintf(*errormsg, ERRMSG_MAX_LEN, "page header invalid, "
				"pd_lower %i is less than page header size %lu",
				phdr->pd_lower, SizeOfPageHeaderData);

	else if (phdr->pd_lower > phdr->pd_upper)
		snprintf(*errormsg, ERRMSG_MAX_LEN, "page header invalid, "
				"pd_lower %u is greater than pd_upper %u",
				phdr->pd_lower, phdr->pd_upper);

	else if (phdr->pd_upper > phdr->pd_special)
		snprintf(*errormsg, ERRMSG_MAX_LEN, "page header invalid, "
				"pd_upper %u is greater than pd_special %u",
				phdr->pd_upper, phdr->pd_special);

	else if (phdr->pd_special > BLCKSZ)
		snprintf(*errormsg, ERRMSG_MAX_LEN, "page header invalid, "
				"pd_special %u is greater than block size %u",
				phdr->pd_special, BLCKSZ);

	else if (phdr->pd_special != MAXALIGN(phdr->pd_special))
		snprintf(*errormsg, ERRMSG_MAX_LEN, "page header invalid, "
				"pd_special %i is misaligned, expected %lu",
				phdr->pd_special, MAXALIGN(phdr->pd_special));

	else if (phdr->pd_flags & ~PD_VALID_FLAG_BITS)
		snprintf(*errormsg, ERRMSG_MAX_LEN, "page header invalid, "
				"pd_flags mask contain illegal bits");

	else
		snprintf(*errormsg, ERRMSG_MAX_LEN, "page header invalid");
}

/* We know that checksumms are mismatched, store specific
 * details in errormsg.
 */
void
get_checksum_errormsg(Page page, char **errormsg, BlockNumber absolute_blkno)
{
	PageHeader	phdr = (PageHeader) page;
	*errormsg = pgut_malloc(ERRMSG_MAX_LEN);

	snprintf(*errormsg, ERRMSG_MAX_LEN,
			 "page verification failed, "
			 "calculated checksum %u but expected %u",
			 phdr->pd_checksum,
			 pg_checksum_page(page, absolute_blkno));
}

/*
 * Retrieves a page taking the backup mode into account
 * and writes it into argument "page". Argument "page"
 * should be a pointer to allocated BLCKSZ of bytes.
 *
 * Prints appropriate warnings/errors/etc into log.
 * Returns:
 *                 PageIsOk(0) if page was successfully retrieved
 *         PageIsTruncated(-1) if the page was truncated
 *         SkipCurrentPage(-2) if we need to skip this page,
 *                                only used for DELTA and PTRACK backup
 *         PageIsCorrupted(-3) if the page checksum mismatch
 *                                or header corruption,
 *                                only used for checkdb
 *                                TODO: probably we should always
 *                                      return it to the caller
 */
static int32
prepare_page(pgFile *file, XLogRecPtr prev_backup_start_lsn,
			 BlockNumber blknum, FILE *in,
			 BackupMode backup_mode,
			 Page page, bool strict,
			 uint32 checksum_version,
			 const char *from_fullpath,
			 PageState *page_st)
{
	int			try_again = PAGE_READ_ATTEMPTS;
	bool		page_is_valid = false;
	BlockNumber absolute_blknum = file->segno * RELSEG_SIZE + blknum;
	int rc = 0;

	/* check for interrupt */
	if (interrupted || thread_interrupted)
		elog(ERROR, "Interrupted during page reading");

	/*
	 * Read the page and verify its header and checksum.
	 * Under high write load it's possible that we've read partly
	 * flushed page, so try several times before throwing an error.
	 */
	while (!page_is_valid && try_again--)
	{
		/* read the block */
		int read_len = fio_pread(in, page, blknum * BLCKSZ);

		/* The block could have been truncated. It is fine. */
		if (read_len == 0)
		{
			elog(VERBOSE, "Cannot read block %u of \"%s\": "
						"block truncated", blknum, from_fullpath);
			return PageIsTruncated;
		}
		else if (read_len < 0)
			elog(ERROR, "Cannot read block %u of \"%s\": %s",
					blknum, from_fullpath, strerror(errno));
		else if (read_len != BLCKSZ)
			elog(WARNING, "Cannot read block %u of \"%s\": "
							"read %i of %d, try again",
					blknum, from_fullpath, read_len, BLCKSZ);
		else
		{
			/* We have BLCKSZ of raw data, validate it */
			rc = validate_one_page(page, absolute_blknum,
								   InvalidXLogRecPtr, page_st,
								   checksum_version);
			switch (rc)
			{
				case PAGE_IS_ZEROED:
					elog(VERBOSE, "File: \"%s\" blknum %u, empty page", from_fullpath, blknum);
					return PageIsOk;

				case PAGE_IS_VALID:
					/* in DELTA or PTRACK modes we must compare lsn */
					if (backup_mode == BACKUP_MODE_DIFF_DELTA || backup_mode == BACKUP_MODE_DIFF_PTRACK)
						page_is_valid = true;
					else
						return PageIsOk;
					break;

				case PAGE_HEADER_IS_INVALID:
					elog(VERBOSE, "File: \"%s\" blknum %u have wrong page header, try again",
							from_fullpath, blknum);
					break;

				case PAGE_CHECKSUM_MISMATCH:
					elog(VERBOSE, "File: \"%s\" blknum %u have wrong checksum, try again",
							from_fullpath, blknum);
					break;
				default:
					Assert(false);
			}
		}
		/* avoid re-reading once buffered data, flushing on further attempts, see PBCKP-150 */
		fflush(in);
	}

	/*
	 * If page is not valid after PAGE_READ_ATTEMPTS attempts to read it
	 * throw an error.
	 */
	if (!page_is_valid)
	{
		int elevel = ERROR;
		char *errormsg = NULL;

		/* Get the details of corruption */
		if (rc == PAGE_HEADER_IS_INVALID)
			get_header_errormsg(page, &errormsg);
		else if (rc == PAGE_CHECKSUM_MISMATCH)
			get_checksum_errormsg(page, &errormsg,
								  file->segno * RELSEG_SIZE + blknum);

		/* Error out in case of merge or backup without ptrack support;
		 * issue warning in case of checkdb or backup with ptrack support
		 */
		if (!strict)
			elevel = WARNING;

		if (errormsg)
			elog(elevel, "Corruption detected in file \"%s\", block %u: %s",
							from_fullpath, blknum, errormsg);
		else
			elog(elevel, "Corruption detected in file \"%s\", block %u",
							from_fullpath, blknum);

		pg_free(errormsg);
		return PageIsCorrupted;
	}

	/* Checkdb not going futher */
	if (!strict)
		return PageIsOk;

	/*
	 * Skip page if page lsn is less than START_LSN of parent backup.
	 * Nullified pages must be copied by DELTA backup, just to be safe.
	 */
	if ((backup_mode == BACKUP_MODE_DIFF_DELTA || backup_mode == BACKUP_MODE_DIFF_PTRACK) &&
		file->exists_in_prev &&
		page_st->lsn > 0 &&
		page_st->lsn < prev_backup_start_lsn)
	{
		elog(VERBOSE, "Skipping blknum %u in file: \"%s\", file->exists_in_prev: %s, page_st->lsn: %X/%X, prev_backup_start_lsn: %X/%X",
			blknum, from_fullpath,
			file->exists_in_prev ? "true" : "false",
			(uint32) (page_st->lsn >> 32), (uint32) page_st->lsn,
			(uint32) (prev_backup_start_lsn >> 32), (uint32) prev_backup_start_lsn);
		return SkipCurrentPage;
	}

	return PageIsOk;
}

/* split this function in two: compress() and backup() */
static int
compress_and_backup_page(pgFile *file, BlockNumber blknum,
						FILE *in, FILE *out, pg_crc32 *crc,
						int page_state, Page page,
						CompressAlg calg, int clevel,
						const char *from_fullpath, const char *to_fullpath)
{
	int         compressed_size = 0;
	size_t		write_buffer_size = 0;
	char		write_buffer[BLCKSZ*2]; /* compressed page may require more space than uncompressed */
	BackupPageHeader* bph = (BackupPageHeader*)write_buffer;
	const char *errormsg = NULL;

	/* Compress the page */
	compressed_size = do_compress(write_buffer + sizeof(BackupPageHeader),
								  sizeof(write_buffer) - sizeof(BackupPageHeader),
								  page, BLCKSZ, calg, clevel,
								  &errormsg);
	/* Something went wrong and errormsg was assigned, throw a warning */
	if (compressed_size < 0 && errormsg != NULL)
		elog(WARNING, "An error occured during compressing block %u of file \"%s\": %s",
			 blknum, from_fullpath, errormsg);

	file->compress_alg = calg; /* TODO: wtf? why here? */

	/* compression didn`t worked */
	if (compressed_size <= 0 || compressed_size >= BLCKSZ)
	{
		/* Do not compress page */
		memcpy(write_buffer + sizeof(BackupPageHeader), page, BLCKSZ);
		compressed_size = BLCKSZ;
	}
	bph->block = blknum;
	bph->compressed_size = compressed_size;
	write_buffer_size = compressed_size + sizeof(BackupPageHeader);

	/* Update CRC */
	COMP_FILE_CRC32(true, *crc, write_buffer, write_buffer_size);

	/* write data page */
	if (fio_fwrite(out, write_buffer, write_buffer_size) != write_buffer_size)
		elog(ERROR, "File: \"%s\", cannot write at block %u: %s",
			 to_fullpath, blknum, strerror(errno));

	file->write_size += write_buffer_size;
	file->uncompressed_size += BLCKSZ;

	return compressed_size;
}

/* Write page as-is. TODO: make it fastpath option in compress_and_backup_page() */
static int
write_page(pgFile *file, FILE *out, Page page)
{
	/* write data page */
	if (fio_fwrite(out, page, BLCKSZ) != BLCKSZ)
		return -1;

	file->write_size += BLCKSZ;
	file->uncompressed_size += BLCKSZ;

	return BLCKSZ;
}

/*
 * Backup data file in the from_root directory to the to_root directory with
 * same relative path. If prev_backup_start_lsn is not NULL, only pages with
 * higher lsn will be copied.
 * Not just copy file, but read it block by block (use bitmap in case of
 * incremental backup), validate checksum, optionally compress and write to
 * backup with special header.
 */
void
backup_data_file(pgFile *file, const char *from_fullpath, const char *to_fullpath,
				 XLogRecPtr prev_backup_start_lsn, BackupMode backup_mode,
				 CompressAlg calg, int clevel, uint32 checksum_version,
				 HeaderMap *hdr_map, bool is_merge)
{
	int         rc;
	bool        use_pagemap;
	char	   *errmsg = NULL;
	BlockNumber err_blknum = 0;
	/* page headers */
	BackupPageHeader2 *headers = NULL;

	/* sanity */
	if (file->size % BLCKSZ != 0)
		elog(WARNING, "File: \"%s\", invalid file size %zu", from_fullpath, file->size);

	/*
	 * Compute expected number of blocks in the file.
	 * NOTE This is a normal situation, if the file size has changed
	 * since the moment we computed it.
	 */
	file->n_blocks = file->size/BLCKSZ;

	/*
	 * Skip unchanged file only if it exists in previous backup.
	 * This way we can correctly handle null-sized files which are
	 * not tracked by pagemap and thus always marked as unchanged.
	 */
	if ((backup_mode == BACKUP_MODE_DIFF_PAGE ||
		backup_mode == BACKUP_MODE_DIFF_PTRACK) &&
		file->pagemap.bitmapsize == PageBitmapIsEmpty &&
		file->exists_in_prev && !file->pagemap_isabsent)
	{
		/*
		 * There are no changed blocks since last backup. We want to make
		 * incremental backup, so we should exit.
		 */
		file->write_size = BYTES_INVALID;
		return;
	}

	/* reset size summary */
	file->read_size = 0;
	file->write_size = 0;
	file->uncompressed_size = 0;
	INIT_FILE_CRC32(true, file->crc);

	/*
	 * Read each page, verify checksum and write it to backup.
	 * If page map is empty or file is not present in previous backup
	 * backup all pages of the relation.
	 *
	 * In PTRACK 1.x there was a problem
	 * of data files with missing _ptrack map.
	 * Such files should be fully copied.
	 */

	if (file->pagemap.bitmapsize == PageBitmapIsEmpty ||
		 file->pagemap_isabsent || !file->exists_in_prev ||
		 !file->pagemap.bitmap)
		use_pagemap = false;
	else
		use_pagemap = true;

	/* Remote mode */
	if (fio_is_remote(FIO_DB_HOST))
	{
		rc = fio_send_pages(to_fullpath, from_fullpath, file,
							/* send prev backup START_LSN */
							(backup_mode == BACKUP_MODE_DIFF_DELTA || backup_mode == BACKUP_MODE_DIFF_PTRACK) &&
							file->exists_in_prev ? prev_backup_start_lsn : InvalidXLogRecPtr,
							calg, clevel, checksum_version,
							/* send pagemap if any */
							use_pagemap,
							/* variables for error reporting */
							&err_blknum, &errmsg, &headers);
	}
	else
	{
		/* TODO: stop handling errors internally */
		rc = send_pages(to_fullpath, from_fullpath, file,
						/* send prev backup START_LSN */
						(backup_mode == BACKUP_MODE_DIFF_DELTA || backup_mode == BACKUP_MODE_DIFF_PTRACK) &&
						file->exists_in_prev ? prev_backup_start_lsn : InvalidXLogRecPtr,
						calg, clevel, checksum_version, use_pagemap,
						&headers, backup_mode);
	}

	/* check for errors */
	if (rc == FILE_MISSING)
	{
		elog(is_merge ? ERROR : LOG, "File not found: \"%s\"", from_fullpath);
		file->write_size = FILE_NOT_FOUND;
		goto cleanup;
	}

	else if (rc == WRITE_FAILED)
		elog(ERROR, "Cannot write block %u of \"%s\": %s",
				err_blknum, to_fullpath, strerror(errno));

	else if (rc == PAGE_CORRUPTION)
	{
		if (errmsg)
			elog(ERROR, "Corruption detected in file \"%s\", block %u: %s",
					from_fullpath, err_blknum, errmsg);
		else
			elog(ERROR, "Corruption detected in file \"%s\", block %u",
					from_fullpath, err_blknum);
	}
	/* OPEN_FAILED and READ_FAILED */
	else if (rc == OPEN_FAILED)
	{
		if (errmsg)
			elog(ERROR, "%s", errmsg);
		else
			elog(ERROR, "Cannot open file \"%s\"", from_fullpath);
	}
	else if (rc == READ_FAILED)
	{
		if (errmsg)
			elog(ERROR, "%s", errmsg);
		else
			elog(ERROR, "Cannot read file \"%s\"", from_fullpath);
	}

	file->read_size = rc * BLCKSZ;

	/* refresh n_blocks for FULL and DELTA */
	if (backup_mode == BACKUP_MODE_FULL ||
	    backup_mode == BACKUP_MODE_DIFF_DELTA)
		file->n_blocks = file->read_size / BLCKSZ;

	/* Determine that file didn`t changed in case of incremental backup */
	if (backup_mode != BACKUP_MODE_FULL &&
		file->exists_in_prev &&
		file->write_size == 0 &&
		file->n_blocks > 0)
	{
		file->write_size = BYTES_INVALID;
	}

cleanup:

	/* finish CRC calculation */
	FIN_FILE_CRC32(true, file->crc);

	/* dump page headers */
	write_page_headers(headers, file, hdr_map, is_merge);

	pg_free(errmsg);
	pg_free(file->pagemap.bitmap);
	pg_free(headers);
}

/*
 * Catchup data file in the from_root directory to the to_root directory with
 * same relative path. If sync_lsn is not NULL, only pages with equal or
 * higher lsn will be copied.
 * Not just copy file, but read it block by block (use bitmap in case of
 * incremental catchup), validate page checksum.
 */
void
catchup_data_file(pgFile *file, const char *from_fullpath, const char *to_fullpath,
				  XLogRecPtr sync_lsn, BackupMode backup_mode,
				  uint32 checksum_version, size_t prev_size)
{
	int         rc;
	bool        use_pagemap;
	char       *errmsg = NULL;
	BlockNumber	err_blknum = 0;

	/*
	 * Compute expected number of blocks in the file.
	 * NOTE This is a normal situation, if the file size has changed
	 * since the moment we computed it.
	 */
	file->n_blocks = file->size/BLCKSZ;

	/*
	 * Skip unchanged file only if it exists in destination directory.
	 * This way we can correctly handle null-sized files which are
	 * not tracked by pagemap and thus always marked as unchanged.
	 */
	if (backup_mode == BACKUP_MODE_DIFF_PTRACK &&
		file->pagemap.bitmapsize == PageBitmapIsEmpty &&
		file->exists_in_prev && file->size == prev_size && !file->pagemap_isabsent)
	{
		/*
		 * There are none changed pages.
		 */
		file->write_size = BYTES_INVALID;
		return;
	}

	/* reset size summary */
	file->read_size = 0;
	file->write_size = 0;
	file->uncompressed_size = 0;

	/*
	 * If page map is empty or file is not present in destination directory,
	 * then copy backup all pages of the relation.
	 */

	if (file->pagemap.bitmapsize == PageBitmapIsEmpty ||
		 file->pagemap_isabsent || !file->exists_in_prev ||
		 !file->pagemap.bitmap)
		use_pagemap = false;
	else
		use_pagemap = true;

	if (use_pagemap)
		elog(VERBOSE, "Using pagemap for file \"%s\"", file->rel_path);

	/* Remote mode */
	if (fio_is_remote(FIO_DB_HOST))
	{
		rc = fio_copy_pages(to_fullpath, from_fullpath, file,
							/* send prev backup START_LSN */
							((backup_mode == BACKUP_MODE_DIFF_DELTA || backup_mode == BACKUP_MODE_DIFF_PTRACK) &&
							  file->exists_in_prev) ? sync_lsn : InvalidXLogRecPtr,
							NONE_COMPRESS, 1, checksum_version,
							/* send pagemap if any */
							use_pagemap,
							/* variables for error reporting */
							&err_blknum, &errmsg);
	}
	else
	{
		/* TODO: stop handling errors internally */
		rc = copy_pages(to_fullpath, from_fullpath, file,
						/* send prev backup START_LSN */
						((backup_mode == BACKUP_MODE_DIFF_DELTA || backup_mode == BACKUP_MODE_DIFF_PTRACK) &&
						  file->exists_in_prev) ? sync_lsn : InvalidXLogRecPtr,
						checksum_version, use_pagemap, backup_mode);
	}

	/* check for errors */
	if (rc == FILE_MISSING)
	{
		elog(LOG, "File not found: \"%s\"", from_fullpath);
		file->write_size = FILE_NOT_FOUND;
		goto cleanup;
	}

	else if (rc == WRITE_FAILED)
		elog(ERROR, "Cannot write block %u of \"%s\": %s",
				err_blknum, to_fullpath, strerror(errno));

	else if (rc == PAGE_CORRUPTION)
	{
		if (errmsg)
			elog(ERROR, "Corruption detected in file \"%s\", block %u: %s",
					from_fullpath, err_blknum, errmsg);
		else
			elog(ERROR, "Corruption detected in file \"%s\", block %u",
					from_fullpath, err_blknum);
	}
	/* OPEN_FAILED and READ_FAILED */
	else if (rc == OPEN_FAILED)
	{
		if (errmsg)
			elog(ERROR, "%s", errmsg);
		else
			elog(ERROR, "Cannot open file \"%s\"", from_fullpath);
	}
	else if (rc == READ_FAILED)
	{
		if (errmsg)
			elog(ERROR, "%s", errmsg);
		else
			elog(ERROR, "Cannot read file \"%s\"", from_fullpath);
	}

	file->read_size = rc * BLCKSZ;

	/* Determine that file didn`t changed in case of incremental catchup */
	if (backup_mode != BACKUP_MODE_FULL &&
		file->exists_in_prev &&
		file->write_size == 0 &&
		file->n_blocks > 0)
	{
		file->write_size = BYTES_INVALID;
	}

cleanup:
	pg_free(errmsg);
	pg_free(file->pagemap.bitmap);
}

bool
IsForkCompressable(ForkName forkName)
{
	return forkName == vm || forkName == fsm || forkName == cfm;
}

/*
 * Backup non data file
 * We do not apply compression to this file.
 * If file exists in previous backup, then compare checksums
 * and make a decision about copying or skiping the file.
 * Catchup always copies file, no crc comparison in happening (because we dont know crc)
 */
void
backup_non_data_file(pgFile *file, pgFile *prev_file,
					 const char *from_fullpath, const char *to_fullpath,
					 BackupMode backup_mode, time_t parent_backup_time,
					 CompressAlg calg, int clevel, bool missing_ok,
					 CompressAlg src_calg)
{
	/* special treatment for global/pg_control */
	if (file->external_dir_num == 0 && strcmp(file->rel_path, XLOG_CONTROL_FILE) == 0)
	{
		copy_pgcontrol_file(FIO_DB_HOST, from_fullpath,
							FIO_BACKUP_HOST, to_fullpath, file);
		return;
	}

	/*
	 * If non-data file exists in previous backup
	 * and its mtime is less than parent backup start time ... */
	if ((pg_strcasecmp(file->name, RELMAPPER_FILENAME) != 0) &&
		(prev_file && file->exists_in_prev &&
		 file->mtime <= parent_backup_time))
	{
		pg_crc32 crc;

<<<<<<< HEAD
		file->crc = fio_get_crc32(FIO_DB_HOST, from_fullpath, false, true);
=======
		file->crc = fio_get_crc32(FIO_DB_HOST, from_fullpath, false);
>>>>>>> 6e70ef99

		/* ...and checksum is the same... */
		crc = prev_file->crc;
		if (EQ_TRADITIONAL_CRC32(file->crc, crc))
		{
			file->write_size = BYTES_INVALID;
			return; /* ...skip copying file. */
		}
	}

	/* Non-data files will be compressed only if compression is enabled and algorithm is set to ZLIB */
	if (file->external_dir_num == 0 && IsForkCompressable(file->forkName) && calg == ZLIB_COMPRESS)
		file->compress_alg = ZLIB_COMPRESS;
	else
		file->compress_alg = NONE_COMPRESS;

	backup_non_data_file_internal(from_fullpath, FIO_DB_HOST,
								  to_fullpath, file, clevel, missing_ok,
								  src_calg);
}

/*
 * Iterate over parent backup chain and lookup given destination file in
 * filelist of every chain member starting with FULL backup.
 * Apply changed blocks to destination file from every backup in parent chain.
 */
size_t
restore_data_file(parray *parent_chain, pgFile *dest_file, FILE *out,
				  const char *to_fullpath, bool use_bitmap, PageState *checksum_map,
				  XLogRecPtr shift_lsn, datapagemap_t *lsn_map, bool use_headers)
{
	size_t total_write_len = 0;
	char  *in_buf = pgut_malloc(STDIO_BUFSIZE);
	int    backup_seq = 0;

	/*
	 * FULL -> INCR -> DEST
	 *  2       1       0
	 * Restore of backups of older versions cannot be optimized with bitmap
	 * because of n_blocks
	 */
	if (use_bitmap)
		/* start with dest backup  */
		backup_seq = 0;
	else
		/* start with full backup */
		backup_seq = parray_num(parent_chain) - 1;

//	for (i = parray_num(parent_chain) - 1; i >= 0; i--)
//	for (i = 0; i < parray_num(parent_chain); i++)
	while (backup_seq >= 0 && backup_seq < parray_num(parent_chain))
	{
		char     from_root[MAXPGPATH];
		char     from_fullpath[MAXPGPATH];
		FILE    *in = NULL;

		pgFile **res_file = NULL;
		pgFile  *tmp_file = NULL;

		/* page headers */
		BackupPageHeader2 *headers = NULL;

		pgBackup *backup = (pgBackup *) parray_get(parent_chain, backup_seq);

		if (use_bitmap)
			backup_seq++;
		else
			backup_seq--;

		/* lookup file in intermediate backup */
		res_file = parray_bsearch(backup->files, dest_file, pgFileCompareRelPathWithExternal);
		tmp_file = (res_file) ? *res_file : NULL;

		/* Destination file is not exists yet at this moment */
		if (tmp_file == NULL)
			continue;

		/*
		 * Skip file if it haven't changed since previous backup
		 * and thus was not backed up.
		 */
		if (tmp_file->write_size == BYTES_INVALID)
			continue;

		/* If file was truncated in intermediate backup,
		 * it is ok not to truncate it now, because old blocks will be
		 * overwritten by new blocks from next backup.
		 */
		if (tmp_file->write_size == 0)
			continue;

		/*
		 * At this point we are sure, that something is going to be copied
		 * Open source file.
		 */
		join_path_components(from_root, backup->root_dir, DATABASE_DIR);
		join_path_components(from_fullpath, from_root, tmp_file->rel_path);

		in = fopen(from_fullpath, PG_BINARY_R);
		if (in == NULL)
			elog(ERROR, "Cannot open backup file \"%s\": %s", from_fullpath,
				 strerror(errno));

		/* set stdio buffering for input data file */
		setvbuf(in, in_buf, _IOFBF, STDIO_BUFSIZE);

		/* get headers for this file */
		if (use_headers && tmp_file->n_headers > 0)
			headers = get_data_file_headers(&(backup->hdr_map), tmp_file,
											parse_program_version(backup->program_version),
											true);

		if (use_headers && !headers && tmp_file->n_headers > 0)
			elog(ERROR, "Failed to get page headers for file \"%s\"", from_fullpath);

		/*
		 * Restore the file.
		 * Datafiles are backed up block by block and every block
		 * have BackupPageHeader with meta information, so we cannot just
		 * copy the file from backup.
		 */
		total_write_len += restore_data_file_internal(in, out, tmp_file,
													  parse_program_version(backup->program_version),
													  from_fullpath, to_fullpath, dest_file->n_blocks,
													  use_bitmap ? &(dest_file)->pagemap : NULL,
													  checksum_map, backup->checksum_version,
													  /* shiftmap can be used only if backup state precedes the shift */
													  backup->stop_lsn <= shift_lsn ? lsn_map : NULL,
													  headers);

		if (fclose(in) != 0)
			elog(ERROR, "Cannot close file \"%s\": %s", from_fullpath,
				strerror(errno));

		pg_free(headers);

//		datapagemap_print_debug(&(dest_file)->pagemap);
	}
	pg_free(in_buf);

	return total_write_len;
}

/* Restore block from "in" file to "out" file.
 * If "nblocks" is greater than zero, then skip restoring blocks,
 * whose position if greater than "nblocks".
 * If map is NULL, then page bitmap cannot be used for restore optimization
 * Page bitmap optimize restore of incremental chains, consisting of more than one
 * backup. We restoring from newest to oldest and page, once restored, marked in map.
 * When the same page, but in older backup, encountered, we check the map, if it is
 * marked as already restored, then page is skipped.
 */
size_t
restore_data_file_internal(FILE *in, FILE *out, pgFile *file, uint32 backup_version,
						   const char *from_fullpath, const char *to_fullpath, int nblocks,
						   datapagemap_t *map, PageState *checksum_map, int checksum_version,
						   datapagemap_t *lsn_map, BackupPageHeader2 *headers)
{
	BlockNumber	blknum = 0;
	int n_hdr = -1;
	size_t write_len = 0;
	off_t cur_pos_out = 0;
	off_t cur_pos_in = 0;

	/* should not be possible */
	Assert(!(backup_version >= 20400 && file->n_headers <= 0));

	/*
	 * We rely on stdio buffering of input and output.
	 * For buffering to be efficient, we try to minimize the
	 * number of lseek syscalls, because it forces buffer flush.
	 * For that, we track current write position in
	 * output file and issue fseek only when offset of block to be
	 * written not equal to current write position, which happens
	 * a lot when blocks from incremental backup are restored,
	 * but should never happen in case of blocks from FULL backup.
	 */
	if (fio_fseek(out, cur_pos_out) < 0)
		elog(ERROR, "Cannot seek block %u of \"%s\": %s",
				blknum, to_fullpath, strerror(errno));

	for (;;)
	{
		off_t		write_pos;
		size_t		len;
		size_t		read_len;
		DataPage	page;
		int32		compressed_size = 0;
		bool		is_compressed = false;

		/* incremental restore vars */
		uint16 page_crc = 0;
		XLogRecPtr page_lsn = InvalidXLogRecPtr;

		/* check for interrupt */
		if (interrupted || thread_interrupted)
			elog(ERROR, "Interrupted during data file restore");

		/* newer backups have headers in separate storage */
		if (headers)
		{
			n_hdr++;
			if (n_hdr >= file->n_headers)
				break;

			blknum = headers[n_hdr].block;
			page_lsn = headers[n_hdr].lsn;
			page_crc = headers[n_hdr].checksum;
			/* calculate payload size by comparing current and next page positions,
			 * page header is not included */
			compressed_size = headers[n_hdr+1].pos - headers[n_hdr].pos - sizeof(BackupPageHeader);

			Assert(compressed_size > 0);
			Assert(compressed_size <= BLCKSZ);

			read_len = compressed_size + sizeof(BackupPageHeader);
		}
		else
		{
			/* We get into this function either when restoring old backup
			 * or when merging something. Align read_len only when restoring
			 * or merging old backups.
			 */
			if (get_page_header(in, from_fullpath, &(page).bph, NULL, false))
			{
				cur_pos_in += sizeof(BackupPageHeader);

				/* backward compatibility kludge TODO: remove in 3.0 */
				blknum = page.bph.block;
				compressed_size = page.bph.compressed_size;

				/* this has a potential to backfire when retrying merge of old backups,
				 * so we just forbid the retrying of failed merges between versions >= 2.4.0 and
				 * version < 2.4.0
				 */
				if (backup_version >= 20400)
					read_len = compressed_size;
				else
					/* For some unknown and possibly dump reason I/O operations
					 * in versions < 2.4.0 were always aligned to 8 bytes.
					 * Now we have to deal with backward compatibility.
					 */
					read_len = MAXALIGN(compressed_size);
			}
			else
				break;
		}

		/*
		 * Backward compatibility kludge: in the good old days
		 * n_blocks attribute was available only in DELTA backups.
		 * File truncate in PAGE and PTRACK happened on the fly when
		 * special value PageIsTruncated is encountered.
		 * It was inefficient.
		 *
		 * Nowadays every backup type has n_blocks, so instead of
		 * writing and then truncating redundant data, writing
		 * is not happening in the first place.
		 * TODO: remove in 3.0.0
		 */
		if (compressed_size == PageIsTruncated)
		{
			/*
			 * Block header contains information that this block was truncated.
			 * We need to truncate file to this length.
			 */

			elog(VERBOSE, "Truncate file \"%s\" to block %u", to_fullpath, blknum);

			/* To correctly truncate file, we must first flush STDIO buffers */
			if (fio_fflush(out) != 0)
				elog(ERROR, "Cannot flush file \"%s\": %s", to_fullpath, strerror(errno));

			/* Set position to the start of file */
			if (fio_fseek(out, 0) < 0)
				elog(ERROR, "Cannot seek to the start of file \"%s\": %s", to_fullpath, strerror(errno));

			if (fio_ftruncate(out, blknum * BLCKSZ) != 0)
				elog(ERROR, "Cannot truncate file \"%s\": %s", to_fullpath, strerror(errno));

			break;
		}

		Assert(compressed_size > 0);
		Assert(compressed_size <= BLCKSZ);

		/* no point in writing redundant data */
		if (nblocks > 0 && blknum >= nblocks)
			break;

		if (compressed_size > BLCKSZ)
			elog(ERROR, "Size of a blknum %i exceed BLCKSZ: %i", blknum, compressed_size);

		/* Incremental restore in LSN mode */
		if (map && lsn_map && datapagemap_is_set(lsn_map, blknum))
			datapagemap_add(map, blknum);

		if (map && checksum_map && checksum_map[blknum].checksum != 0)
		{
			//elog(INFO, "HDR CRC: %u, MAP CRC: %u", page_crc, checksum_map[blknum].checksum);
			/*
			 * The heart of incremental restore in CHECKSUM mode
			 * If page in backup has the same checksum and lsn as
			 * page in backup, then page can be skipped.
			 */
			if (page_crc == checksum_map[blknum].checksum &&
				page_lsn == checksum_map[blknum].lsn)
			{
				datapagemap_add(map, blknum);
			}
		}

		/* if this page is marked as already restored, then skip it */
		if (map && datapagemap_is_set(map, blknum))
		{
			/* Backward compatibility kludge TODO: remove in 3.0
			 * go to the next page.
			 */
			if (!headers && fseek(in, read_len, SEEK_CUR) != 0)
				elog(ERROR, "Cannot seek block %u of \"%s\": %s",
					blknum, from_fullpath, strerror(errno));
			continue;
		}

		if (headers &&
			cur_pos_in != headers[n_hdr].pos)
		{
			if (fseek(in, headers[n_hdr].pos, SEEK_SET) != 0)
				elog(ERROR, "Cannot seek to offset %u of \"%s\": %s",
					headers[n_hdr].pos, from_fullpath, strerror(errno));

			cur_pos_in = headers[n_hdr].pos;
		}

		/* read a page from file */
		if (headers)
			len = fread(&page, 1, read_len, in);
		else
			len = fread(page.data, 1, read_len, in);

		if (len != read_len)
			elog(ERROR, "Cannot read block %u file \"%s\": %s",
						blknum, from_fullpath, strerror(errno));

		cur_pos_in += read_len;

		/*
		 * if page size is smaller than BLCKSZ, decompress the page.
		 * BUGFIX for versions < 2.0.23: if page size is equal to BLCKSZ.
		 * we have to check, whether it is compressed or not using
		 * page_may_be_compressed() function.
		 */
		if (compressed_size != BLCKSZ
			|| page_may_be_compressed(page.data, file->compress_alg, backup_version))
		{
			is_compressed = true;
		}

		/*
		 * Seek and write the restored page.
		 * When restoring file from FULL backup, pages are written sequentially,
		 * so there is no need to issue fseek for every page.
		 */
		write_pos = blknum * BLCKSZ;

		if (cur_pos_out != write_pos)
		{
			if (fio_fseek(out, write_pos) < 0)
				elog(ERROR, "Cannot seek block %u of \"%s\": %s",
					blknum, to_fullpath, strerror(errno));

			cur_pos_out = write_pos;
		}

		/*
		 * If page is compressed and restore is in remote mode,
		 * send compressed page to the remote side.
		 */
		if (is_compressed)
		{
			ssize_t rc;
			rc = fio_fwrite_async_compressed(out, page.data, compressed_size, file->compress_alg);

			if (!fio_is_remote_file(out) && rc != BLCKSZ)
				elog(ERROR, "Cannot write block %u of \"%s\": %s, size: %u",
					 blknum, to_fullpath, strerror(errno), compressed_size);
		}
		else
		{
			if (fio_fwrite_async(out, page.data, BLCKSZ) != BLCKSZ)
				elog(ERROR, "Cannot write block %u of \"%s\": %s",
					 blknum, to_fullpath, strerror(errno));
		}

		write_len += BLCKSZ;
		cur_pos_out += BLCKSZ; /* update current write position */

		/* Mark page as restored to avoid reading this page when restoring parent backups */
		if (map)
			datapagemap_add(map, blknum);
	}

	elog(VERBOSE, "Copied file \"%s\": %lu bytes", from_fullpath, write_len);
	return write_len;
}

/*
 * Copy file to backup.
 * We do not apply compression to these files, because
 * it is either small control file or already compressed cfs file.
 */
void
restore_non_data_file_internal(FILE *out, pgFile *file,
					  		   const char *from_fullpath, const char *to_fullpath)
{
	PbkFile *in = NULL;
	char    *buf = pgut_malloc(CHUNK_SIZE); /* 128kB buffer */

	/* open source file for read */
	in = InitPbkFile(from_fullpath, NONE_CRC, file->compress_alg, 1, true);
	open_for_read(in);
	if (in->fd <= 0)
		elog(ERROR, "%s", in->errmsg);

	/* copy content */
	for (;;)
	{
		/* currently decompression happens here, not great */
		ssize_t read_len = read_file(in, buf, CHUNK_SIZE);

		if (read_len < 0)
			elog(ERROR, "%s", in->errmsg);

		else if (read_len == 0) /* EOF */
			break;

		if (fio_fwrite_async(out, buf, read_len) != read_len)
			elog(ERROR, "Cannot write to \"%s\": %s", to_fullpath,
				 strerror(errno));

		/* check for interrupt */
		if (interrupted || thread_interrupted)
			elog(ERROR, "Interrupted during nonedata file restore");
	}

	if (close_file(in) < 0)
		elog(ERROR, "%s", in->errmsg);

	elog(VERBOSE, "Copied file \"%s\": %lu bytes", to_fullpath, in->currpos);

	free_file(in);
	pg_free(buf);

}

size_t
restore_non_data_file(pgBackup *dest_backup,
					  pgFile *dest_file, FILE *out, const char *to_fullpath,
					  bool already_exists)
{
	char		from_root[MAXPGPATH];
	char		from_fullpath[MAXPGPATH];
//	FILE		*in = NULL;

	pgFile		*tmp_file = NULL;
	pgBackup	*tmp_backup = NULL;

	/* Check if full copy of destination file is available in destination backup */
	if (dest_file->write_size > 0)
	{
		tmp_file = dest_file;
		tmp_backup = dest_backup;
	}
	else
	{
		/*
		 * Iterate over parent chain starting from direct parent of destination
		 * backup to oldest backup in chain, and look for the first
		 * full copy of destination file.
		 * Full copy is latest possible destination file with size equal or
		 * greater than zero.
		 */
		tmp_backup = dest_backup->parent_backup_link;
		while (tmp_backup)
		{
			pgFile	**res_file = NULL;

			/* lookup file in intermediate backup */
			res_file =  parray_bsearch(tmp_backup->files, dest_file, pgFileCompareRelPathWithExternal);
			tmp_file = (res_file) ? *res_file : NULL;

			/*
			 * It should not be possible not to find destination file in intermediate
			 * backup, without encountering full copy first.
			 */
			if (!tmp_file)
			{
				elog(ERROR, "Failed to locate nonedata file \"%s\" in backup %s",
					dest_file->rel_path, base36enc(tmp_backup->start_time));
				continue;
			}

			/* Full copy is found and it is null sized, nothing to do here */
			if (tmp_file->write_size == 0)
			{
				/* In case of incremental restore truncate file just to be safe */
				if (already_exists && fio_ftruncate(out, 0))
					elog(ERROR, "Cannot truncate file \"%s\": %s",
							to_fullpath, strerror(errno));
				return 0;
			}

			/* Full copy is found */
			if (tmp_file->write_size > 0)
				break;

			tmp_backup = tmp_backup->parent_backup_link;
		}
	}

	/* sanity */
	if (!tmp_backup)
		elog(ERROR, "Failed to locate a backup containing full copy of nonedata file \"%s\"",
			to_fullpath);

	if (!tmp_file)
		elog(ERROR, "Failed to locate a full copy of nonedata file \"%s\"", to_fullpath);

	if (tmp_file->write_size <= 0)
		elog(ERROR, "Full copy of nonedata file has invalid size: %li. "
				"Metadata corruption in backup %s in file: \"%s\"",
				tmp_file->write_size, base36enc(tmp_backup->start_time),
				to_fullpath);

	/* incremental restore */
	if (already_exists)
	{
//		pg_crc32 crc;
		/* compare checksums of already existing file and backup file */
<<<<<<< HEAD
		pg_crc32 file_crc = fio_get_crc32(FIO_DB_HOST, to_fullpath, false, false);

//		crc = (tmp_file->compress_alg == ZLIB_COMPRESS) ? tmp_file->z_crc : tmp_file->crc; /* TODO: look wrong */
//		crc = tmp_file->crc;
=======
		pg_crc32 file_crc = fio_get_crc32(FIO_DB_HOST, to_fullpath, false);
>>>>>>> 6e70ef99

		if (file_crc == tmp_file->crc)
		{
			elog(VERBOSE, "Already existing nonedata file \"%s\" has the same checksum, skip restore",
				to_fullpath);
			return 0;
		}

		/* Checksum mismatch, truncate file and overwrite it */
		if (fio_ftruncate(out, 0))
			elog(ERROR, "Cannot truncate file \"%s\": %s",
					to_fullpath, strerror(errno));
	}

	if (tmp_file->external_dir_num == 0)
		join_path_components(from_root, tmp_backup->root_dir, DATABASE_DIR);
	else
	{
		char		external_prefix[MAXPGPATH];

		join_path_components(external_prefix, tmp_backup->root_dir, EXTERNAL_DIR);
		makeExternalDirPathByNum(from_root, external_prefix, tmp_file->external_dir_num);
	}

	join_path_components(from_fullpath, from_root, dest_file->rel_path);

//	in = fopen(from_fullpath, PG_BINARY_R);
//	if (in == NULL)
//		elog(ERROR, "Cannot open backup file \"%s\": %s", from_fullpath,
//			 strerror(errno));

	/* disable stdio buffering for nonedata files */
//	setvbuf(in, NULL, _IONBF, BUFSIZ);

	/* do actual work */
	restore_non_data_file_internal(out, tmp_file, from_fullpath, to_fullpath);

//	if (fclose(in) != 0)
//		elog(ERROR, "Cannot close file \"%s\": %s", from_fullpath,
//			strerror(errno));

	return tmp_file->write_size;
}

/*
 * Copy file to backup.
 * We do not apply compression to these files, because
 * it is either small control file or already compressed cfs file.
 * TODO: optimize remote copying
 */
void
backup_non_data_file_internal_old(const char *from_fullpath,
							fio_location from_location,
							const char *to_fullpath, pgFile *file,
							bool missing_ok)
{
	FILE	*in = NULL;
	FILE	*out = NULL;
	ssize_t  read_len = 0;
	char	*buf = NULL;

	INIT_FILE_CRC32(true, file->crc);

	/* reset size summary */
	file->read_size = 0;
	file->write_size = 0;
	file->uncompressed_size = 0;

	/* open backup file for write  */
	out = fopen(to_fullpath, PG_BINARY_W);
	if (out == NULL)
		elog(ERROR, "Cannot open destination file \"%s\": %s",
			 to_fullpath, strerror(errno));

	/* update file permission */
	if (chmod(to_fullpath, file->mode) == -1)
		elog(ERROR, "Cannot change mode of \"%s\": %s", to_fullpath,
			 strerror(errno));

	/* backup remote file  */
	if (fio_is_remote(FIO_DB_HOST))
	{
		char *errmsg = NULL;
		int rc = fio_send_file(from_fullpath, to_fullpath, out, file, &errmsg);

		/* handle errors */
		if (rc == FILE_MISSING)
		{
			/* maybe deleted, it's not error in case of backup */
			if (missing_ok)
			{
				elog(LOG, "File \"%s\" is not found", from_fullpath);
				file->write_size = FILE_NOT_FOUND;
				goto cleanup;
			}
			else
				elog(ERROR, "File \"%s\" is not found", from_fullpath);
		}
		else if (rc == WRITE_FAILED)
			elog(ERROR, "Cannot write to \"%s\": %s", to_fullpath, strerror(errno));
		else if (rc != SEND_OK)
		{
			if (errmsg)
				elog(ERROR, "%s", errmsg);
			else
				elog(ERROR, "Cannot access remote file \"%s\"", from_fullpath);
		}

		pg_free(errmsg);
	}
	/* backup local file */
	else
	{
		/* open source file for read */
		in = fopen(from_fullpath, PG_BINARY_R);
		if (in == NULL)
		{
			/* maybe deleted, it's not error in case of backup */
			if (errno == ENOENT)
			{
				if (missing_ok)
				{
					elog(LOG, "File \"%s\" is not found", from_fullpath);
					file->write_size = FILE_NOT_FOUND;
					goto cleanup;
				}
				else
					elog(ERROR, "File \"%s\" is not found", from_fullpath);
			}

			elog(ERROR, "Cannot open file \"%s\": %s", from_fullpath,
				 strerror(errno));
		}

		/* disable stdio buffering for local input/output files to avoid triple buffering */
		setvbuf(in, NULL, _IONBF, BUFSIZ);
		setvbuf(out, NULL, _IONBF, BUFSIZ);

		/* allocate 64kB buffer */
		buf = pgut_malloc(CHUNK_SIZE);

		/* copy content and calc CRC */
		for (;;)
		{
			read_len = fread(buf, 1, CHUNK_SIZE, in);

			if (ferror(in))
				elog(ERROR, "Cannot read from file \"%s\": %s",
					 from_fullpath, strerror(errno));

			if (read_len > 0)
			{
				if (fwrite(buf, 1, read_len, out) != read_len)
					elog(ERROR, "Cannot write to file \"%s\": %s", to_fullpath,
						 strerror(errno));

				/* update CRC */
				COMP_FILE_CRC32(true, file->crc, buf, read_len);
				file->read_size += read_len;
			}

			if (feof(in))
				break;
		}
	}

	file->write_size = (int64) file->read_size;

	if (file->write_size > 0)
		file->uncompressed_size = file->write_size;

cleanup:
	/* finish CRC calculation and store into pgFile */
	FIN_FILE_CRC32(true, file->crc);

	if (in && fclose(in))
		elog(ERROR, "Cannot close the file \"%s\": %s", from_fullpath, strerror(errno));

	if (out && fclose(out))
		elog(ERROR, "Cannot close the file \"%s\": %s", to_fullpath, strerror(errno));

	pg_free(buf);
}

/* Currently we support opening files only in read_only and write_only modes */
PbkFile*
InitPbkFile(const char *fullpath, CrcMethod crc_method, CompressAlg calg, int clevel, bool is_local)
{
	PbkFile  *f = pgut_malloc(sizeof(PbkFile));
	memset(f, 0, sizeof(PbkFile));

	snprintf(f->fullpath, sizeof(f->fullpath), "%s", fullpath);
	f->read = false;
	f->currpos = 0;
	f->fd = 0;
	f->calg = calg;
	f->clevel = clevel;
	f->buf_pos = 0;
	f->buffer = NULL;
	f->is_local = is_local;
	f->forkName = none;
	f->do_cfm_optimization = false;
	f->skip_next_read = false;

	f->do_crc = (crc_method != NONE_CRC) ? true: false;
	f->use_crc32c = (crc_method == CRC32C) ? true : false;

	if (f->do_crc)
		INIT_FILE_CRC32(f->use_crc32c, f->crc);

	f->errmsg = NULL;

	return f;
}

/* Open destination file for writing and truncate it */
void
open_for_write(PbkFile *f, mode_t mode)
{
	if (f->is_local)
	{
		/* TODO: parameterize open flags */
		f->fd = open(f->fullpath, O_WRONLY | O_CREAT | O_APPEND | O_TRUNC | PG_BINARY, mode);
		if (f->fd < 0)
		{
			f->errmsg = pgut_malloc(ERRMSG_MAX_LEN);
			snprintf(f->errmsg, ERRMSG_MAX_LEN, "Cannot open file for writing \"%s\": %s", f->fullpath, strerror(errno));
			return;
		}
	}

	/* TODO: currently we support only buffered compression */
	if (f->calg != NONE_COMPRESS)
		f->buffer = pgut_malloc(PBK_BUF_SIZE);

#ifdef HAVE_LIBZ
	if (f->calg == ZLIB_COMPRESS)
	{
		int rc;
		f->strm.next_out = f->buffer;
		f->strm.avail_out = PBK_BUF_SIZE;
		rc = deflateInit2(&f->strm,
						  f->clevel,
						  Z_DEFLATED,
						  15 + 16, 9,
						  Z_DEFAULT_STRATEGY);
		if (rc != Z_OK)
		{
			f->errmsg = pgut_malloc(ERRMSG_MAX_LEN);
			snprintf(f->errmsg, ERRMSG_MAX_LEN, "Failed to run deflateInit2 for file \"%s\": %i", f->fullpath, rc);
			close(f->fd); /* don`t care about possible errors here */
			f->fd = -1;
		}
	}
#endif

	return;
}


/*
 * Open file specified by pathname using open()
 * TODO:
 *  - support for Direct I/O here
 *  - remote mode support
 */
void
open_for_read(PbkFile *f)
{
	f->read = true;

	/* Open a file for non-compressed as well as compressed files */
	f->fd = open(f->fullpath, O_RDONLY);
	if (f->fd < 0)
	{
		f->errmsg = pgut_malloc(ERRMSG_MAX_LEN);
		snprintf(f->errmsg, ERRMSG_MAX_LEN, "Cannot open file for reading \"%s\": %s", f->fullpath, strerror(errno));
		return;
	}

#ifdef HAVE_LIBZ
	if (f->calg == ZLIB_COMPRESS)
	{
		f->gzfp = gzdopen(f->fd, "r");
		if (f->gzfp == Z_NULL)
		{
			f->errmsg = pgut_malloc(ERRMSG_MAX_LEN);
			snprintf(f->errmsg, ERRMSG_MAX_LEN, "Cannot open compressed file for reading \"%s\": %s", f->fullpath, strerror(errno));
			close(f->fd); /* don`t care about possible errors here */
			errno = 0;
			f->fd = -1;
		}
	}
#endif
	return;
}


/*
 * -1 for error
 * If opened for writing - flush leftovers in the buffer
 * TODO: decompose into close_file_write() and close_file_read()
 */
int
close_file(PbkFile *f)
{
	int     rc = 0;
	ssize_t flush_r = 0;

	if (!f)
		return 0;

	if (!f->read)
	{
		if (f->calg == ZLIB_COMPRESS)
			end_zlib_compress(f);

		/* flush any leftovers */
		if (f->buf_pos > 0)
			flush_r = fio_flush_file(f);
	}

	/* left-overs are flushed, can finish computing crc */
	if (f->do_crc)
		FIN_FILE_CRC32(f->use_crc32c, f->crc);

	if (!remote_agent)
	{
#ifdef HAVE_LIBZ
	if (f->read && f->calg == ZLIB_COMPRESS)
		rc = gzclose(f->gzfp);
	else
#endif
		rc = close(f->fd); /* TODO: report close error */
	}

	/* error message already in place */
	if (flush_r < 0)
		return flush_r;

	if (rc != 0)
	{
		f->errmsg = pgut_malloc(ERRMSG_MAX_LEN);
		snprintf(f->errmsg, ERRMSG_MAX_LEN, "Cannot close file \"%s\": %s", f->fullpath, strerror(errno));
		return -1;
	}

	return 0;
}

void
free_file(PbkFile *f)
{
	if (!f)
		return;

	pg_free(f->buffer);
//	pg_free(f->errmsg); /* it is up to the caller to free error message */
	pg_free(f);
}

/* Copy input buf content with optional compression into file buffer */
ssize_t
write_file(PbkFile *f, const void *buf, size_t count)
{
	ssize_t	rc = 0;
	/* no buffering means no write_barrier */
	off_t   write_barrier = (f->buffer) ? ((f->calg == ZLIB_COMPRESS) ? count*2 : count) : 0;

	/* if buffering is disabled then write as is */
	if (!f->buffer)
	{
		f->buffer = (unsigned char *) buf;
		f->buf_pos = count;
		rc = fio_flush_file(f);
		f->buffer = NULL;
		f->buf_pos = 0;
		return count;
	}

	/* flush buffer if free space is running out */
	if (write_barrier > (PBK_BUF_SIZE - f->buf_pos))
		rc = fio_flush_file(f);

	/* compress data if requested */
	if (f->calg == ZLIB_COMPRESS)
		my_zlib_compress(f, buf, count);  /* currently we support only zlib */
	else if (f->buffer)
	{
		/* Do not compress chunk, copy it into buffer */
		memcpy(f->buffer + f->buf_pos, buf, count);
		f->buf_pos += count;
	}

	return rc;
}

static size_t
skip_trailing_zeroes_in_cfm(const char* buf, size_t len)
{
	size_t i = len;
	int trigger = (len < BLCKSZ) ? len : BLCKSZ;

	while (i > 0)
	{
		i--;
		if (buf[i] != 0)
			break;
	}

	/* Buffer consists of zeroes only, skip entire buffer */
	if (i == 0)
		return 0;
	/* some part of buffer content can be skipped */
	else if (len - ++i > trigger)
		return i;

	return len;
}

/* read len bytes from file, decompress if requested, into buf */
ssize_t
read_file(PbkFile *f, void *buf, size_t len)
{
	ssize_t rc = 0;

	if (f->skip_next_read)
		return 0;

#ifdef HAVE_LIBZ
	if (f->calg == ZLIB_COMPRESS)
	{
		rc = gzread(f->gzfp, buf, len);

		/* eof is not reached, something went wrong  */
		if (rc <= 0 && gzeof(f->gzfp) == 0)
			rc = -1;
	}
	else
#endif
		rc = read(f->fd, buf, len);

	/* Special treatment for CFM file, ignore trailing zeroes */
	if (f->forkName == cfm && rc > 0 && f->do_cfm_optimization && f->calg == NONE_COMPRESS)
	{
		size_t tmp_len = skip_trailing_zeroes_in_cfm((const char*) buf, rc);

		if (tmp_len < rc)
		{
			/*
			 * Some trailing zeroes were cut,
			 * we must ignore next read() to avoid a mess in destination file
			 */
			f->skip_next_read = true;
			rc = tmp_len;
		}
	}

	if (rc > 0)
	{
		if (f->do_crc)
			COMP_FILE_CRC32(f->use_crc32c, f->crc, buf, rc);
		f->currpos += rc;
	}
	else if (rc < 0)
	{
		/* set error message */
		f->errmsg = pgut_malloc(ERRMSG_MAX_LEN);
		if (f->calg == ZLIB_COMPRESS)
			snprintf(f->errmsg, ERRMSG_MAX_LEN, "Cannot read from compressed file \"%s\": %s",
												f->fullpath, get_gz_error(f->gzfp));
		else
			snprintf(f->errmsg, ERRMSG_MAX_LEN, "Cannot read from file \"%s\": %s", f->fullpath, strerror(errno));
	}
	return rc;
}


//ssize_t
//get_offset(PbkFile *f)
//{
//#ifdef HAVE_LIBZ
//	if (f->calg == ZLIB_COMPRESS)
//	{
//		gzflush(f->gzfp, Z_FINISH); /* TODO: check error */
//		return gzoffset(f->gzfp);
//	}
//	else
//#endif
//
//	return f->currpos;
//}

/* Receive chunks of data and write them to destination file.
 * Return codes:
 *   SEND_OK         (0)
 *   FILE_MISSING    (-1)
 *   OPEN_FAILED_SRC (-3)
 *   OPEN_FAILED_DST (-4)
 *   READ_FAILED     (-5)
 *   WRITE_FAILED    (-6)
 *   CLOSE_FAILED    (-7)
 *
 * TODO: OPEN_FAILED and READ_FAIL should also set errormsg.
 *
 * If pgFile is not NULL then we must calculate crc and read_size for it.
 * All primitive functions should not issue elog messages.
 *
 * This function must handle local backup and restore.
 */
static int
send_file(const char *from_fullpath, const char *to_fullpath,
		  pgFile *file, CompressAlg calg, int clevel,
		  CompressAlg src_calg, char **errormsg)
{
	int      rc = SEND_OK;
	char    *buf = NULL;
	PbkFile *in = NULL;
	PbkFile *out = NULL;

	/* open source file for read */
	in = InitPbkFile(from_fullpath, CRC32C, src_calg, 1, true);
	in->forkName = file->forkName;
	if (backup_in_progress)
		in->do_cfm_optimization = true;
	open_for_read(in);

	if (in->fd < 0)
	{
		rc = (errno == ENOENT) ? FILE_MISSING : OPEN_FAILED_SRC;
		*errormsg = in->errmsg;
		goto cleanup;
	}

	/* allocate 128kB buffer */
	buf = pgut_malloc(CHUNK_SIZE);

	/* copy content and calc CRC */
	for (;;)
	{
		ssize_t read_len = read_file(in, buf, CHUNK_SIZE);

		if (read_len < 0)
		{
			rc = READ_FAILED;
			*errormsg = in->errmsg;
			goto cleanup;
		}

		else if (read_len == 0) /* EOF, nothing to write */
			break;

		else if (!out)
		{
			/* open backup file for write  */
			out = InitPbkFile(to_fullpath,
							  (calg == NONE_COMPRESS) ? NONE_CRC : CRC32C,
							  calg, clevel, true);
			open_for_write(out, file->mode);
			if (out->fd <= 0)
			{
				rc = OPEN_FAILED_SRC;
				*errormsg = out->errmsg;
				goto cleanup;
			}
		}

		// TODO: how to differentiate between write error and compression error ?
		if (write_file(out, buf, read_len) < 0)
		{
			rc = WRITE_FAILED;
			*errormsg = out->errmsg;
			goto cleanup;
		}
		file->read_size += read_len;
	}

cleanup:
	if (close_file(in) < 0 && rc == SEND_OK)
		rc = CLOSE_FAILED;
	if (close_file(out) < 0 && rc == SEND_OK)
		rc = CLOSE_FAILED;

	/* finish CRC calculation and store into pgFile */
	file->write_size = out ? out->currpos: 0;
	if (file->write_size > 0)
	{
		file->crc = in->crc;
		file->z_crc = out->crc;
	}

	free_file(in);
	free_file(out);
	pg_free(buf);

	return rc;
}

/*
 * Copy file to backup or, in case of catchup, into destination PGDATA.
 * Apply compression only to compressable forks
 */
void
backup_non_data_file_internal(const char *from_fullpath,
					  fio_location from_location,
					  const char *to_fullpath, pgFile *file,
					  int clevel, bool missing_ok,
					  CompressAlg src_calg)
{
	int   rc = 0;
	char *errmsg = NULL;

	/* reset size summary */
	file->read_size = 0;
	file->write_size = 0;
	file->uncompressed_size = 0;

	/* backup remote file  */
	if (fio_is_remote(FIO_DB_HOST))
		rc = fio_copy_file(from_fullpath, to_fullpath, file, file->compress_alg, clevel, &errmsg);
	/* backup local file */
	else
		rc = send_file(from_fullpath, to_fullpath, file, file->compress_alg, clevel, src_calg, &errmsg);

	/* handle errors */
	if (rc == FILE_MISSING)
	{
		/* maybe deleted, it's not error in case of backup */
		if (missing_ok)
		{
			elog(LOG, "File \"%s\" is not found", from_fullpath);
			file->write_size = FILE_NOT_FOUND;
		}
		else
			elog(ERROR, "File \"%s\" is not found", from_fullpath);
	}
	else if (rc != SEND_OK)
		elog(ERROR, "%s", errmsg);

	pg_free(errmsg);

	/* set compress_alg only if some data is written */
	// TODO: this is redundant probably, we should consult only backup-level compress-alg and write_size
	// Objection: no point in storing untrue information about compress-alg in file meta
	if (file->write_size > 0)
		file->uncompressed_size = file->read_size;
	else
		file->compress_alg = NONE_COMPRESS; /* nothing to compress */
}

/*
 * Create empty file, used for partial restore
 */
bool
create_empty_file(fio_location from_location, const char *to_root,
				  fio_location to_location, pgFile *file)
{
	char		to_path[MAXPGPATH];
	FILE	   *out;

	/* open file for write  */
	join_path_components(to_path, to_root, file->rel_path);
	out = fio_fopen(to_location, to_path, PG_BINARY_W);

	if (out == NULL)
		elog(ERROR, "Cannot open destination file \"%s\": %s",
			 to_path, strerror(errno));

	/* update file permission */
	if (fio_chmod(to_location, to_path, file->mode) == -1)
		elog(ERROR, "Cannot change mode of \"%s\": %s", to_path,
			 strerror(errno));

	if (fio_fclose(out))
		elog(ERROR, "Cannot close \"%s\": %s", to_path, strerror(errno));

	return true;
}

/*
 * Validate given page.
 * This function is expected to be executed multiple times,
 * so avoid using elog within it.
 * lsn from page is assigned to page_lsn pointer.
 * TODO: switch to enum for return codes.
 */
int
validate_one_page(Page page, BlockNumber absolute_blkno,
					XLogRecPtr stop_lsn, PageState *page_st,
					uint32 checksum_version)
{
	page_st->lsn = InvalidXLogRecPtr;
	page_st->checksum = 0;

	/* new level of paranoia */
	if (page == NULL)
		return PAGE_IS_NOT_FOUND;

	/* check that page header is ok */
	if (!parse_page(page, &(page_st)->lsn))
	{
		int		i;
		/* Check if the page is zeroed. */
		for (i = 0; i < BLCKSZ && page[i] == 0; i++);

		/* Page is zeroed. No need to verify checksums */
		if (i == BLCKSZ)
			return PAGE_IS_ZEROED;

		/* Page does not looking good */
		return PAGE_HEADER_IS_INVALID;
	}

	/* Verify checksum */
	page_st->checksum = pg_checksum_page(page, absolute_blkno);

	if (checksum_version)
	{
		/* Checksums are enabled, so check them. */
		if (page_st->checksum != ((PageHeader) page)->pd_checksum)
			return PAGE_CHECKSUM_MISMATCH;
	}

	/* At this point page header is sane, if checksums are enabled - the`re ok.
	 * Check that page is not from future.
	 * Note, this check should be used only by validate command.
	 */
	if (stop_lsn > 0)
	{
		/* Get lsn from page header. Ensure that page is from our time. */
		if (page_st->lsn > stop_lsn)
			return PAGE_LSN_FROM_FUTURE;
	}

	return PAGE_IS_VALID;
}

/*
 * Validate pages of datafile in PGDATA one by one.
 *
 * returns true if the file is valid
 * also returns true if the file was not found
 */
bool
check_data_file(ConnectionArgs *arguments, pgFile *file,
				const char *from_fullpath, uint32 checksum_version)
{
	FILE		*in;
	BlockNumber	blknum = 0;
	BlockNumber	nblocks = 0;
	int			page_state;
	char		curr_page[BLCKSZ];
	bool		is_valid = true;

	in = fopen(from_fullpath, PG_BINARY_R);
	if (in == NULL)
	{
		/*
		 * If file is not found, this is not en error.
		 * It could have been deleted by concurrent postgres transaction.
		 */
		if (errno == ENOENT)
		{
			elog(LOG, "File \"%s\" is not found", from_fullpath);
			return true;
		}

		elog(WARNING, "Cannot open file \"%s\": %s",
					from_fullpath, strerror(errno));
		return false;
	}

	if (file->size % BLCKSZ != 0)
		elog(WARNING, "File: \"%s\", invalid file size %zu", from_fullpath, file->size);

	/*
	 * Compute expected number of blocks in the file.
	 * NOTE This is a normal situation, if the file size has changed
	 * since the moment we computed it.
	 */
	nblocks = file->size/BLCKSZ;

	for (blknum = 0; blknum < nblocks; blknum++)
	{
		PageState page_st;
		page_state = prepare_page(file, InvalidXLogRecPtr,
								  blknum, in, BACKUP_MODE_FULL,
								  curr_page, false, checksum_version,
								  from_fullpath, &page_st);

		if (page_state == PageIsTruncated)
			break;

		if (page_state == PageIsCorrupted)
		{
			/* Page is corrupted, no need to elog about it,
			 * prepare_page() already done that
			 */
			is_valid = false;
			continue;
		}
	}

	fclose(in);
	return is_valid;
}

/* Valiate pages of datafile in backup one by one */
bool
validate_file_pages(pgFile *file, const char *fullpath, XLogRecPtr stop_lsn,
					uint32 checksum_version, uint32 backup_version, HeaderMap *hdr_map)
{
	size_t		read_len = 0;
	bool		is_valid = true;
	FILE		*in;
	pg_crc32	crc;
	bool		use_crc32c = backup_version <= 20021 || backup_version >= 20025;
	BackupPageHeader2 *headers = NULL;
	int         n_hdr = -1;
	off_t       cur_pos_in = 0;

	elog(VERBOSE, "Validate relation blocks for file \"%s\"", fullpath);

	/* should not be possible */
	Assert(!(backup_version >= 20400 && file->n_headers <= 0));

	in = fopen(fullpath, PG_BINARY_R);
	if (in == NULL)
		elog(ERROR, "Cannot open file \"%s\": %s",
			 fullpath, strerror(errno));

	headers = get_data_file_headers(hdr_map, file, backup_version, false);

	if (!headers && file->n_headers > 0)
	{
		elog(WARNING, "Cannot get page headers for file \"%s\"", fullpath);
		return false;
	}

	/* calc CRC of backup file */
	INIT_FILE_CRC32(use_crc32c, crc);

	/* read and validate pages one by one */
	while (true)
	{
		int		rc = 0;
		size_t		len = 0;
		DataPage	compressed_page; /* used as read buffer */
		int			compressed_size = 0;
		DataPage	page;
		BlockNumber blknum = 0;
		PageState	page_st;

		if (interrupted || thread_interrupted)
			elog(ERROR, "Interrupted during data file validation");

		/* newer backups have page headers in separate storage */
		if (headers)
		{
			n_hdr++;
			if (n_hdr >= file->n_headers)
				break;

			blknum = headers[n_hdr].block;
			/* calculate payload size by comparing current and next page positions,
			 * page header is not included.
			 */
			compressed_size = headers[n_hdr+1].pos - headers[n_hdr].pos - sizeof(BackupPageHeader);

			Assert(compressed_size > 0);
			Assert(compressed_size <= BLCKSZ);

			read_len = sizeof(BackupPageHeader) + compressed_size;

			if (cur_pos_in != headers[n_hdr].pos)
			{
				if (fio_fseek(in, headers[n_hdr].pos) < 0)
					elog(ERROR, "Cannot seek block %u of \"%s\": %s",
						blknum, fullpath, strerror(errno));
				else
					elog(INFO, "Seek to %u", headers[n_hdr].pos);

				cur_pos_in = headers[n_hdr].pos;
			}
		}
		/* old backups rely on header located directly in data file */
		else
		{
			if (get_page_header(in, fullpath, &(compressed_page).bph, &crc, use_crc32c))
			{
				/* Backward compatibility kludge, TODO: remove in 3.0
				 * for some reason we padded compressed pages in old versions
				 */
				blknum = compressed_page.bph.block;
				compressed_size = compressed_page.bph.compressed_size;
				read_len = MAXALIGN(compressed_size);
			}
			else
				break;
		}

		/* backward compatibility kludge TODO: remove in 3.0 */
		if (compressed_size == PageIsTruncated)
		{
			elog(INFO, "Block %u of \"%s\" is truncated",
				 blknum, fullpath);
			continue;
		}

		Assert(compressed_size <= BLCKSZ);
		Assert(compressed_size > 0);

		if (headers)
			len = fread(&compressed_page, 1, read_len, in);
		else
			len = fread(compressed_page.data, 1, read_len, in);

		if (len != read_len)
		{
			elog(WARNING, "Cannot read block %u file \"%s\": %s",
				blknum, fullpath, strerror(errno));
			return false;
		}

		/* update current position */
		cur_pos_in += read_len;

		if (headers)
			COMP_FILE_CRC32(use_crc32c, crc, &compressed_page, read_len);
		else
			COMP_FILE_CRC32(use_crc32c, crc, compressed_page.data, read_len);

		if (compressed_size != BLCKSZ
			|| page_may_be_compressed(compressed_page.data, file->compress_alg,
									  backup_version))
		{
			int32       uncompressed_size = 0;
			const char *errormsg = NULL;

			uncompressed_size = do_decompress(page.data, BLCKSZ,
											  compressed_page.data,
											  compressed_size,
											  file->compress_alg,
											  &errormsg);
			if (uncompressed_size < 0 && errormsg != NULL)
			{
				elog(WARNING, "An error occured during decompressing block %u of file \"%s\": %s",
					 blknum, fullpath, errormsg);
				return false;
			}

			if (uncompressed_size != BLCKSZ)
			{
				if (compressed_size == BLCKSZ)
				{
					is_valid = false;
					continue;
				}
				elog(WARNING, "Page %u of file \"%s\" uncompressed to %d bytes. != BLCKSZ",
						blknum, fullpath, uncompressed_size);
				return false;
			}

			rc = validate_one_page(page.data,
								   file->segno * RELSEG_SIZE + blknum,
								   stop_lsn, &page_st, checksum_version);
		}
		else
			rc = validate_one_page(compressed_page.data,
								   file->segno * RELSEG_SIZE + blknum,
								   stop_lsn, &page_st, checksum_version);

		switch (rc)
		{
			case PAGE_IS_NOT_FOUND:
				elog(LOG, "File \"%s\", block %u, page is NULL", file->rel_path, blknum);
				break;
			case PAGE_IS_ZEROED:
				elog(LOG, "File: %s blknum %u, empty zeroed page", file->rel_path, blknum);
				break;
			case PAGE_HEADER_IS_INVALID:
				elog(WARNING, "Page header is looking insane: %s, block %i", file->rel_path, blknum);
				is_valid = false;
				break;
			case PAGE_CHECKSUM_MISMATCH:
				elog(WARNING, "File: %s blknum %u have wrong checksum: %u", file->rel_path, blknum, page_st.checksum);
				is_valid = false;
				break;
			case PAGE_LSN_FROM_FUTURE:
				elog(WARNING, "File: %s, block %u, checksum is %s. "
								"Page is from future: pageLSN %X/%X stopLSN %X/%X",
							file->rel_path, blknum,
							checksum_version ? "correct" : "not enabled",
							(uint32) (page_st.lsn >> 32), (uint32) page_st.lsn,
							(uint32) (stop_lsn >> 32), (uint32) stop_lsn);
				break;
		}
	}

	FIN_FILE_CRC32(use_crc32c, crc);
	fclose(in);

	if (crc != file->crc)
	{
		elog(WARNING, "Invalid CRC of backup file \"%s\": %X. Expected %X",
				fullpath, crc, file->crc);
		is_valid = false;
	}

	pg_free(headers);

	return is_valid;
}

/* read local data file and construct map with block checksums */
PageState*
get_checksum_map(const char *fullpath, uint32 checksum_version,
							int n_blocks, XLogRecPtr dest_stop_lsn, BlockNumber segmentno)
{
	PageState  *checksum_map = NULL;
	FILE       *in = NULL;
	BlockNumber blknum = 0;
	char        read_buffer[BLCKSZ];
	char        in_buf[STDIO_BUFSIZE];

	/* open file */
	in = fopen(fullpath, "r+b");
	if (!in)
		elog(ERROR, "Cannot open source file \"%s\": %s", fullpath, strerror(errno));

	/* truncate up to blocks */
	if (ftruncate(fileno(in), n_blocks * BLCKSZ) != 0)
		elog(ERROR, "Cannot truncate file to blknum %u \"%s\": %s",
				n_blocks, fullpath, strerror(errno));

	setvbuf(in, in_buf, _IOFBF, STDIO_BUFSIZE);

	/* initialize array of checksums */
	checksum_map = pgut_malloc(n_blocks * sizeof(PageState));
	memset(checksum_map, 0, n_blocks * sizeof(PageState));

	for (blknum = 0; blknum < n_blocks;  blknum++)
	{
		size_t read_len = fread(read_buffer, 1, BLCKSZ, in);
		PageState page_st;

		/* report error */
		if (ferror(in))
			elog(ERROR, "Cannot read block %u of \"%s\": %s",
					blknum, fullpath, strerror(errno));

		if (read_len == BLCKSZ)
		{
			int rc = validate_one_page(read_buffer, segmentno + blknum,
									   dest_stop_lsn, &page_st,
									   checksum_version);

			if (rc == PAGE_IS_VALID)
			{
//				if (checksum_version)
//					checksum_map[blknum].checksum = ((PageHeader) read_buffer)->pd_checksum;
//				else
//					checksum_map[blknum].checksum = page_st.checksum;
				checksum_map[blknum].checksum = page_st.checksum;
				checksum_map[blknum].lsn = page_st.lsn;
			}
		}
		else
			elog(ERROR, "Failed to read blknum %u from file \"%s\"", blknum, fullpath);

		if (feof(in))
			break;

		if (interrupted || thread_interrupted)
			elog(ERROR, "Interrupted during page reading");
	}

	if (in)
		fclose(in);

	return checksum_map;
}

/* return bitmap of valid blocks, bitmap is empty, then NULL is returned */
datapagemap_t *
get_lsn_map(const char *fullpath, uint32 checksum_version,
			int n_blocks, XLogRecPtr shift_lsn, BlockNumber segmentno)
{
	FILE          *in = NULL;
	BlockNumber	   blknum = 0;
	char		   read_buffer[BLCKSZ];
	char		   in_buf[STDIO_BUFSIZE];
	datapagemap_t *lsn_map = NULL;

	Assert(shift_lsn > 0);

	/* open file */
	in = fopen(fullpath, "r+b");
	if (!in)
		elog(ERROR, "Cannot open source file \"%s\": %s", fullpath, strerror(errno));

	/* truncate up to blocks */
	if (ftruncate(fileno(in), n_blocks * BLCKSZ) != 0)
		elog(ERROR, "Cannot truncate file to blknum %u \"%s\": %s",
				n_blocks, fullpath, strerror(errno));

	setvbuf(in, in_buf, _IOFBF, STDIO_BUFSIZE);

	lsn_map = pgut_malloc(sizeof(datapagemap_t));
	memset(lsn_map, 0, sizeof(datapagemap_t));

	for (blknum = 0; blknum < n_blocks;  blknum++)
	{
		size_t read_len = fread(read_buffer, 1, BLCKSZ, in);
		PageState page_st;

		/* report error */
		if (ferror(in))
			elog(ERROR, "Cannot read block %u of \"%s\": %s",
					blknum, fullpath, strerror(errno));

		if (read_len == BLCKSZ)
		{
			int rc = validate_one_page(read_buffer, segmentno + blknum,
									   shift_lsn, &page_st, checksum_version);

			if (rc == PAGE_IS_VALID)
				datapagemap_add(lsn_map, blknum);
		}
		else
			elog(ERROR, "Cannot read block %u from file \"%s\": %s",
					blknum, fullpath, strerror(errno));

		if (feof(in))
			break;

		if (interrupted || thread_interrupted)
			elog(ERROR, "Interrupted during page reading");
	}

	if (in)
		fclose(in);

	if (lsn_map->bitmapsize == 0)
	{
		pg_free(lsn_map);
		lsn_map = NULL;
	}

	return lsn_map;
}

/* Every page in data file contains BackupPageHeader, extract it */
bool
get_page_header(FILE *in, const char *fullpath, BackupPageHeader* bph,
				pg_crc32 *crc, bool use_crc32c)
{
	/* read BackupPageHeader */
	size_t read_len = fread(bph, 1, sizeof(BackupPageHeader), in);

	if (ferror(in))
		elog(ERROR, "Cannot read file \"%s\": %s",
				fullpath, strerror(errno));

	if (read_len != sizeof(BackupPageHeader))
	{
		if (read_len == 0 && feof(in))
			return false;		/* EOF found */
		else if (read_len != 0 && feof(in))
			elog(ERROR,
				 "Odd size page found at offset %ld of \"%s\"",
				 ftello(in), fullpath);
		else
			elog(ERROR, "Cannot read header at offset %ld of \"%s\": %s",
				 ftello(in), fullpath, strerror(errno));
	}

	/* In older versions < 2.4.0, when crc for file was calculated, header was
	 * not included in crc calculations. Now it is. And now we have
	 * the problem of backward compatibility for backups of old versions
	 */
	if (crc)
		COMP_FILE_CRC32(use_crc32c, *crc, bph, read_len);

	if (bph->block == 0 && bph->compressed_size == 0)
		elog(ERROR, "Empty block in file \"%s\"", fullpath);

	Assert(bph->compressed_size != 0);
	return true;
}

/* Open local backup file for writing, set permissions and buffering */
FILE*
open_local_file_rw(const char *to_fullpath, char **out_buf, uint32 buf_size)
{
	FILE *out = NULL;
	/* open backup file for write  */
	out = fopen(to_fullpath, PG_BINARY_W);
	if (out == NULL)
		elog(ERROR, "Cannot open backup file \"%s\": %s",
			 to_fullpath, strerror(errno));

	/* update file permission */
	if (chmod(to_fullpath, FILE_PERMISSION) == -1)
		elog(ERROR, "Cannot change mode of \"%s\": %s", to_fullpath,
			 strerror(errno));

	/* enable stdio buffering for output file */
	*out_buf = pgut_malloc(buf_size);
	setvbuf(out, *out_buf, _IOFBF, buf_size);

	return out;
}

/* backup local file */
int
send_pages(const char *to_fullpath, const char *from_fullpath,
		   pgFile *file, XLogRecPtr prev_backup_start_lsn, CompressAlg calg, int clevel,
		   uint32 checksum_version, bool use_pagemap, BackupPageHeader2 **headers,
		   BackupMode backup_mode)
{
	FILE *in = NULL;
	FILE *out = NULL;
	off_t  cur_pos_out = 0;
	char  curr_page[BLCKSZ];
	int   n_blocks_read = 0;
	BlockNumber blknum = 0;
	datapagemap_iterator_t *iter = NULL;
	int   compressed_size = 0;
	BackupPageHeader2 *header = NULL;
	parray *harray = NULL;

	/* stdio buffers */
	char *in_buf = NULL;
	char *out_buf = NULL;

	/* open source file for read */
	in = fopen(from_fullpath, PG_BINARY_R);
	if (in == NULL)
	{
		/*
		 * If file is not found, this is not en error.
		 * It could have been deleted by concurrent postgres transaction.
		 */
		if (errno == ENOENT)
			return FILE_MISSING;

		elog(ERROR, "Cannot open file \"%s\": %s", from_fullpath, strerror(errno));
	}

	/*
	 * Enable stdio buffering for local input file,
	 * unless the pagemap is involved, which
	 * imply a lot of random access.
	 */

	if (use_pagemap)
	{
		iter = datapagemap_iterate(&file->pagemap);
		datapagemap_next(iter, &blknum); /* set first block */

		setvbuf(in, NULL, _IONBF, BUFSIZ);
	}
	else
	{
		in_buf = pgut_malloc(STDIO_BUFSIZE);
		setvbuf(in, in_buf, _IOFBF, STDIO_BUFSIZE);
	}

	harray = parray_new();

	while (blknum < file->n_blocks)
	{
		PageState page_st;
		int rc = prepare_page(file, prev_backup_start_lsn,
							  blknum, in, backup_mode, curr_page,
							  true, checksum_version,
							  from_fullpath, &page_st);

		if (rc == PageIsTruncated)
			break;

		else if (rc == PageIsOk)
		{
			/* lazily open backup file (useful for s3) */
			if (!out)
				out = open_local_file_rw(to_fullpath, &out_buf, STDIO_BUFSIZE);

			header = pgut_new0(BackupPageHeader2);
			*header = (BackupPageHeader2){
					.block = blknum,
					.pos = cur_pos_out,
					.lsn = page_st.lsn,
					.checksum = page_st.checksum,
			};

			parray_append(harray, header);

			compressed_size = compress_and_backup_page(file, blknum, in, out, &(file->crc),
														rc, curr_page, calg, clevel,
														from_fullpath, to_fullpath);
			cur_pos_out += compressed_size + sizeof(BackupPageHeader);
		}

		n_blocks_read++;

		/* next block */
		if (use_pagemap)
		{
			/* exit if pagemap is exhausted */
			if (!datapagemap_next(iter, &blknum))
				break;
		}
		else
			blknum++;
	}

	/*
	 * Add dummy header, so we can later extract the length of last header
	 * as difference between their offsets.
	 */
	if (parray_num(harray) > 0)
	{
		size_t hdr_num = parray_num(harray);
		size_t i;

		file->n_headers = (int) hdr_num; /* is it valid? */
		*headers = (BackupPageHeader2 *) pgut_malloc0((hdr_num + 1) * sizeof(BackupPageHeader2));
		for (i = 0; i < hdr_num; i++)
		{
			header = (BackupPageHeader2 *)parray_get(harray, i);
			(*headers)[i] = *header;
			pg_free(header);
		}
		(*headers)[hdr_num] = (BackupPageHeader2){.pos=cur_pos_out};
	}
	parray_free(harray);

	/* cleanup */
	if (in && fclose(in))
		elog(ERROR, "Cannot close the source file \"%s\": %s",
			 to_fullpath, strerror(errno));

	/* close local output file */
	if (out && fclose(out))
		elog(ERROR, "Cannot close the backup file \"%s\": %s",
			 to_fullpath, strerror(errno));

	pg_free(iter);
	pg_free(in_buf);
	pg_free(out_buf);

	return n_blocks_read;
}

/*
 * Copy local data file just as send_pages but without attaching additional header and compression
 */
int
copy_pages(const char *to_fullpath, const char *from_fullpath,
			   pgFile *file, XLogRecPtr sync_lsn,
			   uint32 checksum_version, bool use_pagemap,
			   BackupMode backup_mode)
{
	FILE *in = NULL;
	FILE *out = NULL;
	char curr_page[BLCKSZ];
	int n_blocks_read = 0;
	BlockNumber blknum = 0;
	datapagemap_iterator_t *iter = NULL;

	/* stdio buffers */
	char *in_buf = NULL;
	char *out_buf = NULL;

	/* open source file for read */
	in = fopen(from_fullpath, PG_BINARY_R);
	if (in == NULL)
	{
		/*
		 * If file is not found, this is not en error.
		 * It could have been deleted by concurrent postgres transaction.
		 */
		if (errno == ENOENT)
			return FILE_MISSING;

		elog(ERROR, "Cannot open file \"%s\": %s", from_fullpath, strerror(errno));
	}

	/*
	 * Enable stdio buffering for local input file,
	 * unless the pagemap is involved, which
	 * imply a lot of random access.
	 */

	if (use_pagemap)
	{
		iter = datapagemap_iterate(&file->pagemap);
		datapagemap_next(iter, &blknum); /* set first block */

		setvbuf(in, NULL, _IONBF, BUFSIZ);
	}
	else
	{
		in_buf = pgut_malloc(STDIO_BUFSIZE);
		setvbuf(in, in_buf, _IOFBF, STDIO_BUFSIZE);
	}

	out = fio_fopen(FIO_BACKUP_HOST, to_fullpath, PG_BINARY_R "+");
	if (out == NULL)
		elog(ERROR, "Cannot open destination file \"%s\": %s",
			 to_fullpath, strerror(errno));

	/* update file permission */
	if (chmod(to_fullpath, file->mode) == -1)
		elog(ERROR, "Cannot change mode of \"%s\": %s", to_fullpath,
			 strerror(errno));

	/* Enable buffering for output file */
	out_buf = pgut_malloc(STDIO_BUFSIZE);
	setvbuf(out, out_buf, _IOFBF, STDIO_BUFSIZE);

	while (blknum < file->n_blocks)
	{
		PageState page_st;
		int rc = prepare_page(file, sync_lsn,
							  blknum, in, backup_mode, curr_page,
							  true, checksum_version,
							  from_fullpath, &page_st);
		if (rc == PageIsTruncated)
			break;

		else if (rc == PageIsOk)
		{
			if (fseek(out, blknum * BLCKSZ, SEEK_SET) != 0)
				elog(ERROR, "Cannot seek to position %u in destination file \"%s\": %s",
					 blknum * BLCKSZ, to_fullpath, strerror(errno));

			if (write_page(file, out, curr_page) != BLCKSZ)
				elog(ERROR, "File: \"%s\", cannot write at block %u: %s",
					to_fullpath, blknum, strerror(errno));
		}

		n_blocks_read++;

		/* next block */
		if (use_pagemap)
		{
			/* exit if pagemap is exhausted */
			if (!datapagemap_next(iter, &blknum))
				break;
		}
		else
			blknum++;
	}

	/* truncate output file if required */
	if (fseek(out, 0, SEEK_END) != 0)
		elog(ERROR, "Cannot seek to end of file position in destination file \"%s\": %s",
			 to_fullpath, strerror(errno));
	{
		long pos = ftell(out);

		if (pos < 0)
			elog(ERROR, "Cannot get position in destination file \"%s\": %s",
				 to_fullpath, strerror(errno));

		if (pos != file->size)
		{
			if (fflush(out) != 0)
				elog(ERROR, "Cannot flush destination file \"%s\": %s",
					 to_fullpath, strerror(errno));

			if (ftruncate(fileno(out), file->size) == -1)
				elog(ERROR, "Cannot ftruncate file \"%s\" to size %lu: %s",
					 to_fullpath, file->size, strerror(errno));
		}
	}

	/* cleanup */
	if (fclose(in))
		elog(ERROR, "Cannot close the source file \"%s\": %s",
			 to_fullpath, strerror(errno));

	/* close output file */
	if (fclose(out))
		elog(ERROR, "Cannot close the destination file \"%s\": %s",
			 to_fullpath, strerror(errno));

	pg_free(iter);
	pg_free(in_buf);
	pg_free(out_buf);

	return n_blocks_read;
}

/*
 * Attempt to open header file, read content and return as
 * array of headers.
 * TODO: some access optimizations would be great here:
 * less fseeks, buffering, descriptor sharing, etc.
 */
BackupPageHeader2*
get_data_file_headers(HeaderMap *hdr_map, pgFile *file, uint32 backup_version, bool strict)
{
	bool     success = false;
	FILE    *in = NULL;
	size_t   read_len = 0;
	pg_crc32 hdr_crc;
	BackupPageHeader2 *headers = NULL;
	/* header decompression */
	int     z_len = 0;
	char   *zheaders = NULL;
	const char *errormsg = NULL;

	if (backup_version < 20400)
		return NULL;

	if (file->n_headers <= 0)
		return NULL;

	/* TODO: consider to make this descriptor thread-specific */
	in = fopen(hdr_map->path, PG_BINARY_R);

	if (!in)
	{
		elog(strict ? ERROR : WARNING, "Cannot open header file \"%s\": %s", hdr_map->path, strerror(errno));
		return NULL;
	}
	/* disable buffering for header file */
	setvbuf(in, NULL, _IONBF, 0);

	if (fseeko(in, file->hdr_off, SEEK_SET))
	{
		elog(strict ? ERROR : WARNING, "Cannot seek to position %llu in page header map \"%s\": %s",
			file->hdr_off, hdr_map->path, strerror(errno));
		goto cleanup;
	}

	/*
	 * The actual number of headers in header file is n+1, last one is a dummy header,
	 * used for calculation of read_len for actual last header.
	 */
	read_len = (file->n_headers+1) * sizeof(BackupPageHeader2);

	/* allocate memory for compressed headers */
	zheaders = pgut_malloc(file->hdr_size);
	memset(zheaders, 0, file->hdr_size);

	if (fread(zheaders, 1, file->hdr_size, in) != file->hdr_size)
	{
		elog(strict ? ERROR : WARNING, "Cannot read header file at offset: %llu len: %i \"%s\": %s",
			file->hdr_off, file->hdr_size, hdr_map->path, strerror(errno));
		goto cleanup;
	}

	/* allocate memory for uncompressed headers */
	headers = pgut_malloc(read_len);
	memset(headers, 0, read_len);

	z_len = do_decompress(headers, read_len, zheaders, file->hdr_size,
						  ZLIB_COMPRESS, &errormsg);
	if (z_len <= 0)
	{
		if (errormsg)
			elog(strict ? ERROR : WARNING, "An error occured during metadata decompression for file \"%s\": %s",
				 file->rel_path, errormsg);
		else
			elog(strict ? ERROR : WARNING, "An error occured during metadata decompression for file \"%s\": %i",
				 file->rel_path, z_len);

		goto cleanup;
	}

	/* validate checksum */
	INIT_FILE_CRC32(true, hdr_crc);
	COMP_FILE_CRC32(true, hdr_crc, headers, read_len);
	FIN_FILE_CRC32(true, hdr_crc);

	if (hdr_crc != file->hdr_crc)
	{
		elog(strict ? ERROR : WARNING, "Header map for file \"%s\" crc mismatch \"%s\" "
				"offset: %llu, len: %lu, current: %u, expected: %u",
			file->rel_path, hdr_map->path, file->hdr_off, read_len, hdr_crc, file->hdr_crc);
		goto cleanup;
	}

	success = true;

cleanup:

	pg_free(zheaders);
	if (in && fclose(in))
		elog(ERROR, "Cannot close file \"%s\"", hdr_map->path);

	if (!success)
	{
		pg_free(headers);
		headers = NULL;
	}

	return headers;
}

/* write headers of all blocks belonging to file to header map and
 * save its offset and size */
void
write_page_headers(BackupPageHeader2 *headers, pgFile *file, HeaderMap *hdr_map, bool is_merge)
{
	size_t  read_len = 0;
	char   *map_path = NULL;
	/* header compression */
	int     z_len = 0;
	char   *zheaders = NULL;
	const char *errormsg = NULL;

	if (file->n_headers <= 0)
		return;

	/* when running merge we must write headers into temp map */
	map_path = (is_merge) ? hdr_map->path_tmp : hdr_map->path;
	read_len = (file->n_headers + 1) * sizeof(BackupPageHeader2);

	/* calculate checksums */
	INIT_FILE_CRC32(true, file->hdr_crc);
	COMP_FILE_CRC32(true, file->hdr_crc, headers, read_len);
	FIN_FILE_CRC32(true, file->hdr_crc);

	zheaders = pgut_malloc(read_len * 2);
	memset(zheaders, 0, read_len * 2);

	/* compress headers */
	z_len = do_compress(zheaders, read_len * 2, headers,
						read_len, ZLIB_COMPRESS, 1, &errormsg);

	/* writing to header map must be serialized */
	pthread_lock(&(hdr_map->mutex)); /* what if we crash while trying to obtain mutex? */

	if (!hdr_map->fp)
	{
		elog(LOG, "Creating page header map \"%s\"", map_path);

		hdr_map->fp = fopen(map_path, PG_BINARY_A);
		if (hdr_map->fp == NULL)
			elog(ERROR, "Cannot open header file \"%s\": %s",
				 map_path, strerror(errno));

		/* enable buffering for header file */
		hdr_map->buf = pgut_malloc(LARGE_CHUNK_SIZE);
		setvbuf(hdr_map->fp, hdr_map->buf, _IOFBF, LARGE_CHUNK_SIZE);

		/* update file permission */
		if (chmod(map_path, FILE_PERMISSION) == -1)
			elog(ERROR, "Cannot change mode of \"%s\": %s", map_path,
				 strerror(errno));

		file->hdr_off = 0;
	}
	else
		file->hdr_off = hdr_map->offset;

	if (z_len <= 0)
	{
		if (errormsg)
			elog(ERROR, "An error occured during compressing metadata for file \"%s\": %s",
				 file->rel_path, errormsg);
		else
			elog(ERROR, "An error occured during compressing metadata for file \"%s\": %i",
				 file->rel_path, z_len);
	}

	elog(VERBOSE, "Writing headers for file \"%s\" offset: %llu, len: %i, crc: %u",
			file->rel_path, file->hdr_off, z_len, file->hdr_crc);

	if (fwrite(zheaders, 1, z_len, hdr_map->fp) != z_len)
		elog(ERROR, "Cannot write to file \"%s\": %s", map_path, strerror(errno));

	file->hdr_size = z_len;	  /* save the length of compressed headers */
	hdr_map->offset += z_len; /* update current offset in map */

	/* End critical section */
	pthread_mutex_unlock(&(hdr_map->mutex));

	pg_free(zheaders);
}

void
init_header_map(pgBackup *backup)
{
	backup->hdr_map.fp = NULL;
	backup->hdr_map.buf = NULL;
	join_path_components(backup->hdr_map.path, backup->root_dir, HEADER_MAP);
	join_path_components(backup->hdr_map.path_tmp, backup->root_dir, HEADER_MAP_TMP);
	backup->hdr_map.mutex = (pthread_mutex_t)PTHREAD_MUTEX_INITIALIZER;
}

void
cleanup_header_map(HeaderMap *hdr_map)
{
	/* cleanup descriptor */
	if (hdr_map->fp && fclose(hdr_map->fp))
		elog(ERROR, "Cannot close file \"%s\"", hdr_map->path);
	hdr_map->fp = NULL;
	hdr_map->offset = 0;
	pg_free(hdr_map->buf);
	hdr_map->buf = NULL;
}<|MERGE_RESOLUTION|>--- conflicted
+++ resolved
@@ -865,11 +865,7 @@
 	{
 		pg_crc32 crc;
 
-<<<<<<< HEAD
 		file->crc = fio_get_crc32(FIO_DB_HOST, from_fullpath, false, true);
-=======
-		file->crc = fio_get_crc32(FIO_DB_HOST, from_fullpath, false);
->>>>>>> 6e70ef99
 
 		/* ...and checksum is the same... */
 		crc = prev_file->crc;
@@ -1409,14 +1405,10 @@
 	{
 //		pg_crc32 crc;
 		/* compare checksums of already existing file and backup file */
-<<<<<<< HEAD
 		pg_crc32 file_crc = fio_get_crc32(FIO_DB_HOST, to_fullpath, false, false);
 
 //		crc = (tmp_file->compress_alg == ZLIB_COMPRESS) ? tmp_file->z_crc : tmp_file->crc; /* TODO: look wrong */
 //		crc = tmp_file->crc;
-=======
-		pg_crc32 file_crc = fio_get_crc32(FIO_DB_HOST, to_fullpath, false);
->>>>>>> 6e70ef99
 
 		if (file_crc == tmp_file->crc)
 		{
