--- conflicted
+++ resolved
@@ -673,15 +673,10 @@
 static void
 remove_dir_with_files(const char *path)
 {
-<<<<<<< HEAD
-	parray *files = parray_new();
-	dir_list_file(files, path, true, true, true, 0, FIO_LOCAL_HOST);
-=======
 	parray	   *files = parray_new();
 	int			i;
 
-	dir_list_file(files, path, true, true, true, 0);
->>>>>>> 049f8183
+	dir_list_file(files, path, true, true, true, 0, FIO_LOCAL_HOST);
 	parray_qsort(files, pgFileComparePathDesc);
 	for (i = 0; i < parray_num(files); i++)
 	{
