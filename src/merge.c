/*-------------------------------------------------------------------------
 *
 * merge.c: merge FULL and incremental backups
 *
 * Copyright (c) 2018, Postgres Professional
 *
 *-------------------------------------------------------------------------
 */

#include "pg_probackup.h"

#include <sys/stat.h>
#include <unistd.h>

#include "utils/thread.h"

typedef struct
{
	parray	   *to_files;
	parray	   *files;
	parray	   *from_external;

	pgBackup   *to_backup;
	pgBackup   *from_backup;
	const char *to_root;
	const char *from_root;
	const char *to_external_prefix;
	const char *from_external_prefix;

	/*
	 * Return value from the thread.
	 * 0 means there is no error, 1 - there is an error.
	 */
	int			ret;
} merge_files_arg;

static void *merge_files(void *arg);
static void
reorder_external_dirs(pgBackup *to_backup, parray *to_external,
					  parray *from_external);
static int
get_external_index(const char *key, const parray *list);

/*
 * Implementation of MERGE command.
 *
 * - Find target and its parent full backup
 * - Merge data files of target, parent and and intermediate backups
 * - Remove unnecessary files, which doesn't exist in the target backup anymore
 */
void
do_merge(time_t backup_id)
{
	parray	   *backups;
	parray	   *merge_list = parray_new();
	pgBackup   *dest_backup = NULL;
	pgBackup   *full_backup = NULL;
	int			i;

	if (backup_id == INVALID_BACKUP_ID)
		elog(ERROR, "required parameter is not specified: --backup-id");

	if (instance_name == NULL)
		elog(ERROR, "required parameter is not specified: --instance");

	elog(INFO, "Merge started");

	/* Get list of all backups sorted in order of descending start time */
	backups = catalog_get_backup_list(INVALID_BACKUP_ID);

	/* Find destination backup first */
	for (i = 0; i < parray_num(backups); i++)
	{
		pgBackup   *backup = (pgBackup *) parray_get(backups, i);

		/* found target */
		if (backup->start_time == backup_id)
		{
			/* sanity */
			if (backup->status != BACKUP_STATUS_OK &&
				/* It is possible that previous merging was interrupted */
				backup->status != BACKUP_STATUS_MERGING &&
				backup->status != BACKUP_STATUS_DELETING)
					elog(ERROR, "Backup %s has status: %s",
						 base36enc(backup->start_time), status2str(backup->status));

			if (backup->backup_mode == BACKUP_MODE_FULL)
				elog(ERROR, "Backup %s is full backup",
					 base36enc(backup->start_time));

			dest_backup = backup;
			break;
		}
	}

	/* sanity */
	if (dest_backup == NULL)
		elog(ERROR, "Target backup %s was not found", base36enc(backup_id));

	/* get full backup */
	full_backup = find_parent_full_backup(dest_backup);

	/* sanity */
	if (full_backup == NULL)
		elog(ERROR, "Parent full backup for the given backup %s was not found",
			 base36enc(backup_id));

	/* sanity */
	if (full_backup->status != BACKUP_STATUS_OK &&
		/* It is possible that previous merging was interrupted */
		full_backup->status != BACKUP_STATUS_MERGING)
			elog(ERROR, "Backup %s has status: %s",
					base36enc(full_backup->start_time), status2str(full_backup->status));

	//Assert(full_backup_idx != dest_backup_idx);

	/* form merge list */
	while(dest_backup->parent_backup_link)
	{
		/* sanity */
		if (dest_backup->status != BACKUP_STATUS_OK &&
			/* It is possible that previous merging was interrupted */
			dest_backup->status != BACKUP_STATUS_MERGING &&
			dest_backup->status != BACKUP_STATUS_DELETING)
				elog(ERROR, "Backup %s has status: %s",
						base36enc(dest_backup->start_time), status2str(dest_backup->status));

		parray_append(merge_list, dest_backup);
		dest_backup = dest_backup->parent_backup_link;
	}

	/* Add FULL backup for easy locking */
	parray_append(merge_list, full_backup);

	/* Lock merge chain */
	catalog_lock_backup_list(merge_list, parray_num(merge_list) - 1, 0);

	/*
	 * Found target and full backups, merge them and intermediate backups
	 */
	for (i = parray_num(merge_list) - 2; i >= 0; i--)
	{
		pgBackup   *from_backup = (pgBackup *) parray_get(merge_list, i);

		merge_backups(full_backup, from_backup);
	}

	pgBackupValidate(full_backup);
	if (full_backup->status == BACKUP_STATUS_CORRUPT)
		elog(ERROR, "Merging of backup %s failed", base36enc(backup_id));

	/* cleanup */
	parray_walk(backups, pgBackupFree);
	parray_free(backups);
	parray_free(merge_list);

	elog(INFO, "Merge of backup %s completed", base36enc(backup_id));
}

/*
 * Merge two backups data files using threads.
 * - move instance files from from_backup to to_backup
 * - remove unnecessary directories and files from to_backup
 * - update metadata of from_backup, it becames FULL backup
 */
void
merge_backups(pgBackup *to_backup, pgBackup *from_backup)
{
	char	   *to_backup_id = base36enc_dup(to_backup->start_time),
			   *from_backup_id = base36enc_dup(from_backup->start_time);
	char		to_backup_path[MAXPGPATH],
				to_database_path[MAXPGPATH],
				to_external_prefix[MAXPGPATH],
				from_backup_path[MAXPGPATH],
				from_database_path[MAXPGPATH],
				from_external_prefix[MAXPGPATH],
				control_file[MAXPGPATH];
	parray	   *files,
			   *to_files;
	parray	   *to_external = NULL,
			   *from_external = NULL;
	pthread_t  *threads = NULL;
	merge_files_arg *threads_args = NULL;
	int			i;
	time_t		merge_time;
	bool		merge_isok = true;

	merge_time = time(NULL);
	elog(INFO, "Merging backup %s with backup %s", from_backup_id, to_backup_id);

	/*
	 * Validate to_backup only if it is BACKUP_STATUS_OK. If it has
	 * BACKUP_STATUS_MERGING status then it isn't valid backup until merging
	 * finished.
	 */
	if (to_backup->status == BACKUP_STATUS_OK)
	{
		pgBackupValidate(to_backup);
		if (to_backup->status == BACKUP_STATUS_CORRUPT)
			elog(ERROR, "Interrupt merging");
	}

	/*
	 * It is OK to validate from_backup if it has BACKUP_STATUS_OK or
	 * BACKUP_STATUS_MERGING status.
	 */
	Assert(from_backup->status == BACKUP_STATUS_OK ||
		   from_backup->status == BACKUP_STATUS_MERGING);
	pgBackupValidate(from_backup);
	if (from_backup->status == BACKUP_STATUS_CORRUPT)
		elog(ERROR, "Interrupt merging");

	/*
	 * Make backup paths.
	 */
	pgBackupGetPath(to_backup, to_backup_path, lengthof(to_backup_path), NULL);
	pgBackupGetPath(to_backup, to_database_path, lengthof(to_database_path),
					DATABASE_DIR);
	pgBackupGetPath(to_backup, to_external_prefix, lengthof(to_database_path),
					EXTERNAL_DIR);
	pgBackupGetPath(from_backup, from_backup_path, lengthof(from_backup_path), NULL);
	pgBackupGetPath(from_backup, from_database_path, lengthof(from_database_path),
					DATABASE_DIR);
	pgBackupGetPath(from_backup, from_external_prefix, lengthof(from_database_path),
					EXTERNAL_DIR);

	/*
	 * Get list of files which will be modified or removed.
	 */
	pgBackupGetPath(to_backup, control_file, lengthof(control_file),
					DATABASE_FILE_LIST);
<<<<<<< HEAD
	to_files = dir_read_file_list(NULL, control_file, FIO_BACKUP_HOST);
=======
	to_files = dir_read_file_list(NULL, NULL, control_file);
>>>>>>> 7f814942
	/* To delete from leaf, sort in reversed order */
	parray_qsort(to_files, pgFileComparePathDesc);
	/*
	 * Get list of files which need to be moved.
	 */
	pgBackupGetPath(from_backup, control_file, lengthof(control_file),
					DATABASE_FILE_LIST);
<<<<<<< HEAD
	files = dir_read_file_list(NULL, control_file, FIO_BACKUP_HOST);
=======
	files = dir_read_file_list(NULL, NULL, control_file);
>>>>>>> 7f814942
	/* sort by size for load balancing */
	parray_qsort(files, pgFileCompareSize);

	/*
	 * Previous merging was interrupted during deleting source backup. It is
	 * safe just to delete it again.
	 */
	if (from_backup->status == BACKUP_STATUS_DELETING)
		goto delete_source_backup;

	write_backup_status(to_backup, BACKUP_STATUS_MERGING);
	write_backup_status(from_backup, BACKUP_STATUS_MERGING);

	create_data_directories(to_database_path, from_backup_path, false, FIO_BACKUP_HOST);

	threads = (pthread_t *) palloc(sizeof(pthread_t) * num_threads);
	threads_args = (merge_files_arg *) palloc(sizeof(merge_files_arg) * num_threads);

	/* Create external directories lists */
	if (to_backup->external_dir_str)
		to_external = make_external_directory_list(to_backup->external_dir_str);
	if (from_backup->external_dir_str)
		from_external = make_external_directory_list(from_backup->external_dir_str);

	/*
	 * Rename external directoties in to_backup (if exists)
	 * according to numeration of external dirs in from_backup.
	 */
	if (to_external)
		reorder_external_dirs(to_backup, to_external, from_external);

	/* Setup threads */
	for (i = 0; i < parray_num(files); i++)
	{
		pgFile	   *file = (pgFile *) parray_get(files, i);

		/* if the entry was an external directory, create it in the backup */
		if (file->external_dir_num && S_ISDIR(file->mode))
		{
			char		dirpath[MAXPGPATH];
			char		new_container[MAXPGPATH];

			makeExternalDirPathByNum(new_container, to_external_prefix,
									 file->external_dir_num);
			join_path_components(dirpath, new_container, file->path);
			dir_create_dir(dirpath, DIR_PERMISSION);
		}
		pg_atomic_init_flag(&file->lock);
	}

	thread_interrupted = false;
	for (i = 0; i < num_threads; i++)
	{
		merge_files_arg *arg = &(threads_args[i]);

		arg->to_files = to_files;
		arg->files = files;
		arg->to_backup = to_backup;
		arg->from_backup = from_backup;
		arg->to_root = to_database_path;
		arg->from_root = from_database_path;
		arg->from_external = from_external;
		arg->to_external_prefix = to_external_prefix;
		arg->from_external_prefix = from_external_prefix;
		/* By default there are some error */
		arg->ret = 1;

		elog(VERBOSE, "Start thread: %d", i);

		pthread_create(&threads[i], NULL, merge_files, arg);
	}

	/* Wait threads */
	for (i = 0; i < num_threads; i++)
	{
		pthread_join(threads[i], NULL);
		if (threads_args[i].ret == 1)
			merge_isok = false;
	}
	if (!merge_isok)
		elog(ERROR, "Data files merging failed");

	/*
	 * Update to_backup metadata.
	 */
	to_backup->status = BACKUP_STATUS_OK;
	StrNCpy(to_backup->program_version, PROGRAM_VERSION,
			sizeof(to_backup->program_version));
	to_backup->parent_backup = INVALID_BACKUP_ID;
	to_backup->start_lsn = from_backup->start_lsn;
	to_backup->stop_lsn = from_backup->stop_lsn;
	to_backup->recovery_time = from_backup->recovery_time;
	to_backup->recovery_xid = from_backup->recovery_xid;
	pfree(to_backup->external_dir_str);
	to_backup->external_dir_str = from_backup->external_dir_str;
	from_backup->external_dir_str = NULL; /* For safe pgBackupFree() */
	to_backup->merge_time = merge_time;
	to_backup->end_time = time(NULL);

	/*
	 * Target backup must inherit wal mode too.
	 */
	to_backup->stream = from_backup->stream;
	/* Compute summary of size of regular files in the backup */
	to_backup->data_bytes = 0;
	for (i = 0; i < parray_num(files); i++)
	{
		pgFile	   *file = (pgFile *) parray_get(files, i);

		if (S_ISDIR(file->mode))
			to_backup->data_bytes += 4096;
		/* Count the amount of the data actually copied */
		else if (S_ISREG(file->mode))
			to_backup->data_bytes += file->write_size;
	}
	/* compute size of wal files of this backup stored in the archive */
	if (!to_backup->stream)
		to_backup->wal_bytes = instance_config.xlog_seg_size *
			(to_backup->stop_lsn / instance_config.xlog_seg_size -
			 to_backup->start_lsn / instance_config.xlog_seg_size + 1);
	else
		to_backup->wal_bytes = BYTES_INVALID;

	write_backup_filelist(to_backup, files, from_database_path,
						  from_external_prefix, NULL);
	write_backup(to_backup);

delete_source_backup:
	/*
	 * Files were copied into to_backup. It is time to remove source backup
	 * entirely.
	 */
	delete_backup_files(from_backup);

	/*
	 * Delete files which are not in from_backup file list.
	 */
	parray_qsort(files, pgFileComparePathDesc);
	for (i = 0; i < parray_num(to_files); i++)
	{
		pgFile	   *file = (pgFile *) parray_get(to_files, i);

		if (file->external_dir_num && to_external)
		{
			char *dir_name = parray_get(to_external, file->external_dir_num - 1);
			if (backup_contains_external(dir_name, from_external))
				/* Dir already removed*/
				continue;
		}

		if (parray_bsearch(files, file, pgFileComparePathDesc) == NULL)
		{
			char		to_file_path[MAXPGPATH];
			char	   *prev_path;

			/* We need full path, file object has relative path */
			join_path_components(to_file_path, to_database_path, file->path);
			prev_path = file->path;
			file->path = to_file_path;

			pgFileDelete(file);
			elog(VERBOSE, "Deleted \"%s\"", file->path);

			file->path = prev_path;
		}
	}

	/*
	 * Rename FULL backup directory.
	 */
	elog(INFO, "Rename %s to %s", to_backup_id, from_backup_id);
	if (rename(to_backup_path, from_backup_path) == -1)
		elog(ERROR, "Could not rename directory \"%s\" to \"%s\": %s",
			 to_backup_path, from_backup_path, strerror(errno));

	/*
	 * Merging finished, now we can safely update ID of the destination backup.
	 */
	to_backup->start_time = from_backup->start_time;
	write_backup(to_backup);

	/* Cleanup */
	if (threads)
	{
		pfree(threads_args);
		pfree(threads);
	}

	parray_walk(to_files, pgFileFree);
	parray_free(to_files);

	parray_walk(files, pgFileFree);
	parray_free(files);

	pfree(to_backup_id);
	pfree(from_backup_id);
}

/*
 * Thread worker of merge_backups().
 */
static void *
merge_files(void *arg)
{
	merge_files_arg *argument = (merge_files_arg *) arg;
	pgBackup   *to_backup = argument->to_backup;
	pgBackup   *from_backup = argument->from_backup;
	int			i,
				num_files = parray_num(argument->files);

	for (i = 0; i < num_files; i++)
	{
		pgFile	   *file = (pgFile *) parray_get(argument->files, i);
		pgFile	   *to_file;
		pgFile	  **res_file;
		char		to_file_path[MAXPGPATH];	/* Path of target file */
		char		from_file_path[MAXPGPATH];
		char	   *prev_file_path;

		if (!pg_atomic_test_set_flag(&file->lock))
			continue;

		/* check for interrupt */
		if (interrupted || thread_interrupted)
			elog(ERROR, "Interrupted during merging backups");

		/* Directories were created before */
		if (S_ISDIR(file->mode))
			continue;

		if (progress)
			elog(INFO, "Progress: (%d/%d). Process file \"%s\"",
				 i + 1, num_files, file->path);

		res_file = parray_bsearch(argument->to_files, file,
								  pgFileComparePathWithExternalDesc);
		to_file = (res_file) ? *res_file : NULL;

		join_path_components(to_file_path, argument->to_root, file->path);

		/*
		 * Skip files which haven't changed since previous backup. But in case
		 * of DELTA backup we should consider n_blocks to truncate the target
		 * backup.
		 */
		if (file->write_size == BYTES_INVALID && file->n_blocks == -1)
		{
			elog(VERBOSE, "Skip merging file \"%s\", the file didn't change",
				 file->path);

			/*
			 * If the file wasn't changed in PAGE backup, retreive its
			 * write_size from previous FULL backup.
			 */
			if (to_file)
			{
				file->compress_alg = to_file->compress_alg;
				file->write_size = to_file->write_size;

				/*
				 * Recalculate crc for backup prior to 2.0.25.
				 */
				if (parse_program_version(from_backup->program_version) < 20025)
					file->crc = pgFileGetCRC(to_file_path, true, true, NULL, FIO_LOCAL_HOST);
				/* Otherwise just get it from the previous file */
				else
					file->crc = to_file->crc;
			}

			continue;
		}

		/* We need to make full path, file object has relative path */
		if (file->external_dir_num)
		{
			char temp[MAXPGPATH];
			makeExternalDirPathByNum(temp, argument->from_external_prefix,
									 file->external_dir_num);

			join_path_components(from_file_path, temp, file->path);
		}
		else
			join_path_components(from_file_path, argument->from_root,
								 file->path);
		prev_file_path = file->path;
		file->path = from_file_path;

		/*
		 * Move the file. We need to decompress it and compress again if
		 * necessary.
		 */
		elog(VERBOSE, "Merging file \"%s\", is_datafile %d, is_cfs %d",
			 file->path, file->is_database, file->is_cfs);

		if (file->is_datafile && !file->is_cfs)
		{
			/*
			 * We need more complicate algorithm if target file should be
			 * compressed.
			 */
			if (to_backup->compress_alg == PGLZ_COMPRESS ||
				to_backup->compress_alg == ZLIB_COMPRESS)
			{
				char		tmp_file_path[MAXPGPATH];
				char	   *prev_path;

				snprintf(tmp_file_path, MAXPGPATH, "%s_tmp", to_file_path);

				/* Start the magic */

				/*
				 * Merge files:
				 * - if target file exists restore and decompress it to the temp
				 *   path
				 * - decompress source file if necessary and merge it with the
				 *   target decompressed file
				 * - compress result file
				 */

				/*
				 * We need to decompress target file if it exists.
				 */
				if (to_file)
				{
					elog(VERBOSE, "Merge target and source files into the temporary path \"%s\"",
						 tmp_file_path);

					/*
					 * file->path points to the file in from_root directory. But we
					 * need the file in directory to_root.
					 */
					prev_path = to_file->path;
					to_file->path = to_file_path;
					/* Decompress target file into temporary one */
					restore_data_file(tmp_file_path, to_file, false, false,
									  parse_program_version(to_backup->program_version));
					to_file->path = prev_path;
				}
				else
					elog(VERBOSE, "Restore source file into the temporary path \"%s\"",
						 tmp_file_path);
				/* Merge source file with target file */
				restore_data_file(tmp_file_path, file,
								  from_backup->backup_mode == BACKUP_MODE_DIFF_DELTA,
								  false,
								  parse_program_version(from_backup->program_version));

				elog(VERBOSE, "Compress file and save it into the directory \"%s\"",
					 argument->to_root);

				/* Again we need to change path */
				prev_path = file->path;
				file->path = tmp_file_path;
				/* backup_data_file() requires file size to calculate nblocks */
				file->size = pgFileSize(file->path);
				/* Now we can compress the file */
				backup_data_file(NULL, /* We shouldn't need 'arguments' here */
								 to_file_path, file,
								 to_backup->start_lsn,
								 to_backup->backup_mode,
								 to_backup->compress_alg,
								 to_backup->compress_level);

				file->path = prev_path;

				/* We can remove temporary file now */
				if (unlink(tmp_file_path))
					elog(ERROR, "Could not remove temporary file \"%s\": %s",
						 tmp_file_path, strerror(errno));
			}
			/*
			 * Otherwise merging algorithm is simpler.
			 */
			else
			{
				/* We can merge in-place here */
				restore_data_file(to_file_path, file,
								  from_backup->backup_mode == BACKUP_MODE_DIFF_DELTA,
								  true,
								  parse_program_version(from_backup->program_version));

				/*
				 * We need to calculate write_size, restore_data_file() doesn't
				 * do that.
				 */
				file->write_size = pgFileSize(to_file_path);
				file->crc = pgFileGetCRC(to_file_path, true, true, NULL, FIO_LOCAL_HOST);
			}
		}
		else if (file->external_dir_num)
		{
			char	from_root[MAXPGPATH];
			char	to_root[MAXPGPATH];
			int		new_dir_num;
			char   *file_external_path = parray_get(argument->from_external,
													file->external_dir_num - 1);

			Assert(argument->from_external);
			new_dir_num = get_external_index(file_external_path,
											 argument->from_external);
			makeExternalDirPathByNum(from_root, argument->from_external_prefix,
									 file->external_dir_num);
			makeExternalDirPathByNum(to_root, argument->to_external_prefix,
									 new_dir_num);
			copy_file(from_root, to_root, file);
		}
		else if (strcmp(file->name, "pg_control") == 0)
			copy_pgcontrol_file(argument->from_root, FIO_LOCAL_HOST, argument->to_root, FIO_LOCAL_HOST, file);
		else
			copy_file(argument->from_root, FIO_LOCAL_HOST, argument->to_root, FIO_LOCAL_HOST, file);

		/*
		 * We need to save compression algorithm type of the target backup to be
		 * able to restore in the future.
		 */
		file->compress_alg = to_backup->compress_alg;

		if (file->write_size != BYTES_INVALID)
			elog(VERBOSE, "Merged file \"%s\": " INT64_FORMAT " bytes",
				 file->path, file->write_size);

		/* Restore relative path */
		file->path = prev_file_path;
	}

	/* Data files merging is successful */
	argument->ret = 0;

	return NULL;
}

/* Recursively delete a directory and its contents */
static void
remove_dir_with_files(const char *path)
{
	parray *files = parray_new();
	dir_list_file(files, path, true, true, true, 0);
	parray_qsort(files, pgFileComparePathDesc);
	for (int i = 0; i < parray_num(files); i++)
	{
		pgFile	   *file = (pgFile *) parray_get(files, i);

		pgFileDelete(file);
		elog(VERBOSE, "Deleted \"%s\"", file->path);
	}
}

/* Get index of external directory */
static int
get_external_index(const char *key, const parray *list)
{
	if (!list) /* Nowhere to search */
		return -1;
	for (int i = 0; i < parray_num(list); i++)
	{
		if (strcmp(key, parray_get(list, i)) == 0)
			return i + 1;
	}
	return -1;
}

/* Rename directories in to_backup according to order in from_external */
static void
reorder_external_dirs(pgBackup *to_backup, parray *to_external,
					  parray *from_external)
{
	char externaldir_template[MAXPGPATH];

	pgBackupGetPath(to_backup, externaldir_template,
					lengthof(externaldir_template), EXTERNAL_DIR);
	for (int i = 0; i < parray_num(to_external); i++)
	{
		int from_num = get_external_index(parray_get(to_external, i),
										  from_external);
		if (from_num == -1)
		{
			char old_path[MAXPGPATH];
			makeExternalDirPathByNum(old_path, externaldir_template, i + 1);
			remove_dir_with_files(old_path);
		}
		else if (from_num != i + 1)
		{
			char old_path[MAXPGPATH];
			char new_path[MAXPGPATH];
			makeExternalDirPathByNum(old_path, externaldir_template, i + 1);
			makeExternalDirPathByNum(new_path, externaldir_template, from_num);
			elog(VERBOSE, "Rename %s to %s", old_path, new_path);
			if (rename (old_path, new_path) == -1)
				elog(ERROR, "Could not rename directory \"%s\" to \"%s\": %s",
					 old_path, new_path, strerror(errno));
		}
	}
}<|MERGE_RESOLUTION|>--- conflicted
+++ resolved
@@ -229,11 +229,7 @@
 	 */
 	pgBackupGetPath(to_backup, control_file, lengthof(control_file),
 					DATABASE_FILE_LIST);
-<<<<<<< HEAD
-	to_files = dir_read_file_list(NULL, control_file, FIO_BACKUP_HOST);
-=======
-	to_files = dir_read_file_list(NULL, NULL, control_file);
->>>>>>> 7f814942
+	to_files = dir_read_file_list(NULL, NULL, control_file, FIO_BACKUP_HOST);
 	/* To delete from leaf, sort in reversed order */
 	parray_qsort(to_files, pgFileComparePathDesc);
 	/*
@@ -241,11 +237,7 @@
 	 */
 	pgBackupGetPath(from_backup, control_file, lengthof(control_file),
 					DATABASE_FILE_LIST);
-<<<<<<< HEAD
-	files = dir_read_file_list(NULL, control_file, FIO_BACKUP_HOST);
-=======
-	files = dir_read_file_list(NULL, NULL, control_file);
->>>>>>> 7f814942
+	files = dir_read_file_list(NULL, NULL, control_file, FIO_BACKUP_HOST);
 	/* sort by size for load balancing */
 	parray_qsort(files, pgFileCompareSize);
 
@@ -650,7 +642,7 @@
 									 file->external_dir_num);
 			makeExternalDirPathByNum(to_root, argument->to_external_prefix,
 									 new_dir_num);
-			copy_file(from_root, to_root, file);
+			copy_file(from_root, FIO_LOCAL_HOST, to_root, FIO_LOCAL_HOST, file);
 		}
 		else if (strcmp(file->name, "pg_control") == 0)
 			copy_pgcontrol_file(argument->from_root, FIO_LOCAL_HOST, argument->to_root, FIO_LOCAL_HOST, file);
@@ -682,7 +674,7 @@
 remove_dir_with_files(const char *path)
 {
 	parray *files = parray_new();
-	dir_list_file(files, path, true, true, true, 0);
+	dir_list_file(files, path, true, true, true, 0, FIO_LOCAL_HOST);
 	parray_qsort(files, pgFileComparePathDesc);
 	for (int i = 0; i < parray_num(files); i++)
 	{
