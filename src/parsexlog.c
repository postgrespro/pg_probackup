--- conflicted
+++ resolved
@@ -897,40 +897,20 @@
 		}
 #ifdef HAVE_LIBZ
 		/* Try to open compressed WAL segment */
-		else if (fileExists(reader_data->gz_xlogpath, FIO_BACKUP_HOST))
-		{
-<<<<<<< HEAD
-			snprintf(reader_data->gz_xlogpath, sizeof(reader_data->gz_xlogpath),
-					 "%s.gz", reader_data->xlogpath);
-			if (fileExists(reader_data->gz_xlogpath, FIO_LOCAL_HOST))
-			{
-				elog(LOG, "Thread [%d]: Opening compressed WAL segment \"%s\"",
-					 reader_data->thread_num, reader_data->gz_xlogpath);
-
-				reader_data->xlogexists = true;
-				reader_data->gz_xlogfile = fio_gzopen(reader_data->gz_xlogpath,
-													  "rb", -1, FIO_LOCAL_HOST);
-				if (reader_data->gz_xlogfile == NULL)
-				{
-					elog(WARNING, "Thread [%d]: Could not open compressed WAL segment \"%s\": %s",
-						 reader_data->thread_num, reader_data->gz_xlogpath,
-						 strerror(errno));
-					return -1;
-				}
-=======
+		else if (fileExists(reader_data->gz_xlogpath, FIO_LOCAL_HOST))
+		{
 			elog(LOG, "Thread [%d]: Opening compressed WAL segment \"%s\"",
 				 reader_data->thread_num, reader_data->gz_xlogpath);
 
 			reader_data->xlogexists = true;
 			reader_data->gz_xlogfile = fio_gzopen(reader_data->gz_xlogpath,
-													  "rb", -1, FIO_BACKUP_HOST);
+													  "rb", -1, FIO_LOCAL_HOST);
 			if (reader_data->gz_xlogfile == NULL)
 			{
 				elog(WARNING, "Thread [%d]: Could not open compressed WAL segment \"%s\": %s",
 					 reader_data->thread_num, reader_data->gz_xlogpath,
 					 strerror(errno));
 				return -1;
->>>>>>> 4d51c7f5
 			}
 		}
 #endif
@@ -1065,22 +1045,13 @@
 	XLogSegNo	endSegNo = 0;
 	bool		result = true;
 
-<<<<<<< HEAD
 	if (!XRecOffIsValid(startpoint) && !XRecOffIsNull(startpoint))
-=======
-	if (!XRecOffIsValid(startpoint) &&
-		!XRecOffIsNull(startpoint))
-	{
->>>>>>> 4d51c7f5
 		elog(ERROR, "Invalid startpoint value %X/%X",
 			 (uint32) (startpoint >> 32), (uint32) (startpoint));
-	}
 
 	if (!XLogRecPtrIsInvalid(endpoint))
 	{
-<<<<<<< HEAD
-		if (!XRecOffIsValid(endpoint) && !XRecOffIsNull(endpoint))
-=======
+//		if (XRecOffIsNull(endpoint) && !inclusive_endpoint)
 		if (XRecOffIsNull(endpoint))
 		{
 			GetXLogSegNo(endpoint, endSegNo, segment_size);
@@ -1088,7 +1059,6 @@
 		}
 		else if (!XRecOffIsValid(endpoint))
 		{
->>>>>>> 4d51c7f5
 			elog(ERROR, "Invalid endpoint value %X/%X",
 				(uint32) (endpoint >> 32), (uint32) (endpoint));
 		}
@@ -1770,7 +1740,7 @@
 
 	rc = RunXLogThreads(prefetch_dir, 0, InvalidTransactionId,
 						InvalidXLogRecPtr, tli, wal_seg_size,
-						startpoint, endpoint, false, NULL, NULL);
+						startpoint, endpoint, false, NULL, NULL, true);
 
 	num_threads = tmp_num_threads;
 
