/*-------------------------------------------------------------------------
 *
 * stream.c: pg_probackup specific code for WAL streaming
 *
 * Copyright (c) 2015-2022, Postgres Professional
 *
 *-------------------------------------------------------------------------
 */

#include "pg_probackup.h"
#include "receivelog.h"
#include "streamutil.h"
#include "access/timeline.h"

#include <time.h>
#include <unistd.h>

/*
 * global variable needed by ReceiveXlogStream()
 *
 * standby_message_timeout controls how often we send a message
 * back to the primary letting it know our progress, in milliseconds.
 *
 * in pg_probackup we use a default setting = 10 sec
 */
static int	standby_message_timeout = 10 * 1000;

/* stop_backup_lsn is set by pg_stop_backup() to stop streaming */
XLogRecPtr stop_backup_lsn = InvalidXLogRecPtr;
static XLogRecPtr stop_stream_lsn = InvalidXLogRecPtr;

/*
 * How long we should wait for streaming end in seconds.
 * Retrieved as checkpoint_timeout + checkpoint_timeout * 0.1
 */
static uint32 stream_stop_timeout = 0;
/* Time in which we started to wait for streaming end */
static time_t stream_stop_begin = 0;

/*
 * We need to wait end of WAL streaming before execute pg_stop_backup().
 */
typedef struct
{
	char       basedir[MAXPGPATH];
	PGconn	   *conn;

	/*
	 * Return value from the thread.
	 * 0 means there is no error, 1 - there is an error.
	 */
	int			ret;

	XLogRecPtr	startpos;
	TimeLineID	starttli;
} StreamThreadArg;

static pthread_t stream_thread;
static StreamThreadArg stream_thread_arg = {"", NULL, 1};

static parray *xlog_files_list = NULL;
static bool do_crc = true;

static void IdentifySystem(StreamThreadArg *stream_thread_arg);
static int checkpoint_timeout(PGconn *backup_conn);
static void *StreamLog(void *arg);
static bool stop_streaming(XLogRecPtr xlogpos, uint32 timeline,
                           bool segment_finished);
static void add_walsegment_to_filelist(parray *filelist, uint32 timeline,
                                       XLogRecPtr xlogpos, char *basedir,
                                       uint32 xlog_seg_size);
static void add_history_file_to_filelist(parray *filelist, uint32 timeline,
										 char *basedir);

/*
 * Run IDENTIFY_SYSTEM through a given connection and
 * check system identifier and timeline are matching
 */
static void
IdentifySystem(StreamThreadArg *stream_thread_arg)
{
	PGresult	*res;

	uint64 stream_conn_sysidentifier = 0;
	char *stream_conn_sysidentifier_str;
	TimeLineID stream_conn_tli = 0;

	if (!CheckServerVersionForStreaming(stream_thread_arg->conn))
	{
		PQfinish(stream_thread_arg->conn);
		/*
		 * Error message already written in CheckServerVersionForStreaming().
		 * There's no hope of recovering from a version mismatch, so don't
		 * retry.
		 */
		elog(ERROR, "Cannot continue backup because stream connect has failed.");
	}

	/*
	 * Identify server, obtain server system identifier and timeline
	 */
	res = pgut_execute(stream_thread_arg->conn, "IDENTIFY_SYSTEM", 0, NULL);

	if (PQresultStatus(res) != PGRES_TUPLES_OK)
	{
		elog(WARNING,"Could not send replication command \"%s\": %s",
						"IDENTIFY_SYSTEM", PQerrorMessage(stream_thread_arg->conn));
		PQfinish(stream_thread_arg->conn);
		elog(ERROR, "Cannot continue backup because stream connect has failed.");
	}

	stream_conn_sysidentifier_str = PQgetvalue(res, 0, 0);
	stream_conn_tli = atoll(PQgetvalue(res, 0, 1));

	/* Additional sanity, primary for PG 9.5,
	 * where system id can be obtained only via "IDENTIFY SYSTEM"
	 */
	if (!parse_uint64(stream_conn_sysidentifier_str, &stream_conn_sysidentifier, 0))
		elog(ERROR, "%s is not system_identifier", stream_conn_sysidentifier_str);

	if (stream_conn_sysidentifier != instance_config.system_identifier)
		elog(ERROR, "System identifier mismatch. Connected PostgreSQL instance has system id: "
			"" UINT64_FORMAT ". Expected: " UINT64_FORMAT ".",
					stream_conn_sysidentifier, instance_config.system_identifier);

	if (stream_conn_tli != current.tli)
		elog(ERROR, "Timeline identifier mismatch. "
			"Connected PostgreSQL instance has timeline id: %X. Expected: %X.",
			stream_conn_tli, current.tli);

	PQclear(res);
}

/*
 * Retrieve checkpoint_timeout GUC value in seconds.
 */
static int
checkpoint_timeout(PGconn *backup_conn)
{
	PGresult   *res;
	const char *val;
	const char *hintmsg;
	int			val_int;

	res = pgut_execute(backup_conn, "show checkpoint_timeout", 0, NULL);
	val = PQgetvalue(res, 0, 0);

	if (!parse_int(val, &val_int, OPTION_UNIT_S, &hintmsg))
	{
		PQclear(res);
		if (hintmsg)
			elog(ERROR, "Invalid value of checkout_timeout %s: %s", val,
				 hintmsg);
		else
			elog(ERROR, "Invalid value of checkout_timeout %s", val);
	}

	PQclear(res);

	return val_int;
}

/*
 * CreateReplicationSlot_compat() -- wrapper for CreateReplicationSlot() used in StreamLog()
 * src/bin/pg_basebackup/streamutil.c
 * CreateReplicationSlot() has different signatures on different PG versions:
 * PG 15
 * bool
 * CreateReplicationSlot(PGconn *conn, const char *slot_name, const char *plugin,
 *                                           bool is_temporary, bool is_physical, bool reserve_wal,
 *                                           bool slot_exists_ok, bool two_phase)
 * PG 11-14
 * bool
 * CreateReplicationSlot(PGconn *conn, const char *slot_name, const char *plugin,
 *                                           bool is_temporary, bool is_physical, bool reserve_wal,
 *                                           bool slot_exists_ok)
 * PG 10
 * CreateReplicationSlot(PGconn *conn, const char *slot_name, const char *plugin,
 *                                           bool is_physical, bool slot_exists_ok)
 * NOTE: PG 10 support reserve_wal in
 * pg_catalog.pg_create_physical_replication_slot(slot_name name [, immediately_reserve boolean])
 * and
 * CREATE_REPLICATION_SLOT slot_name { PHYSICAL [ RESERVE_WAL ] | LOGICAL output_plugin }
 * replication protocol command, but CreateReplicationSlot() C function doesn't
 */
static bool
CreateReplicationSlot_compat(PGconn *conn, const char *slot_name, const char *plugin,
                                          bool is_temporary, bool is_physical,
                                          bool slot_exists_ok)
{
#if PG_VERSION_NUM >= 150000
	return CreateReplicationSlot(conn, slot_name, plugin, is_temporary, is_physical,
		/* reserve_wal = */ true, slot_exists_ok, /* two_phase = */ false);
#elif PG_VERSION_NUM >= 110000
	return CreateReplicationSlot(conn, slot_name, plugin, is_temporary, is_physical,
		/* reserve_wal = */ true, slot_exists_ok);
#else
	/*
	 * PG-10 doesn't support creating temp_slot by calling CreateReplicationSlot(), but
	 * it will be created by setting StreamCtl.temp_slot later in StreamLog()
	 */
	if (!is_temporary)
		return CreateReplicationSlot(conn, slot_name, plugin, /*is_temporary,*/ is_physical, /*reserve_wal,*/ slot_exists_ok);
	else
		return true;
#endif
}

/*
 * Start the log streaming
 */
static void *
StreamLog(void *arg)
{
	StreamThreadArg *stream_arg = (StreamThreadArg *) arg;

	/*
	 * Always start streaming at the beginning of a segment
	 */
	stream_arg->startpos -= stream_arg->startpos % instance_config.xlog_seg_size;

	xlog_files_list = parray_new();

	/* Initialize timeout */
	stream_stop_begin = 0;

	/* Create repslot */
	if (temp_slot || perm_slot)
		if (!CreateReplicationSlot_compat(stream_arg->conn, replication_slot, NULL, temp_slot, true, false))
		{
			interrupted = true;
			elog(ERROR, "Couldn't create physical replication slot %s", replication_slot);
		}

	/*
	 * Start the replication
	 */
	if (replication_slot)
		elog(LOG, "started streaming WAL at %X/%X (timeline %u) using%s slot %s",
			(uint32) (stream_arg->startpos >> 32), (uint32) stream_arg->startpos,
			stream_arg->starttli,
			temp_slot ? " temporary" : "",
			replication_slot);
	else
		elog(LOG, "started streaming WAL at %X/%X (timeline %u)",
			 (uint32) (stream_arg->startpos >> 32), (uint32) stream_arg->startpos,
			  stream_arg->starttli);

	{
		StreamCtl	ctl;

		MemSet(&ctl, 0, sizeof(ctl));

		ctl.startpos = stream_arg->startpos;
		ctl.timeline = stream_arg->starttli;
		ctl.sysidentifier = NULL;
		ctl.stream_stop = stop_streaming;
		ctl.standby_message_timeout = standby_message_timeout;
		ctl.partial_suffix = NULL;
		ctl.synchronous = false;
		ctl.mark_done = false;

<<<<<<< HEAD
=======
#if PG_VERSION_NUM >= 100000
#if PG_VERSION_NUM >= 150000
		ctl.walmethod = CreateWalDirectoryMethod(
			stream_arg->basedir,
			PG_COMPRESSION_NONE,
			0,
			false);
#else /* PG_VERSION_NUM >= 100000 && PG_VERSION_NUM < 150000 */
>>>>>>> d25a594d
		ctl.walmethod = CreateWalDirectoryMethod(
			stream_arg->basedir,
//			(instance_config.compress_alg == NONE_COMPRESS) ? 0 : instance_config.compress_level,
			0,
			false);
#endif /* PG_VERSION_NUM >= 150000 */
		ctl.replication_slot = replication_slot;
		ctl.stop_socket = PGINVALID_SOCKET;
		ctl.do_sync = false; /* We sync all files at the end of backup */
//		ctl.mark_done        /* for future use in s3 */
#if PG_VERSION_NUM < 110000
		/* StreamCtl.temp_slot used only for PG-10, in PG>10, temp_slots are created by calling CreateReplicationSlot() */
		ctl.temp_slot = temp_slot;
#endif /* PG_VERSION_NUM < 110000 */

		if (ReceiveXlogStream(stream_arg->conn, &ctl) == false)
		{
			interrupted = true;
			elog(ERROR, "Problem in receivexlog");
		}

		if (!ctl.walmethod->finish())
		{
			interrupted = true;
			elog(ERROR, "Could not finish writing WAL files: %s",
				 strerror(errno));
		}
	}

	/* be paranoid and sort xlog_files_list,
	 * so if stop_lsn segno is already in the list,
	 * then list must be sorted to detect duplicates.
	 */
	parray_qsort(xlog_files_list, pgFileCompareRelPathWithExternal);

	/* Add the last segment to the list */
	add_walsegment_to_filelist(xlog_files_list, stream_arg->starttli,
                               stop_stream_lsn, (char *) stream_arg->basedir,
                               instance_config.xlog_seg_size);

	/* append history file to walsegment filelist */
	add_history_file_to_filelist(xlog_files_list, stream_arg->starttli, (char *) stream_arg->basedir);

	/*
	 * TODO: remove redundant WAL segments
	 * walk pg_wal and remove files with segno greater that of stop_lsn`s segno +1
	 */

	elog(LOG, "finished streaming WAL at %X/%X (timeline %u)",
		 (uint32) (stop_stream_lsn >> 32), (uint32) stop_stream_lsn, stream_arg->starttli);
	stream_arg->ret = 0;

	PQfinish(stream_arg->conn);
	stream_arg->conn = NULL;

	return NULL;
}

/*
 * for ReceiveXlogStream
 *
 * The stream_stop callback will be called every time data
 * is received, and whenever a segment is completed. If it returns
 * true, the streaming will stop and the function
 * return. As long as it returns false, streaming will continue
 * indefinitely.
 *
 * Stop WAL streaming if current 'xlogpos' exceeds 'stop_backup_lsn', which is
 * set by pg_stop_backup().
 *
 */
static bool
stop_streaming(XLogRecPtr xlogpos, uint32 timeline, bool segment_finished)
{
	static uint32 prevtimeline = 0;
	static XLogRecPtr prevpos = InvalidXLogRecPtr;

	/* check for interrupt */
	if (interrupted || thread_interrupted)
		elog(ERROR, "Interrupted during WAL streaming");

	/* we assume that we get called once at the end of each segment */
	if (segment_finished)
	{
		elog(VERBOSE, _("finished segment at %X/%X (timeline %u)"),
		     (uint32) (xlogpos >> 32), (uint32) xlogpos, timeline);

		add_walsegment_to_filelist(xlog_files_list, timeline, xlogpos,
		                           (char*) stream_thread_arg.basedir,
		                           instance_config.xlog_seg_size);
	}

	/*
	 * Note that we report the previous, not current, position here. After a
	 * timeline switch, xlogpos points to the beginning of the segment because
	 * that's where we always begin streaming. Reporting the end of previous
	 * timeline isn't totally accurate, because the next timeline can begin
	 * slightly before the end of the WAL that we received on the previous
	 * timeline, but it's close enough for reporting purposes.
	 */
	if (prevtimeline != 0 && prevtimeline != timeline)
		elog(LOG, _("switched to timeline %u at %X/%X\n"),
			 timeline, (uint32) (prevpos >> 32), (uint32) prevpos);

	if (!XLogRecPtrIsInvalid(stop_backup_lsn))
	{
		if (xlogpos >= stop_backup_lsn)
		{
			stop_stream_lsn = xlogpos;
			return true;
		}

		/* pg_stop_backup() was executed, wait for the completion of stream */
		if (stream_stop_begin == 0)
		{
			elog(INFO, "Wait for LSN %X/%X to be streamed",
				 (uint32) (stop_backup_lsn >> 32), (uint32) stop_backup_lsn);

			stream_stop_begin = time(NULL);
		}

		if (time(NULL) - stream_stop_begin > stream_stop_timeout)
			elog(ERROR, "Target LSN %X/%X could not be streamed in %d seconds",
				 (uint32) (stop_backup_lsn >> 32), (uint32) stop_backup_lsn,
				 stream_stop_timeout);
	}

	prevtimeline = timeline;
	prevpos = xlogpos;

	return false;
}


/* --- External API --- */

/*
 * Maybe add a StreamOptions struct ?
 * Backup conn only needed to calculate stream_stop_timeout. Think about refactoring it.
 */
parray*
get_history_streaming(ConnectionOptions *conn_opt, TimeLineID tli, parray *backup_list)
{
	PGresult     *res;
	PGconn	     *conn;
	char         *history;
	char          query[128];
	parray	     *result = NULL;
	parray       *tli_list = NULL;
	timelineInfo *tlinfo = NULL;
	int           i,j;

	snprintf(query, sizeof(query), "TIMELINE_HISTORY %u", tli);

	/*
	 * Connect in replication mode to the server.
	 */
	conn = pgut_connect_replication(conn_opt->pghost,
									conn_opt->pgport,
									conn_opt->pgdatabase,
									conn_opt->pguser,
									false);

	if (!conn)
		return NULL;

	res = PQexec(conn, query);
	PQfinish(conn);

	if (PQresultStatus(res) != PGRES_TUPLES_OK)
	{
		elog(WARNING, "Could not send replication command \"%s\": %s",
					query, PQresultErrorMessage(res));
		PQclear(res);
		return NULL;
	}

	/*
	 * The response to TIMELINE_HISTORY is a single row result set
	 * with two fields: filename and content
	 */

	if (PQnfields(res) != 2 || PQntuples(res) != 1)
	{
		elog(WARNING, "Unexpected response to TIMELINE_HISTORY command: "
				"got %d rows and %d fields, expected %d rows and %d fields",
				PQntuples(res), PQnfields(res), 1, 2);
		PQclear(res);
		return NULL;
	}

	history = pgut_strdup(PQgetvalue(res, 0, 1));
	result = parse_tli_history_buffer(history, tli);

	/* some cleanup */
	pg_free(history);
	PQclear(res);

	if (result)
		tlinfo = timelineInfoNew(tli);
	else
		return NULL;

	/* transform TimeLineHistoryEntry into timelineInfo */
	for (i = parray_num(result) -1; i >= 0; i--)
	{
		TimeLineHistoryEntry *tln = (TimeLineHistoryEntry *) parray_get(result, i);

		tlinfo->parent_tli = tln->tli;
		tlinfo->switchpoint = tln->end;

		if (!tli_list)
			tli_list = parray_new();

		parray_append(tli_list, tlinfo);

		/* Next tli */
		tlinfo = timelineInfoNew(tln->tli);

		/* oldest tli */
		if (i == 0)
		{
			tlinfo->tli = tln->tli;
			tlinfo->parent_tli = 0;
			tlinfo->switchpoint = 0;
			parray_append(tli_list, tlinfo);
		}
	}

	/* link parent to child */
	for (i = 0; i < parray_num(tli_list); i++)
	{
		timelineInfo *tlinfo = (timelineInfo *) parray_get(tli_list, i);

		for (j = 0; j < parray_num(tli_list); j++)
		{
			timelineInfo *tlinfo_parent = (timelineInfo *) parray_get(tli_list, j);

			if (tlinfo->parent_tli == tlinfo_parent->tli)
			{
				tlinfo->parent_link = tlinfo_parent;
				break;
			}
		}
	}

	/* add backups to each timeline info */
	for (i = 0; i < parray_num(tli_list); i++)
	{
		timelineInfo *tlinfo = parray_get(tli_list, i);
		for (j = 0; j < parray_num(backup_list); j++)
		{
			pgBackup *backup = parray_get(backup_list, j);
			if (tlinfo->tli == backup->tli)
			{
				if (tlinfo->backups == NULL)
					tlinfo->backups = parray_new();
				parray_append(tlinfo->backups, backup);
			}
		}
	}

	/* cleanup */
	parray_walk(result, pg_free);
	pg_free(result);

	return tli_list;
}

parray*
parse_tli_history_buffer(char *history, TimeLineID tli)
{
	char   *curLine = history;
	TimeLineHistoryEntry *entry;
	TimeLineHistoryEntry *last_timeline = NULL;
	parray *result = NULL;

	/* Parse timeline history buffer string by string */
	while (curLine)
	{
		char    tempStr[1024];
		char   *nextLine = strchr(curLine, '\n');
		int     curLineLen = nextLine ? (nextLine-curLine) : strlen(curLine);

		memcpy(tempStr, curLine, curLineLen);
		tempStr[curLineLen] = '\0';  // NUL-terminate!
		curLine = nextLine ? (nextLine+1) : NULL;

		if (curLineLen > 0)
		{
			char	   *ptr;
			TimeLineID	tli;
			uint32		switchpoint_hi;
			uint32		switchpoint_lo;
			int			nfields;

			for (ptr = tempStr; *ptr; ptr++)
			{
				if (!isspace((unsigned char) *ptr))
					break;
			}
			if (*ptr == '\0' || *ptr == '#')
				continue;

			nfields = sscanf(tempStr, "%u\t%X/%X", &tli, &switchpoint_hi, &switchpoint_lo);

			if (nfields < 1)
			{
				/* expect a numeric timeline ID as first field of line */
				elog(ERROR, "Syntax error in timeline history: \"%s\". Expected a numeric timeline ID.", tempStr);
			}
			if (nfields != 3)
				elog(ERROR, "Syntax error in timeline history: \"%s\". Expected a transaction log switchpoint location.", tempStr);

			if (last_timeline && tli <= last_timeline->tli)
				elog(ERROR, "Timeline IDs must be in increasing sequence: \"%s\"", tempStr);

			entry = pgut_new(TimeLineHistoryEntry);
			entry->tli = tli;
			entry->end = ((uint64) switchpoint_hi << 32) | switchpoint_lo;

			last_timeline = entry;
			/* Build list with newest item first */
			if (!result)
				result = parray_new();
			parray_append(result, entry);
			elog(VERBOSE, "parse_tli_history_buffer() found entry: tli = %X, end = %X/%X",
				tli, switchpoint_hi, switchpoint_lo);

			/* we ignore the remainder of each line */
		}
	}

	return result;
}

/*
 * Maybe add a StreamOptions struct ?
 * Backup conn only needed to calculate stream_stop_timeout. Think about refactoring it.
 */
void
start_WAL_streaming(PGconn *backup_conn, char *stream_dst_path, ConnectionOptions *conn_opt,
					XLogRecPtr startpos, TimeLineID starttli, bool is_backup)
{
	/* calculate crc only when running backup, catchup has no need for it */
	do_crc = is_backup;
	/* How long we should wait for streaming end after pg_stop_backup */
	stream_stop_timeout = checkpoint_timeout(backup_conn);
	//TODO Add a comment about this calculation
	stream_stop_timeout = stream_stop_timeout + stream_stop_timeout * 0.1;

	strncpy(stream_thread_arg.basedir, stream_dst_path, sizeof(stream_thread_arg.basedir));

	/*
	 * Connect in replication mode to the server.
	 */
	stream_thread_arg.conn = pgut_connect_replication(conn_opt->pghost,
													  conn_opt->pgport,
													  conn_opt->pgdatabase,
													  conn_opt->pguser,
													  true);
	/* sanity check*/
	IdentifySystem(&stream_thread_arg);

	/* Set error exit code as default */
	stream_thread_arg.ret = 1;
	/* we must use startpos as start_lsn from start_backup */
	stream_thread_arg.startpos = startpos;
	stream_thread_arg.starttli = starttli;

	thread_interrupted = false;
	pthread_create(&stream_thread, NULL, StreamLog, &stream_thread_arg);
}

/*
 * Wait for the completion of stream
 * append list of streamed xlog files
 * into backup_files_list (if it is not NULL)
 */
int
wait_WAL_streaming_end(parray *backup_files_list)
{
    pthread_join(stream_thread, NULL);

    if(backup_files_list != NULL)
        parray_concat(backup_files_list, xlog_files_list);
    parray_free(xlog_files_list);
    return stream_thread_arg.ret;
}

/* Append streamed WAL segment to filelist  */
void
add_walsegment_to_filelist(parray *filelist, uint32 timeline, XLogRecPtr xlogpos, char *basedir, uint32 xlog_seg_size)
{
    XLogSegNo xlog_segno;
    char wal_segment_name[MAXFNAMELEN];
    char wal_segment_relpath[MAXPGPATH];
    char wal_segment_fullpath[MAXPGPATH];
    pgFile *file = NULL;
    pgFile **existing_file = NULL;

    GetXLogSegNo(xlogpos, xlog_segno, xlog_seg_size);

    /*
     * When xlogpos points to the zero offset (0/3000000),
     * it means that previous segment was just successfully streamed.
     * When xlogpos points to the positive offset,
     * then current segment is successfully streamed.
     */
    if (WalSegmentOffset(xlogpos, xlog_seg_size) == 0)
        xlog_segno--;

    GetXLogFileName(wal_segment_name, timeline, xlog_segno, xlog_seg_size);

    join_path_components(wal_segment_fullpath, basedir, wal_segment_name);
    join_path_components(wal_segment_relpath, PG_XLOG_DIR, wal_segment_name);

    file = pgFileNew(wal_segment_fullpath, wal_segment_relpath, false, 0, FIO_BACKUP_HOST);

    /*
     * Check if file is already in the list
     * stop_lsn segment can be added to this list twice, so
     * try not to add duplicates
     */

    existing_file = (pgFile **) parray_bsearch(filelist, file, pgFileCompareRelPathWithExternal);

    if (existing_file)
    {
        if (do_crc)
            (*existing_file)->crc = pgFileGetCRC32C(wal_segment_fullpath, false);
        (*existing_file)->write_size = xlog_seg_size;
        (*existing_file)->uncompressed_size = xlog_seg_size;

        return;
    }

    if (do_crc)
        file->crc = pgFileGetCRC32C(wal_segment_fullpath, false);

    /* Should we recheck it using stat? */
    file->write_size = xlog_seg_size;
    file->uncompressed_size = xlog_seg_size;

    /* append file to filelist */
    parray_append(filelist, file);
}

/* Append history file to filelist  */
void
add_history_file_to_filelist(parray *filelist, uint32 timeline, char *basedir)
{
    char filename[MAXFNAMELEN];
    char fullpath[MAXPGPATH];
    char relpath[MAXPGPATH];
    pgFile *file = NULL;

    /* Timeline 1 does not have a history file */
    if (timeline == 1)
        return;

    snprintf(filename, lengthof(filename), "%08X.history", timeline);
    join_path_components(fullpath, basedir, filename);
    join_path_components(relpath, PG_XLOG_DIR, filename);

    file = pgFileNew(fullpath, relpath, false, 0, FIO_BACKUP_HOST);

    /* calculate crc */
    if (do_crc)
        file->crc = pgFileGetCRC32C(fullpath, false);
    file->write_size = file->size;
    file->uncompressed_size = file->size;

    /* append file to filelist */
    parray_append(filelist, file);
}<|MERGE_RESOLUTION|>--- conflicted
+++ resolved
@@ -260,9 +260,6 @@
 		ctl.synchronous = false;
 		ctl.mark_done = false;
 
-<<<<<<< HEAD
-=======
-#if PG_VERSION_NUM >= 100000
 #if PG_VERSION_NUM >= 150000
 		ctl.walmethod = CreateWalDirectoryMethod(
 			stream_arg->basedir,
@@ -270,7 +267,6 @@
 			0,
 			false);
 #else /* PG_VERSION_NUM >= 100000 && PG_VERSION_NUM < 150000 */
->>>>>>> d25a594d
 		ctl.walmethod = CreateWalDirectoryMethod(
 			stream_arg->basedir,
 //			(instance_config.compress_alg == NONE_COMPRESS) ? 0 : instance_config.compress_level,
