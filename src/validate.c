--- conflicted
+++ resolved
@@ -69,11 +69,7 @@
 	if (strcmp(backup->server_version, PG_MAJORVERSION) != 0)
 		elog(ERROR, "Backup %s has server version %s, but current pg_probackup binary "
 					"compiled with server version %s",
-<<<<<<< HEAD
-			base36enc(backup->start_time), backup->server_version, PG_MAJORVERSION);
-=======
-                backup_id_of(backup), backup->server_version, PG_MAJORVERSION);
->>>>>>> 71f8ccf4
+			backup_id_of(backup), backup->server_version, PG_MAJORVERSION);
 
 	if (backup->status == BACKUP_STATUS_RUNNING)
 	{
