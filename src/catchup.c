/*-------------------------------------------------------------------------
 *
 * catchup.c: sync DB cluster
 *
<<<<<<< HEAD
 * Copyright (c) 2021-2022, Postgres Professional
=======
 * Copyright (c) 2022, Postgres Professional
>>>>>>> 8bb0a618
 *
 *-------------------------------------------------------------------------
 */

#include "pg_probackup.h"

#if PG_VERSION_NUM < 110000
#include "catalog/catalog.h"
#endif
#include "catalog/pg_tablespace.h"
#include "access/timeline.h"
#include "pgtar.h"
#include "streamutil.h"

#include <sys/stat.h>
#include <time.h>
#include <unistd.h>

#include "utils/thread.h"
#include "utils/file.h"

/*
 * Catchup routines
 */
static PGconn *catchup_init_state(PGNodeInfo *source_node_info, const char *source_pgdata, const char *dest_pgdata);
static void catchup_preflight_checks(PGNodeInfo *source_node_info, PGconn *source_conn, const char *source_pgdata, 
					const char *dest_pgdata);
static void catchup_check_tablespaces_existance_in_tbsmapping(PGconn *conn);
static parray* catchup_get_tli_history(ConnectionOptions *conn_opt, TimeLineID tli);

//REVIEW I'd also suggest to wrap all these fields into some CatchupState, but it isn't urgent.
//REVIEW_ANSWER what for?
/*
 * Prepare for work: fill some globals, open connection to source database
 */
static PGconn *
catchup_init_state(PGNodeInfo	*source_node_info, const char *source_pgdata, const char *dest_pgdata)
{
	PGconn		*source_conn;

	/* Initialize PGInfonode */
	pgNodeInit(source_node_info);

	/* Get WAL segments size and system ID of source PG instance */
	instance_config.xlog_seg_size = get_xlog_seg_size(source_pgdata);
	instance_config.system_identifier = get_system_identifier(FIO_DB_HOST, source_pgdata, false);
	current.start_time = time(NULL);

	strlcpy(current.program_version, PROGRAM_VERSION, sizeof(current.program_version));

	/* Do some compatibility checks and fill basic info about PG instance */
	source_conn = pgdata_basic_setup(instance_config.conn_opt, source_node_info);

#if PG_VERSION_NUM >= 110000
	if (!RetrieveWalSegSize(source_conn))
		elog(ERROR, "Failed to retrieve wal_segment_size");
#endif

	get_ptrack_version(source_conn, source_node_info);
	if (source_node_info->ptrack_version_num > 0)
		source_node_info->is_ptrack_enabled = pg_is_ptrack_enabled(source_conn, source_node_info->ptrack_version_num);

	/* Obtain current timeline */
#if PG_VERSION_NUM >= 90600
	current.tli = get_current_timeline(source_conn);
#else
	/* PG-9.5 */
	instance_config.pgdata = source_pgdata;
	current.tli = get_current_timeline_from_control(FIO_DB_HOST, source_pgdata, false);
#endif

	elog(INFO, "Catchup start, pg_probackup version: %s, "
			"PostgreSQL version: %s, "
			"remote: %s, source-pgdata: %s, destination-pgdata: %s",
			PROGRAM_VERSION, source_node_info->server_version_str,
			IsSshProtocol()  ? "true" : "false",
			source_pgdata, dest_pgdata);

	if (current.from_replica)
		elog(INFO, "Running catchup from standby");

	return source_conn;
}

/*
 * Check that catchup can be performed on source and dest
 * this function is for checks, that can be performed without modification of data on disk
 */
static void
catchup_preflight_checks(PGNodeInfo *source_node_info, PGconn *source_conn,
		const char *source_pgdata, const char *dest_pgdata)
{
	/*  TODO
	 *  gsmol - fallback to FULL mode if dest PGDATA is empty
	 *  kulaginm -- I think this is a harmful feature. If user requested an incremental catchup, then
	 * he expects that this will be done quickly and efficiently. If, for example, he made a mistake
	 * with dest_dir, then he will receive a second full copy instead of an error message, and I think
	 * that in some cases he would prefer the error.
	 * I propose in future versions to offer a backup_mode auto, in which we will look to the dest_dir
	 * and decide which of the modes will be the most effective.
	 * I.e.:
	 *   if(requested_backup_mode == BACKUP_MODE_DIFF_AUTO)
	 *   {
	 *     if(dest_pgdata_is_empty)
	 *       backup_mode = BACKUP_MODE_FULL;
	 *     else
	 *       if(ptrack supported and applicable)
	 *         backup_mode = BACKUP_MODE_DIFF_PTRACK;
	 *       else
	 *         backup_mode = BACKUP_MODE_DIFF_DELTA;
	 *   }
	 */

	if (dir_is_empty(dest_pgdata, FIO_LOCAL_HOST))
	{
		if (current.backup_mode == BACKUP_MODE_DIFF_PTRACK ||
			 current.backup_mode == BACKUP_MODE_DIFF_DELTA)
			elog(ERROR, "\"%s\" is empty, but incremental catchup mode requested.",
				dest_pgdata);
	}
	else /* dest dir not empty */
	{
		if (current.backup_mode == BACKUP_MODE_FULL)
			elog(ERROR, "Can't perform full catchup into non-empty directory \"%s\".",
				dest_pgdata);
	}

	/* check that postmaster is not running in destination */
	if (current.backup_mode != BACKUP_MODE_FULL)
	{
		pid_t   pid;
		pid = fio_check_postmaster(FIO_LOCAL_HOST, dest_pgdata);
		if (pid == 1) /* postmaster.pid is mangled */
		{
			char	pid_filename[MAXPGPATH];
			join_path_components(pid_filename, dest_pgdata, "postmaster.pid");
			elog(ERROR, "Pid file \"%s\" is mangled, cannot determine whether postmaster is running or not",
				pid_filename);
		}
		else if (pid > 1) /* postmaster is up */
		{
			elog(ERROR, "Postmaster with pid %u is running in destination directory \"%s\"",
				pid, dest_pgdata);
		}
	}

	/* check backup_label absence in dest */
	if (current.backup_mode != BACKUP_MODE_FULL)
	{
		char	backup_label_filename[MAXPGPATH];

		join_path_components(backup_label_filename, dest_pgdata, PG_BACKUP_LABEL_FILE);
		if (fio_access(FIO_LOCAL_HOST, backup_label_filename, F_OK) == 0)
			elog(ERROR, "Destination directory contains \"" PG_BACKUP_LABEL_FILE "\" file");
	}

	/* Check that connected PG instance, source and destination PGDATA are the same */
	{
		uint64	source_conn_id, source_id, dest_id;

		source_conn_id = get_remote_system_identifier(source_conn);
		source_id = get_system_identifier(FIO_DB_HOST, source_pgdata, false); /* same as instance_config.system_identifier */

		if (source_conn_id != source_id)
			elog(ERROR, "Database identifiers mismatch: we connected to DB id %lu, but in \"%s\" we found id %lu",
				source_conn_id, source_pgdata, source_id);

		if (current.backup_mode != BACKUP_MODE_FULL)
		{
			dest_id = get_system_identifier(FIO_LOCAL_HOST, dest_pgdata, false);
			if (source_conn_id != dest_id)
			elog(ERROR, "Database identifiers mismatch: we connected to DB id %lu, but in \"%s\" we found id %lu",
				source_conn_id, dest_pgdata, dest_id);
		}
	}

	/* check PTRACK version */
	if (current.backup_mode == BACKUP_MODE_DIFF_PTRACK)
	{
		if (source_node_info->ptrack_version_num == 0)
			elog(ERROR, "This PostgreSQL instance does not support ptrack");
		else if (source_node_info->ptrack_version_num < 200)
			elog(ERROR, "ptrack extension is too old.\n"
					"Upgrade ptrack to version >= 2");
		else if (!source_node_info->is_ptrack_enabled)
			elog(ERROR, "Ptrack is disabled");
	}

	if (current.from_replica && exclusive_backup)
		elog(ERROR, "Catchup from standby is only available for PostgreSQL >= 9.6");

	/* check that we don't overwrite tablespace in source pgdata */
	catchup_check_tablespaces_existance_in_tbsmapping(source_conn);

	/* check timelines */
	if (current.backup_mode != BACKUP_MODE_FULL)
	{
		RedoParams	dest_redo = { 0, InvalidXLogRecPtr, 0 };

		/* fill dest_redo.lsn and dest_redo.tli */
		get_redo(FIO_LOCAL_HOST, dest_pgdata, &dest_redo);
		elog(VERBOSE, "source.tli = %X, dest_redo.lsn = %X/%X, dest_redo.tli = %X",
			current.tli, (uint32) (dest_redo.lsn >> 32), (uint32) dest_redo.lsn, dest_redo.tli);

		if (current.tli != 1)
		{
			parray	*source_timelines; /* parray* of TimeLineHistoryEntry* */
			source_timelines = catchup_get_tli_history(&instance_config.conn_opt, current.tli);

			if (source_timelines == NULL)
				elog(ERROR, "Cannot get source timeline history");

			if (!satisfy_timeline(source_timelines, dest_redo.tli, dest_redo.lsn))
				elog(ERROR, "Destination is not in source timeline history");

			parray_walk(source_timelines, pfree);
			parray_free(source_timelines);
		}
		else /* special case -- no history files in source */
		{
			if (dest_redo.tli != 1)
				elog(ERROR, "Source is behind destination in timeline history");
		}
	}
}

/*
 * Check that all tablespaces exists in tablespace mapping (--tablespace-mapping option)
 * Check that all local mapped directories is empty if it is local FULL catchup
 * Emit fatal error if that (not existent in map or not empty) tablespace found
 */
static void
catchup_check_tablespaces_existance_in_tbsmapping(PGconn *conn)
{
	PGresult	*res;
	int		i;
	char		*tablespace_path = NULL;
	const char	*linked_path = NULL;
	char		*query = "SELECT pg_catalog.pg_tablespace_location(oid) "
						"FROM pg_catalog.pg_tablespace "
						"WHERE pg_catalog.pg_tablespace_location(oid) <> '';";

	res = pgut_execute(conn, query, 0, NULL);

	if (!res)
		elog(ERROR, "Failed to get list of tablespaces");

	for (i = 0; i < res->ntups; i++)
	{
		tablespace_path = PQgetvalue(res, i, 0);
		Assert (strlen(tablespace_path) > 0);

		canonicalize_path(tablespace_path);
		linked_path = get_tablespace_mapping(tablespace_path);

		if (strcmp(tablespace_path, linked_path) == 0)
		/* same result -> not found in mapping */
		{
			if (!fio_is_remote(FIO_DB_HOST))
				elog(ERROR, "Local catchup executed, but source database contains "
					"tablespace (\"%s\"), that is not listed in the map", tablespace_path);
			else
				elog(WARNING, "Remote catchup executed and source database contains "
					"tablespace (\"%s\"), that is not listed in the map", tablespace_path);
		}

		if (!is_absolute_path(linked_path))
			elog(ERROR, "Tablespace directory path must be an absolute path: \"%s\"",
				linked_path);

		if (current.backup_mode == BACKUP_MODE_FULL
				&& !dir_is_empty(linked_path, FIO_LOCAL_HOST))
			elog(ERROR, "Target mapped tablespace directory (\"%s\") is not empty in FULL catchup",
				linked_path);
	}
	PQclear(res);
}

/*
 * Get timeline history via replication connection
 * returns parray* of TimeLineHistoryEntry*
 */
static parray*
catchup_get_tli_history(ConnectionOptions *conn_opt, TimeLineID tli)
{
	PGresult             *res;
	PGconn	             *conn;
	char                 *history;
	char                  query[128];
	parray	             *result = NULL;
	TimeLineHistoryEntry *entry = NULL;

	snprintf(query, sizeof(query), "TIMELINE_HISTORY %u", tli);

	/*
	 * Connect in replication mode to the server.
	 */
	conn = pgut_connect_replication(conn_opt->pghost,
									conn_opt->pgport,
									conn_opt->pgdatabase,
									conn_opt->pguser,
									false);

	if (!conn)
		return NULL;

	res = PQexec(conn, query);
	PQfinish(conn);

	if (PQresultStatus(res) != PGRES_TUPLES_OK)
	{
		elog(WARNING, "Could not send replication command \"%s\": %s",
					query, PQresultErrorMessage(res));
		PQclear(res);
		return NULL;
	}

	/*
	 * The response to TIMELINE_HISTORY is a single row result set
	 * with two fields: filename and content
	 */
	if (PQnfields(res) != 2 || PQntuples(res) != 1)
	{
		elog(ERROR, "Unexpected response to TIMELINE_HISTORY command: "
				"got %d rows and %d fields, expected %d rows and %d fields",
				PQntuples(res), PQnfields(res), 1, 2);
		PQclear(res);
		return NULL;
	}

	history = pgut_strdup(PQgetvalue(res, 0, 1));
	result = parse_tli_history_buffer(history, tli);

	/* some cleanup */
	pg_free(history);
	PQclear(res);

	/* append last timeline entry (as read_timeline_history() do) */
	entry = pgut_new(TimeLineHistoryEntry);
	entry->tli = tli;
	entry->end = InvalidXLogRecPtr;
	parray_insert(result, 0, entry);

	return result;
}

/*
 * catchup multithreaded copy rountine and helper structure and function
 */

/* parameters for catchup_thread_runner() passed from catchup_multithreaded_copy() */
typedef struct
{
	PGNodeInfo *nodeInfo;
	const char *from_root;
	const char *to_root;
	parray	   *source_filelist;
	parray	   *dest_filelist;
	XLogRecPtr	sync_lsn;
	BackupMode	backup_mode;
	int	thread_num;
	size_t	transfered_bytes;
	bool	completed;
} catchup_thread_runner_arg;

/* Catchup file copier executed in separate thread */
static void *
catchup_thread_runner(void *arg)
{
	int			i;
	char		from_fullpath[MAXPGPATH];
	char		to_fullpath[MAXPGPATH];

	catchup_thread_runner_arg *arguments = (catchup_thread_runner_arg *) arg;
	int 		n_files = parray_num(arguments->source_filelist);

	/* catchup a file */
	for (i = 0; i < n_files; i++)
	{
		pgFile	*file = (pgFile *) parray_get(arguments->source_filelist, i);
		pgFile	*dest_file = NULL;

		/* We have already copied all directories */
		if (S_ISDIR(file->mode))
			continue;

		if (file->excluded)
			continue;

		if (!pg_atomic_test_set_flag(&file->lock))
			continue;

		/* check for interrupt */
		if (interrupted || thread_interrupted)
			elog(ERROR, "Interrupted during catchup");

		if (progress)
			elog(INFO, "Progress: (%d/%d). Process file \"%s\"",
				 i + 1, n_files, file->rel_path);

		/* construct destination filepath */
		Assert(file->external_dir_num == 0);
		join_path_components(from_fullpath, arguments->from_root, file->rel_path);
		join_path_components(to_fullpath, arguments->to_root, file->rel_path);

		/* Encountered some strange beast */
		if (!S_ISREG(file->mode))
			elog(WARNING, "Unexpected type %d of file \"%s\", skipping",
							file->mode, from_fullpath);

		/* Check that file exist in dest pgdata */
		if (arguments->backup_mode != BACKUP_MODE_FULL)
		{
			pgFile	**dest_file_tmp = NULL;
			dest_file_tmp = (pgFile **) parray_bsearch(arguments->dest_filelist,
											file, pgFileCompareRelPathWithExternal);
			if (dest_file_tmp)
			{
				/* File exists in destination PGDATA */
				file->exists_in_prev = true;
				dest_file = *dest_file_tmp;
			}
		}

		/* Do actual work */
		if (file->is_datafile && !file->is_cfs)
		{
			catchup_data_file(file, from_fullpath, to_fullpath,
								 arguments->sync_lsn,
								 arguments->backup_mode,
								 arguments->nodeInfo->checksum_version,
								 dest_file != NULL ? dest_file->size : 0);
		}
		else
		{
			backup_non_data_file(file, dest_file, from_fullpath, to_fullpath,
								 arguments->backup_mode, current.parent_backup, true);
		}

		/* file went missing during catchup */
		if (file->write_size == FILE_NOT_FOUND)
			continue;

		if (file->write_size == BYTES_INVALID)
		{
			elog(VERBOSE, "Skipping the unchanged file: \"%s\", read %li bytes", from_fullpath, file->read_size);
			continue;
		}

		arguments->transfered_bytes += file->write_size;
		elog(VERBOSE, "File \"%s\". Copied "INT64_FORMAT " bytes",
						from_fullpath, file->write_size);
	}

	/* ssh connection to longer needed */
	fio_disconnect();

	/* Data files transferring is successful */
	arguments->completed = true;

	return NULL;
}

/*
 * main multithreaded copier
 * returns size of transfered data file
 * or -1 in case of error
 */
static ssize_t
catchup_multithreaded_copy(int num_threads,
	PGNodeInfo *source_node_info,
	const char *source_pgdata_path,
	const char *dest_pgdata_path,
	parray	   *source_filelist,
	parray	   *dest_filelist,
	XLogRecPtr	sync_lsn,
	BackupMode	backup_mode)
{
	/* arrays with meta info for multi threaded catchup */
	catchup_thread_runner_arg *threads_args;
	pthread_t	*threads;

	bool all_threads_successful = true;
	ssize_t transfered_bytes_result = 0;
	int	i;

	/* init thread args */
	threads_args = (catchup_thread_runner_arg *) palloc(sizeof(catchup_thread_runner_arg) * num_threads);
	for (i = 0; i < num_threads; i++)
		threads_args[i] = (catchup_thread_runner_arg){
			.nodeInfo = source_node_info,
			.from_root = source_pgdata_path,
			.to_root = dest_pgdata_path,
			.source_filelist = source_filelist,
			.dest_filelist = dest_filelist,
			.sync_lsn = sync_lsn,
			.backup_mode = backup_mode,
			.thread_num = i + 1,
			.transfered_bytes = 0,
			.completed = false,
		};

	/* Run threads */
	thread_interrupted = false;
	threads = (pthread_t *) palloc(sizeof(pthread_t) * num_threads);
	if (!dry_run)
	{
		for (i = 0; i < num_threads; i++)
		{
			elog(VERBOSE, "Start thread num: %i", i);
			pthread_create(&threads[i], NULL, &catchup_thread_runner, &(threads_args[i]));
		}
	}

	/* Wait threads */
	for (i = 0; i < num_threads; i++)
	{
		if (!dry_run)
			pthread_join(threads[i], NULL);
		all_threads_successful &= threads_args[i].completed;
		transfered_bytes_result += threads_args[i].transfered_bytes;
	}

	free(threads);
	free(threads_args);
	return all_threads_successful ? transfered_bytes_result : -1;
}

/*
 * Sync every file in destination directory to disk
 */
static void
catchup_sync_destination_files(const char* pgdata_path, fio_location location, parray *filelist, pgFile *pg_control_file)
{
	char    fullpath[MAXPGPATH];
	time_t	start_time, end_time;
	char	pretty_time[20];
	int	i;

	elog(INFO, "Syncing copied files to disk");
	time(&start_time);

	for (i = 0; i < parray_num(filelist); i++)
	{
		pgFile *file = (pgFile *) parray_get(filelist, i);

		/* TODO: sync directory ?
		 * - at first glance we can rely on fs journaling,
		 *   which is enabled by default on most platforms
		 * - but PG itself is not relying on fs, its durable_sync
		 *   includes directory sync
		 */
		if (S_ISDIR(file->mode) || file->excluded)
			continue;

		Assert(file->external_dir_num == 0);
		join_path_components(fullpath, pgdata_path, file->rel_path);
		if (fio_sync(location, fullpath) != 0)
			elog(ERROR, "Cannot sync file \"%s\": %s", fullpath, strerror(errno));
	}

	/*
	 * sync pg_control file
	 */
	join_path_components(fullpath, pgdata_path, pg_control_file->rel_path);
	if (fio_sync(location, fullpath) != 0)
		elog(ERROR, "Cannot sync file \"%s\": %s", fullpath, strerror(errno));

	time(&end_time);
	pretty_time_interval(difftime(end_time, start_time),
						 pretty_time, lengthof(pretty_time));
	elog(INFO, "Files are synced, time elapsed: %s", pretty_time);
}

/*
 * Filter filelist helper function (used to process --exclude-path's)
 * filelist -- parray of pgFile *, can't be NULL
 * exclude_absolute_paths_list -- sorted parray of char * (absolute paths, starting with '/'), can be NULL
 * exclude_relative_paths_list -- sorted parray of char * (relative paths), can be NULL
 * logging_string -- helper parameter, used for generating verbose log messages ("Source" or "Destination")
 */
static void
filter_filelist(parray *filelist, const char *pgdata,
	parray *exclude_absolute_paths_list, parray *exclude_relative_paths_list,
	const char *logging_string)
{
	int i;

	if (exclude_absolute_paths_list == NULL && exclude_relative_paths_list == NULL)
		return;

	for (i = 0; i < parray_num(filelist); ++i)
	{
		char	full_path[MAXPGPATH];
		pgFile *file = (pgFile *) parray_get(filelist, i);
		join_path_components(full_path, pgdata, file->rel_path);

		if (
			(exclude_absolute_paths_list != NULL
			&& parray_bsearch(exclude_absolute_paths_list, full_path, pgPrefixCompareString)!= NULL
			) || (
			exclude_relative_paths_list != NULL
			&& parray_bsearch(exclude_relative_paths_list, file->rel_path, pgPrefixCompareString)!= NULL)
			)
		{
			elog(LOG, "%s file \"%s\" excluded with --exclude-path option", logging_string, full_path);
			file->excluded = true;
		}
	}
}

/*
 * Entry point of pg_probackup CATCHUP subcommand.
 * exclude_*_paths_list are parray's of char *
 */
int
do_catchup(const char *source_pgdata, const char *dest_pgdata, int num_threads, bool sync_dest_files,
	parray *exclude_absolute_paths_list, parray *exclude_relative_paths_list)
{
	PGconn		*source_conn = NULL;
	PGNodeInfo	source_node_info;
	bool		backup_logs = false;
	parray	*source_filelist = NULL;
	pgFile	*source_pg_control_file = NULL;
	parray	*dest_filelist = NULL;
	char	dest_xlog_path[MAXPGPATH];

	RedoParams	dest_redo = { 0, InvalidXLogRecPtr, 0 };
	PGStopBackupResult	stop_backup_result;
	bool		catchup_isok = true;

	int			i;

	/* for fancy reporting */
	time_t		start_time, end_time;
	ssize_t		transfered_datafiles_bytes = 0;
	ssize_t		transfered_walfiles_bytes = 0;
	char		pretty_source_bytes[20];

	source_conn = catchup_init_state(&source_node_info, source_pgdata, dest_pgdata);
	catchup_preflight_checks(&source_node_info, source_conn, source_pgdata, dest_pgdata);

	/* we need to sort --exclude_path's for future searching */
	if (exclude_absolute_paths_list != NULL)
		parray_qsort(exclude_absolute_paths_list, pgCompareString);
	if (exclude_relative_paths_list != NULL)
		parray_qsort(exclude_relative_paths_list, pgCompareString);

	elog(LOG, "Database catchup start");

	if (current.backup_mode != BACKUP_MODE_FULL)
	{
		dest_filelist = parray_new();
		dir_list_file(dest_filelist, dest_pgdata,
			true, true, false, backup_logs, true, 0, FIO_LOCAL_HOST);
		filter_filelist(dest_filelist, dest_pgdata, exclude_absolute_paths_list, exclude_relative_paths_list, "Destination");

		// fill dest_redo.lsn and dest_redo.tli
		get_redo(FIO_LOCAL_HOST, dest_pgdata, &dest_redo);
		elog(INFO, "syncLSN = %X/%X", (uint32) (dest_redo.lsn >> 32), (uint32) dest_redo.lsn);

		/*
		 * Future improvement to catch partial catchup:
		 *  1. rename dest pg_control into something like pg_control.pbk
		 *   (so user can't start partial catchup'ed instance from this point)
		 *  2. try to read by get_redo() pg_control and pg_control.pbk (to detect partial catchup)
		 *  3. at the end (after copy of correct pg_control), remove pg_control.pbk
		 */
	}

	/*
	 * Make sure that sync point is withing ptrack tracking range
	 * TODO: move to separate function to use in both backup.c and catchup.c
	 */
	if (current.backup_mode == BACKUP_MODE_DIFF_PTRACK)
	{
		XLogRecPtr	ptrack_lsn = get_last_ptrack_lsn(source_conn, &source_node_info);

		if (ptrack_lsn > dest_redo.lsn || ptrack_lsn == InvalidXLogRecPtr)
			elog(ERROR, "LSN from ptrack_control in source %X/%X is greater than checkpoint LSN in destination %X/%X.\n"
						"You can perform only FULL catchup.",
						(uint32) (ptrack_lsn >> 32), (uint32) (ptrack_lsn),
						(uint32) (dest_redo.lsn >> 32),
						(uint32) (dest_redo.lsn));
	}

	{
		char		label[1024];
		/* notify start of backup to PostgreSQL server */
		time2iso(label, lengthof(label), current.start_time, false);
		strncat(label, " with pg_probackup", lengthof(label) -
				strlen(" with pg_probackup"));

		/* Call pg_start_backup function in PostgreSQL connect */
		pg_start_backup(label, smooth_checkpoint, &current, &source_node_info, source_conn);
		elog(LOG, "pg_start_backup START LSN %X/%X", (uint32) (current.start_lsn >> 32), (uint32) (current.start_lsn));
	}

	/* Sanity: source cluster must be "in future" relatively to dest cluster */
	if (current.backup_mode != BACKUP_MODE_FULL &&
		dest_redo.lsn > current.start_lsn)
			elog(ERROR, "Current START LSN %X/%X is lower than SYNC LSN %X/%X, "
				"it may indicate that we are trying to catchup with PostgreSQL instance from the past",
				(uint32) (current.start_lsn >> 32), (uint32) (current.start_lsn),
				(uint32) (dest_redo.lsn >> 32), (uint32) (dest_redo.lsn));

	/* Start stream replication */
	join_path_components(dest_xlog_path, dest_pgdata, PG_XLOG_DIR);
<<<<<<< HEAD
	fio_mkdir(FIO_LOCAL_HOST, dest_xlog_path, DIR_PERMISSION, false);
	start_WAL_streaming(source_conn, dest_xlog_path, &instance_config.conn_opt,
						current.start_lsn, current.tli, false);
=======
	if (!dry_run)
	{
		fio_mkdir(dest_xlog_path, DIR_PERMISSION, FIO_LOCAL_HOST);
		start_WAL_streaming(source_conn, dest_xlog_path, &instance_config.conn_opt,
										current.start_lsn, current.tli, false);
	}
	else
		elog(INFO, "WAL streaming skipping with --dry-run option");
>>>>>>> 8bb0a618

	source_filelist = parray_new();

	/* list files with the logical path. omit $PGDATA */
	if (fio_is_remote(FIO_DB_HOST))
		fio_list_dir(source_filelist, source_pgdata,
					 true, true, false, backup_logs, true, 0);
	else
		dir_list_file(source_filelist, source_pgdata,
					  true, true, false, backup_logs, true, 0, FIO_LOCAL_HOST);

	//REVIEW FIXME. Let's fix that before release.
	// TODO what if wal is not a dir (symlink to a dir)?
	// - Currently backup/restore transform pg_wal symlink to directory
	//   so the problem is not only with catchup.
	//   if we want to make it right - we must provide the way
	//   for symlink remapping during restore and catchup.
	//   By default everything must be left as it is.

	/* close ssh session in main thread */
	fio_disconnect();

	/*
	 * Sort pathname ascending. It is necessary to create intermediate
	 * directories sequentially.
	 *
	 * For example:
	 * 1 - create 'base'
	 * 2 - create 'base/1'
	 *
	 * Sorted array is used at least in parse_filelist_filenames(),
	 * extractPageMap(), make_pagemap_from_ptrack().
	 */
	parray_qsort(source_filelist, pgFileCompareRelPathWithExternal);

	//REVIEW Do we want to do similar calculation for dest?
	//REVIEW_ANSWER what for?
	{
		ssize_t	source_bytes = 0;
		char	pretty_bytes[20];

		source_bytes += calculate_datasize_of_filelist(source_filelist);

		/* Extract information about files in source_filelist parsing their names:*/
		parse_filelist_filenames(source_filelist, source_pgdata);
		filter_filelist(source_filelist, source_pgdata, exclude_absolute_paths_list, exclude_relative_paths_list, "Source");

		current.pgdata_bytes += calculate_datasize_of_filelist(source_filelist);

		pretty_size(current.pgdata_bytes, pretty_source_bytes, lengthof(pretty_source_bytes));
		pretty_size(source_bytes - current.pgdata_bytes, pretty_bytes, lengthof(pretty_bytes));
		elog(INFO, "Source PGDATA size: %s (excluded %s)", pretty_source_bytes, pretty_bytes);
	}

	elog(LOG, "Start LSN (source): %X/%X, TLI: %X",
			(uint32) (current.start_lsn >> 32), (uint32) (current.start_lsn),
			current.tli);
	if (current.backup_mode != BACKUP_MODE_FULL)
		elog(LOG, "LSN in destination: %X/%X, TLI: %X",
			 (uint32) (dest_redo.lsn >> 32), (uint32) (dest_redo.lsn),
			 dest_redo.tli);

	/* Build page mapping in PTRACK mode */
	if (current.backup_mode == BACKUP_MODE_DIFF_PTRACK)
	{
		time(&start_time);
		elog(INFO, "Extracting pagemap of changed blocks");

		/* Build the page map from ptrack information */
		make_pagemap_from_ptrack_2(source_filelist, source_conn,
									source_node_info.ptrack_schema,
									source_node_info.ptrack_version_num,
									dest_redo.lsn);
		time(&end_time);
		elog(INFO, "Pagemap successfully extracted, time elapsed: %.0f sec",
			 difftime(end_time, start_time));
	}

	/*
	 * Make directories before catchup
	 */
	/*
	 * We iterate over source_filelist and for every directory with parent 'pg_tblspc'
	 * we must lookup this directory name in tablespace map.
	 * If we got a match, we treat this directory as tablespace.
	 * It means that we create directory specified in tablespace map and
	 * original directory created as symlink to it.
	 */
	for (i = 0; i < parray_num(source_filelist); i++)
	{
		pgFile	   *file = (pgFile *) parray_get(source_filelist, i);
		char parent_dir[MAXPGPATH];

		if (!S_ISDIR(file->mode) || file->excluded)
			continue;

		/*
		 * check if it is fake "directory" and is a tablespace link
		 * this is because we passed the follow_symlink when building the list
		 */
		/* get parent dir of rel_path */
		strncpy(parent_dir, file->rel_path, MAXPGPATH);
		get_parent_directory(parent_dir);

		/* check if directory is actually link to tablespace */
		if (strcmp(parent_dir, PG_TBLSPC_DIR) != 0)
		{
			/* if the entry is a regular directory, create it in the destination */
			char		dirpath[MAXPGPATH];

			join_path_components(dirpath, dest_pgdata, file->rel_path);
			elog(VERBOSE, "Create directory '%s'", dirpath);
<<<<<<< HEAD
			fio_mkdir(FIO_LOCAL_HOST, dirpath, DIR_PERMISSION, false);
=======
			if (!dry_run)
				fio_mkdir(dirpath, DIR_PERMISSION, FIO_LOCAL_HOST);
>>>>>>> 8bb0a618
		}
		else
		{
			/* this directory located in pg_tblspc */
			const char *linked_path = NULL;
			char	to_path[MAXPGPATH];

			// TODO perform additional check that this is actually symlink?
			{ /* get full symlink path and map this path to new location */
				char	source_full_path[MAXPGPATH];
				char	symlink_content[MAXPGPATH];
				join_path_components(source_full_path, source_pgdata, file->rel_path);
				fio_readlink(FIO_DB_HOST, source_full_path, symlink_content, sizeof(symlink_content));
				/* we checked that mapping exists in preflight_checks for local catchup */
				linked_path = get_tablespace_mapping(symlink_content);
				elog(INFO, "Map tablespace full_path: \"%s\" old_symlink_content: \"%s\" new_symlink_content: \"%s\"\n",
					source_full_path,
					symlink_content,
					linked_path);
			}

			if (!is_absolute_path(linked_path))
				elog(ERROR, "Tablespace directory path must be an absolute path: %s\n",
						 linked_path);

			join_path_components(to_path, dest_pgdata, file->rel_path);

			elog(VERBOSE, "Create directory \"%s\" and symbolic link \"%s\"",
					 linked_path, to_path);

<<<<<<< HEAD
			/* create tablespace directory */
			if (fio_mkdir(FIO_LOCAL_HOST, linked_path, file->mode, false) != 0)
				elog(ERROR, "Could not create tablespace directory \"%s\": %s",
					 linked_path, strerror(errno));

			/* create link to linked_path */
			if (fio_symlink(FIO_LOCAL_HOST, linked_path, to_path, true) < 0)
				elog(ERROR, "Could not create symbolic link \"%s\" -> \"%s\": %s",
					 to_path, linked_path, strerror(errno));
=======
			if (!dry_run)
			{
				/* create tablespace directory */
				if (fio_mkdir(linked_path, file->mode, FIO_LOCAL_HOST) != 0)
					elog(ERROR, "Could not create tablespace directory \"%s\": %s",
						 linked_path, strerror(errno));

				/* create link to linked_path */
				if (fio_symlink(linked_path, to_path, true, FIO_LOCAL_HOST) < 0)
					elog(ERROR, "Could not create symbolic link \"%s\" -> \"%s\": %s",
						 linked_path, to_path, strerror(errno));
			}
>>>>>>> 8bb0a618
		}
	}

	/*
	 * find pg_control file (in already sorted source_filelist)
	 * and exclude it from list for future special processing
	 */
	{
		int control_file_elem_index;
		pgFile search_key;
		MemSet(&search_key, 0, sizeof(pgFile));
		/* pgFileCompareRelPathWithExternal uses only .rel_path and .external_dir_num for comparision */
		search_key.rel_path = XLOG_CONTROL_FILE;
		search_key.external_dir_num = 0;
		control_file_elem_index = parray_bsearch_index(source_filelist, &search_key, pgFileCompareRelPathWithExternal);
		if(control_file_elem_index < 0)
			elog(ERROR, "\"%s\" not found in \"%s\"\n", XLOG_CONTROL_FILE, source_pgdata);
		source_pg_control_file = parray_remove(source_filelist, control_file_elem_index);
	}

	/* TODO before public release: must be more careful with pg_control.
	 *       when running catchup or incremental restore
	 *       cluster is actually in two states
	 *       simultaneously - old and new, so
	 *       it must contain both pg_control files
	 *       describing those states: global/pg_control_old, global/pg_control_new
	 *       1. This approach will provide us with means of
	 *          robust detection of previos failures and thus correct operation retrying (or forbidding).
	 *       2. We will have the ability of preventing instance from starting
	 *          in the middle of our operations.
	 */

	/*
	 * remove absent source files in dest (dropped tables, etc...)
	 * note: global/pg_control will also be deleted here
	 * mark dest files (that excluded with source --exclude-path) also for exclusion
	 */
	if (current.backup_mode != BACKUP_MODE_FULL)
	{
		elog(INFO, "Removing redundant files in destination directory");
		parray_qsort(dest_filelist, pgFileCompareRelPathWithExternalDesc);
		for (i = 0; i < parray_num(dest_filelist); i++)
		{
			bool     redundant = true;
			pgFile	*file = (pgFile *) parray_get(dest_filelist, i);
			pgFile	**src_file = NULL;

			//TODO optimize it and use some merge-like algorithm
			//instead of bsearch for each file.
			src_file = (pgFile **) parray_bsearch(source_filelist, file, pgFileCompareRelPathWithExternal);

			if (src_file!= NULL && !(*src_file)->excluded && file->excluded)
				(*src_file)->excluded = true;

			if (src_file!= NULL || file->excluded)
				redundant = false;

			/* pg_filenode.map are always copied, because it's crc cannot be trusted */
			Assert(file->external_dir_num == 0);
			if (pg_strcasecmp(file->name, RELMAPPER_FILENAME) == 0)
				redundant = true;

			/* if file does not exists in destination list, then we can safely unlink it */
			if (redundant)
			{
				char		fullpath[MAXPGPATH];

				join_path_components(fullpath, dest_pgdata, file->rel_path);
<<<<<<< HEAD
				if (fio_remove(FIO_LOCAL_HOST, fullpath, false) == 0)
					elog(VERBOSE, "Deleted file \"%s\"", fullpath);
				else
					elog(ERROR, "Cannot delete redundant file in destination \"%s\": %s", fullpath, strerror(errno));
=======
				if (!dry_run)
				{
					fio_delete(file->mode, fullpath, FIO_LOCAL_HOST);
				}
				elog(VERBOSE, "Deleted file \"%s\"", fullpath);
>>>>>>> 8bb0a618

				/* shrink dest pgdata list */
				pgFileFree(file);
				parray_remove(dest_filelist, i);
				i--;
			}
		}
	}

	/* clear file locks */
	pfilearray_clear_locks(source_filelist);

	/* Sort by size for load balancing */
	parray_qsort(source_filelist, pgFileCompareSizeDesc);

	/* Sort the array for binary search */
	if (dest_filelist)
		parray_qsort(dest_filelist, pgFileCompareRelPathWithExternal);

	/* run copy threads */
	elog(INFO, "Start transferring data files");
	time(&start_time);
	transfered_datafiles_bytes = catchup_multithreaded_copy(num_threads, &source_node_info,
		source_pgdata, dest_pgdata,
		source_filelist, dest_filelist,
		dest_redo.lsn, current.backup_mode);
	catchup_isok = transfered_datafiles_bytes != -1;

	/* at last copy control file */
	if (catchup_isok && !dry_run)
	{
		char	from_fullpath[MAXPGPATH];
		char	to_fullpath[MAXPGPATH];
		join_path_components(from_fullpath, source_pgdata, source_pg_control_file->rel_path);
		join_path_components(to_fullpath, dest_pgdata, source_pg_control_file->rel_path);
		copy_pgcontrol_file(FIO_DB_HOST, from_fullpath,
				FIO_LOCAL_HOST, to_fullpath, source_pg_control_file);
		transfered_datafiles_bytes += source_pg_control_file->size;
	}

	if (!catchup_isok && !dry_run)
	{
		char	pretty_time[20];
		char	pretty_transfered_data_bytes[20];

		time(&end_time);
		pretty_time_interval(difftime(end_time, start_time),
						 pretty_time, lengthof(pretty_time));
		pretty_size(transfered_datafiles_bytes, pretty_transfered_data_bytes, lengthof(pretty_transfered_data_bytes));

		elog(ERROR, "Catchup failed. Transfered: %s, time elapsed: %s",
			pretty_transfered_data_bytes, pretty_time);
	}

	/* Notify end of backup */
	{
		//REVIEW Is it relevant to catchup? I suppose it isn't, since catchup is a new code.
		//If we do need it, please write a comment explaining that.
		/* kludge against some old bug in archive_timeout. TODO: remove in 3.0.0 */
		int	     timeout = (instance_config.archive_timeout > 0) ?
					instance_config.archive_timeout : ARCHIVE_TIMEOUT_DEFAULT;
		char    *stop_backup_query_text = NULL;

		pg_silent_client_messages(source_conn);

		/* Execute pg_stop_backup using PostgreSQL connection */
		pg_stop_backup_send(source_conn, source_node_info.server_version, current.from_replica, exclusive_backup, &stop_backup_query_text);

		/*
		 * Wait for the result of pg_stop_backup(), but no longer than
		 * archive_timeout seconds
		 */
		pg_stop_backup_consume(source_conn, source_node_info.server_version, exclusive_backup, timeout, stop_backup_query_text, &stop_backup_result);

		/* Cleanup */
		pg_free(stop_backup_query_text);
	}

	if (!dry_run)
		wait_wal_and_calculate_stop_lsn(dest_xlog_path, stop_backup_result.lsn, &current);

#if PG_VERSION_NUM >= 90600
	/* Write backup_label */
	Assert(stop_backup_result.backup_label_content != NULL);
	if (!dry_run)
	{
		pg_stop_backup_write_file_helper(dest_pgdata, PG_BACKUP_LABEL_FILE, "backup label",
			stop_backup_result.backup_label_content, stop_backup_result.backup_label_content_len,
			NULL);
	}
	free(stop_backup_result.backup_label_content);
	stop_backup_result.backup_label_content = NULL;
	stop_backup_result.backup_label_content_len = 0;

	/* tablespace_map */
	if (stop_backup_result.tablespace_map_content != NULL)
	{
		// TODO what if tablespace is created during catchup?
		/* Because we have already created symlinks in pg_tblspc earlier,
		 * we do not need to write the tablespace_map file.
		 * So this call is unnecessary:
		 * pg_stop_backup_write_file_helper(dest_pgdata, PG_TABLESPACE_MAP_FILE, "tablespace map",
		 *	stop_backup_result.tablespace_map_content, stop_backup_result.tablespace_map_content_len,
		 *	NULL);
		 */
		free(stop_backup_result.tablespace_map_content);
		stop_backup_result.tablespace_map_content = NULL;
		stop_backup_result.tablespace_map_content_len = 0;
	}
#endif

	/* wait for end of wal streaming and calculate wal size transfered */
	if (!dry_run)
	{
		parray *wal_files_list = NULL;
		wal_files_list = parray_new();

		if (wait_WAL_streaming_end(wal_files_list))
			elog(ERROR, "WAL streaming failed");

		for (i = 0; i < parray_num(wal_files_list); i++)
		{
			pgFile *file = (pgFile *) parray_get(wal_files_list, i);
			transfered_walfiles_bytes += file->size;
		}

		parray_walk(wal_files_list, pgFileFree);
		parray_free(wal_files_list);
		wal_files_list = NULL;
	}

	/*
	 * In case of backup from replica >= 9.6 we must fix minRecPoint
	 */
	if (current.from_replica && !exclusive_backup)
	{
		set_min_recovery_point(source_pg_control_file, dest_pgdata, current.stop_lsn);
	}

	/* close ssh session in main thread */
	fio_disconnect();

	/* fancy reporting */
	{
		char	pretty_transfered_data_bytes[20];
		char	pretty_transfered_wal_bytes[20];
		char	pretty_time[20];

		time(&end_time);
		pretty_time_interval(difftime(end_time, start_time),
							 pretty_time, lengthof(pretty_time));
		pretty_size(transfered_datafiles_bytes, pretty_transfered_data_bytes, lengthof(pretty_transfered_data_bytes));
		pretty_size(transfered_walfiles_bytes, pretty_transfered_wal_bytes, lengthof(pretty_transfered_wal_bytes));

		elog(INFO, "Databases synchronized. Transfered datafiles size: %s, transfered wal size: %s, time elapsed: %s",
			pretty_transfered_data_bytes, pretty_transfered_wal_bytes, pretty_time);

		if (current.backup_mode != BACKUP_MODE_FULL)
			elog(INFO, "Catchup incremental ratio (less is better): %.f%% (%s/%s)",
				((float) transfered_datafiles_bytes / current.pgdata_bytes) * 100,
				pretty_transfered_data_bytes, pretty_source_bytes);
	}

	/* Sync all copied files unless '--no-sync' flag is used */
	if (sync_dest_files && !dry_run)
		catchup_sync_destination_files(dest_pgdata, FIO_LOCAL_HOST, source_filelist, source_pg_control_file);
	else
		elog(WARNING, "Files are not synced to disk");

	/* Cleanup */
	if (dest_filelist && !dry_run)
	{
		parray_walk(dest_filelist, pgFileFree);
	}
	parray_free(dest_filelist);
	parray_walk(source_filelist, pgFileFree);
	parray_free(source_filelist);
	pgFileFree(source_pg_control_file);

	return 0;
}<|MERGE_RESOLUTION|>--- conflicted
+++ resolved
@@ -2,11 +2,7 @@
  *
  * catchup.c: sync DB cluster
  *
-<<<<<<< HEAD
  * Copyright (c) 2021-2022, Postgres Professional
-=======
- * Copyright (c) 2022, Postgres Professional
->>>>>>> 8bb0a618
  *
  *-------------------------------------------------------------------------
  */
@@ -715,20 +711,14 @@
 
 	/* Start stream replication */
 	join_path_components(dest_xlog_path, dest_pgdata, PG_XLOG_DIR);
-<<<<<<< HEAD
-	fio_mkdir(FIO_LOCAL_HOST, dest_xlog_path, DIR_PERMISSION, false);
-	start_WAL_streaming(source_conn, dest_xlog_path, &instance_config.conn_opt,
-						current.start_lsn, current.tli, false);
-=======
 	if (!dry_run)
 	{
-		fio_mkdir(dest_xlog_path, DIR_PERMISSION, FIO_LOCAL_HOST);
+		fio_mkdir(FIO_LOCAL_HOST, dest_xlog_path, DIR_PERMISSION, false);
 		start_WAL_streaming(source_conn, dest_xlog_path, &instance_config.conn_opt,
-										current.start_lsn, current.tli, false);
+							current.start_lsn, current.tli, false);
 	}
 	else
 		elog(INFO, "WAL streaming skipping with --dry-run option");
->>>>>>> 8bb0a618
 
 	source_filelist = parray_new();
 
@@ -841,12 +831,8 @@
 
 			join_path_components(dirpath, dest_pgdata, file->rel_path);
 			elog(VERBOSE, "Create directory '%s'", dirpath);
-<<<<<<< HEAD
-			fio_mkdir(FIO_LOCAL_HOST, dirpath, DIR_PERMISSION, false);
-=======
 			if (!dry_run)
-				fio_mkdir(dirpath, DIR_PERMISSION, FIO_LOCAL_HOST);
->>>>>>> 8bb0a618
+				fio_mkdir(FIO_LOCAL_HOST, dirpath, DIR_PERMISSION, false);
 		}
 		else
 		{
@@ -877,30 +863,18 @@
 			elog(VERBOSE, "Create directory \"%s\" and symbolic link \"%s\"",
 					 linked_path, to_path);
 
-<<<<<<< HEAD
-			/* create tablespace directory */
-			if (fio_mkdir(FIO_LOCAL_HOST, linked_path, file->mode, false) != 0)
-				elog(ERROR, "Could not create tablespace directory \"%s\": %s",
-					 linked_path, strerror(errno));
-
-			/* create link to linked_path */
-			if (fio_symlink(FIO_LOCAL_HOST, linked_path, to_path, true) < 0)
-				elog(ERROR, "Could not create symbolic link \"%s\" -> \"%s\": %s",
-					 to_path, linked_path, strerror(errno));
-=======
 			if (!dry_run)
 			{
 				/* create tablespace directory */
-				if (fio_mkdir(linked_path, file->mode, FIO_LOCAL_HOST) != 0)
+				if (fio_mkdir(FIO_LOCAL_HOST, linked_path, file->mode, false) != 0)
 					elog(ERROR, "Could not create tablespace directory \"%s\": %s",
 						 linked_path, strerror(errno));
 
 				/* create link to linked_path */
-				if (fio_symlink(linked_path, to_path, true, FIO_LOCAL_HOST) < 0)
+				if (fio_symlink(FIO_LOCAL_HOST, linked_path, to_path, true) < 0)
 					elog(ERROR, "Could not create symbolic link \"%s\" -> \"%s\": %s",
-						 linked_path, to_path, strerror(errno));
+						 to_path, linked_path, strerror(errno));
 			}
->>>>>>> 8bb0a618
 		}
 	}
 
@@ -969,18 +943,15 @@
 				char		fullpath[MAXPGPATH];
 
 				join_path_components(fullpath, dest_pgdata, file->rel_path);
-<<<<<<< HEAD
-				if (fio_remove(FIO_LOCAL_HOST, fullpath, false) == 0)
-					elog(VERBOSE, "Deleted file \"%s\"", fullpath);
-				else
-					elog(ERROR, "Cannot delete redundant file in destination \"%s\": %s", fullpath, strerror(errno));
-=======
 				if (!dry_run)
 				{
-					fio_delete(file->mode, fullpath, FIO_LOCAL_HOST);
+					if (fio_remove(FIO_LOCAL_HOST, fullpath, false) == 0)
+						elog(VERBOSE, "Deleted file \"%s\"", fullpath);
+					else
+						elog(ERROR, "Cannot delete redundant file in destination \"%s\": %s", fullpath, strerror(errno));
 				}
-				elog(VERBOSE, "Deleted file \"%s\"", fullpath);
->>>>>>> 8bb0a618
+				else
+					elog(VERBOSE, "Deleted file \"%s\"", fullpath);
 
 				/* shrink dest pgdata list */
 				pgFileFree(file);
