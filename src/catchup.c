--- conflicted
+++ resolved
@@ -713,11 +713,6 @@
 
 	/* Start stream replication */
 	join_path_components(dest_xlog_path, dest_pgdata, PG_XLOG_DIR);
-<<<<<<< HEAD
-	fio_mkdir(FIO_LOCAL_HOST, dest_xlog_path, DIR_PERMISSION, false);
-	start_WAL_streaming(source_conn, dest_xlog_path, &instance_config.conn_opt,
-						current.start_lsn, current.tli, false);
-=======
 	if (!dry_run)
 	{
 		fio_mkdir(FIO_LOCAL_HOST, dest_xlog_path, DIR_PERMISSION, false);
@@ -726,7 +721,6 @@
 	}
 	else
 		elog(INFO, "WAL streaming skipping with --dry-run option");
->>>>>>> 6e70ef99
 
 	source_filelist = parray_new();
 
@@ -839,12 +833,8 @@
 
 			join_path_components(dirpath, dest_pgdata, file->rel_path);
 			elog(VERBOSE, "Create directory '%s'", dirpath);
-<<<<<<< HEAD
-			fio_mkdir(FIO_LOCAL_HOST, dirpath, DIR_PERMISSION, false);
-=======
 			if (!dry_run)
 				fio_mkdir(FIO_LOCAL_HOST, dirpath, DIR_PERMISSION, false);
->>>>>>> 6e70ef99
 		}
 		else
 		{
@@ -875,17 +865,6 @@
 			elog(VERBOSE, "Create directory \"%s\" and symbolic link \"%s\"",
 					 linked_path, to_path);
 
-<<<<<<< HEAD
-			/* create tablespace directory */
-			if (fio_mkdir(FIO_LOCAL_HOST, linked_path, file->mode, false) != 0)
-				elog(ERROR, "Could not create tablespace directory \"%s\": %s",
-					 linked_path, strerror(errno));
-
-			/* create link to linked_path */
-			if (fio_symlink(FIO_LOCAL_HOST, linked_path, to_path, true) < 0)
-				elog(ERROR, "Could not create symbolic link \"%s\" -> \"%s\": %s",
-					 to_path, linked_path, strerror(errno));
-=======
 			if (!dry_run)
 			{
 				/* create tablespace directory */
@@ -898,7 +877,6 @@
 					elog(ERROR, "Could not create symbolic link \"%s\" -> \"%s\": %s",
 						 to_path, linked_path, strerror(errno));
 			}
->>>>>>> 6e70ef99
 		}
 	}
 
@@ -967,12 +945,6 @@
 				char		fullpath[MAXPGPATH];
 
 				join_path_components(fullpath, dest_pgdata, file->rel_path);
-<<<<<<< HEAD
-				if (fio_remove(FIO_LOCAL_HOST, fullpath, false) == 0)
-					elog(VERBOSE, "Deleted file \"%s\"", fullpath);
-				else
-					elog(ERROR, "Cannot delete redundant file in destination \"%s\": %s", fullpath, strerror(errno));
-=======
 				if (!dry_run)
 				{
 					if (fio_remove(FIO_LOCAL_HOST, fullpath, false) == 0)
@@ -982,7 +954,6 @@
 				}
 				else
 					elog(VERBOSE, "Deleted file \"%s\"", fullpath);
->>>>>>> 6e70ef99
 
 				/* shrink dest pgdata list */
 				pgFileFree(file);
