/*-------------------------------------------------------------------------
 *
 * pg_probackup.c: Backup/Recovery manager for PostgreSQL.
 *
 * Portions Copyright (c) 2009-2013, NIPPON TELEGRAPH AND TELEPHONE CORPORATION
 * Portions Copyright (c) 2015-2017, Postgres Professional
 *
 *-------------------------------------------------------------------------
 */

#include "pg_probackup.h"
#include "streamutil.h"
#include "utils/thread.h"

#include <stdio.h>
#include <stdlib.h>
#include <time.h>
#include <sys/stat.h>
#include <unistd.h>

const char *PROGRAM_VERSION	= "2.0.17";
const char *PROGRAM_URL		= "https://github.com/postgrespro/pg_probackup";
const char *PROGRAM_EMAIL	= "https://github.com/postgrespro/pg_probackup/issues";

/* directory options */
char	   *backup_path = NULL;
char	   *pgdata = NULL;
/*
 * path or to the data files in the backup catalog
 * $BACKUP_PATH/backups/instance_name
 */
char		backup_instance_path[MAXPGPATH];
/*
 * path or to the wal files in the backup catalog
 * $BACKUP_PATH/wal/instance_name
 */
char		arclog_path[MAXPGPATH] = "";

/* common options */
char	   *backup_id_string_param = NULL;
int			num_threads = 1;
bool		stream_wal = false;
bool		progress = false;
#if PG_VERSION_NUM >= 100000
char	   *replication_slot = NULL;
#endif

/* backup options */
bool		backup_logs = false;
bool		smooth_checkpoint;
bool		is_remote_backup = false;
/* Wait timeout for WAL segment archiving */
uint32		archive_timeout = 300;		/* default is 300 seconds */
const char *master_db = NULL;
const char *master_host = NULL;
const char *master_port= NULL;
const char *master_user = NULL;
uint32		replica_timeout = 300;		/* default is 300 seconds */

/* restore options */
static char		   *target_time;
static char		   *target_xid;
static char		   *target_inclusive;
static TimeLineID	target_tli;
static bool			target_immediate;
static char		   *target_name = NULL;
static char		   *target_action = NULL;;

static pgRecoveryTarget *recovery_target_options = NULL;

bool restore_as_replica = false;

/* delete options */
bool		delete_wal = false;
bool		delete_expired = false;
bool		apply_to_all = false;
bool		force_delete = false;

/* retention options */
uint32		retention_redundancy = 0;
uint32		retention_window = 0;

/* compression options */
CompressAlg compress_alg = NOT_DEFINED_COMPRESS;
int			compress_level = DEFAULT_COMPRESS_LEVEL;
bool		compress_shortcut = false;

/* other options */
char	   *instance_name;
uint64		system_identifier = 0;

/* archive push options */
static char *wal_file_path;
static char *wal_file_name;
static bool	file_overwrite = false;

/* show options */
ShowFormat show_format = SHOW_PLAIN;

/* current settings */
pgBackup	current;
ProbackupSubcmd backup_subcmd;

bool		help = false;

static void opt_backup_mode(pgut_option *opt, const char *arg);
static void opt_log_level_console(pgut_option *opt, const char *arg);
static void opt_log_level_file(pgut_option *opt, const char *arg);
static void opt_compress_alg(pgut_option *opt, const char *arg);
static void opt_show_format(pgut_option *opt, const char *arg);

static void compress_init(void);

static pgut_option options[] =
{
	/* directory options */
	{ 'b',  1,  "help",					&help,				SOURCE_CMDLINE },
	{ 's', 'D', "pgdata",				&pgdata,			SOURCE_CMDLINE },
	{ 's', 'B', "backup-path",			&backup_path,		SOURCE_CMDLINE },
	/* common options */
	{ 'u', 'j', "threads",				&num_threads,		SOURCE_CMDLINE },
	{ 'b', 2, "stream",					&stream_wal,		SOURCE_CMDLINE },
	{ 'b', 3, "progress",				&progress,			SOURCE_CMDLINE },
	{ 's', 'i', "backup-id",			&backup_id_string_param, SOURCE_CMDLINE },
	/* backup options */
	{ 'b', 10, "backup-pg-log",			&backup_logs,		SOURCE_CMDLINE },
	{ 'f', 'b', "backup-mode",			opt_backup_mode,	SOURCE_CMDLINE },
	{ 'b', 'C', "smooth-checkpoint",	&smooth_checkpoint,	SOURCE_CMDLINE },
	{ 's', 'S', "slot",					&replication_slot,	SOURCE_CMDLINE },
	{ 'u', 11, "archive-timeout",		&archive_timeout,	SOURCE_CMDLINE, SOURCE_DEFAULT,	OPTION_UNIT_S },
	{ 'b', 12, "delete-wal",			&delete_wal,		SOURCE_CMDLINE },
	{ 'b', 13, "delete-expired",		&delete_expired,	SOURCE_CMDLINE },
	{ 's', 14, "master-db",				&master_db,			SOURCE_CMDLINE, },
	{ 's', 15, "master-host",			&master_host,		SOURCE_CMDLINE, },
	{ 's', 16, "master-port",			&master_port,		SOURCE_CMDLINE, },
	{ 's', 17, "master-user",			&master_user,		SOURCE_CMDLINE, },
	{ 'u', 18, "replica-timeout",		&replica_timeout,	SOURCE_CMDLINE,	SOURCE_DEFAULT,	OPTION_UNIT_S },
	/* TODO not completed feature. Make it unavailiable from user level
	 { 'b', 18, "remote",				&is_remote_backup,	SOURCE_CMDLINE, }, */
	/* restore options */
	{ 's', 20, "time",					&target_time,		SOURCE_CMDLINE },
	{ 's', 21, "xid",					&target_xid,		SOURCE_CMDLINE },
	{ 's', 22, "inclusive",				&target_inclusive,	SOURCE_CMDLINE },
	{ 'u', 23, "timeline",				&target_tli,		SOURCE_CMDLINE },
	{ 'f', 'T', "tablespace-mapping",	opt_tablespace_map,	SOURCE_CMDLINE },
	{ 'b', 24, "immediate",				&target_immediate,	SOURCE_CMDLINE },
	{ 's', 25, "recovery-target-name",	&target_name,		SOURCE_CMDLINE },
	{ 's', 26, "recovery-target-action", &target_action,	SOURCE_CMDLINE },
	{ 'b', 'R', "restore-as-replica",	&restore_as_replica,	SOURCE_CMDLINE },
	/* delete options */
	{ 'b', 130, "wal",					&delete_wal,		SOURCE_CMDLINE },
	{ 'b', 131, "expired",				&delete_expired,	SOURCE_CMDLINE },
	{ 'b', 132, "all",					&apply_to_all,		SOURCE_CMDLINE },
	/* TODO not implemented yet */
	{ 'b', 133, "force",					&force_delete,		SOURCE_CMDLINE },
	/* retention options */
	{ 'u', 134, "retention-redundancy",	&retention_redundancy, SOURCE_CMDLINE },
	{ 'u', 135, "retention-window",		&retention_window,	SOURCE_CMDLINE },
	/* compression options */
	{ 'f', 136, "compress-algorithm",	opt_compress_alg,	SOURCE_CMDLINE },
	{ 'u', 137, "compress-level",		&compress_level,	SOURCE_CMDLINE },
	{ 'b', 138, "compress",				&compress_shortcut,	SOURCE_CMDLINE },
	/* logging options */
	{ 'f', 140, "log-level-console",	opt_log_level_console,	SOURCE_CMDLINE },
	{ 'f', 141, "log-level-file",		opt_log_level_file,	SOURCE_CMDLINE },
	{ 's', 142, "log-filename",			&log_filename,		SOURCE_CMDLINE },
	{ 's', 143, "error-log-filename",	&error_log_filename, SOURCE_CMDLINE },
	{ 's', 144, "log-directory",		&log_directory,		SOURCE_CMDLINE },
	{ 'u', 145, "log-rotation-size",	&log_rotation_size,	SOURCE_CMDLINE,	SOURCE_DEFAULT,	OPTION_UNIT_KB },
	{ 'u', 146, "log-rotation-age",		&log_rotation_age,	SOURCE_CMDLINE,	SOURCE_DEFAULT,	OPTION_UNIT_MIN },
	/* connection options */
	{ 's', 'd', "pgdatabase",			&pgut_dbname,		SOURCE_CMDLINE },
	{ 's', 'h', "pghost",				&host,				SOURCE_CMDLINE },
	{ 's', 'p', "pgport",				&port,				SOURCE_CMDLINE },
	{ 's', 'U', "pguser",				&username,			SOURCE_CMDLINE },
	{ 'B', 'w', "no-password",			&prompt_password,	SOURCE_CMDLINE },
	{ 'b', 'W', "password",				&force_password,	SOURCE_CMDLINE },
	/* other options */
	{ 'U', 150, "system-identifier",	&system_identifier,	SOURCE_FILE_STRICT },
	{ 's', 151, "instance",				&instance_name,		SOURCE_CMDLINE },
	/* archive-push options */
	{ 's', 160, "wal-file-path",		&wal_file_path,		SOURCE_CMDLINE },
	{ 's', 161, "wal-file-name",		&wal_file_name,		SOURCE_CMDLINE },
	{ 'b', 162, "overwrite",			&file_overwrite,	SOURCE_CMDLINE },
	/* show options */
	{ 'f', 170, "format",				opt_show_format,	SOURCE_CMDLINE },
	{ 0 }
};

/*
 * Entry point of pg_probackup command.
 */
int
main(int argc, char *argv[])
{
	char	   *command = NULL;
	char		path[MAXPGPATH];
	/* Check if backup_path is directory. */
	struct stat stat_buf;
	int			rc;
	/* initialize configuration */
	pgBackup_init(&current);

	PROGRAM_NAME = get_progname(argv[0]);
	set_pglocale_pgservice(argv[0], "pgscripts");

<<<<<<< HEAD
=======
	/*
	 * Save main thread's tid. It is used call exit() in case of errors.
	 */
	main_tid = pthread_self();
>>>>>>> bd1f5c47

	/* Parse subcommands and non-subcommand options */
	if (argc > 1)
	{
		if (strcmp(argv[1], "archive-push") == 0)
			backup_subcmd = ARCHIVE_PUSH;
		else if (strcmp(argv[1], "archive-get") == 0)
			backup_subcmd = ARCHIVE_GET;
		else if (strcmp(argv[1], "add-instance") == 0)
			backup_subcmd = ADD_INSTANCE;
		else if (strcmp(argv[1], "del-instance") == 0)
			backup_subcmd = DELETE_INSTANCE;
		else if (strcmp(argv[1], "init") == 0)
			backup_subcmd = INIT;
		else if (strcmp(argv[1], "backup") == 0)
			backup_subcmd = BACKUP;
		else if (strcmp(argv[1], "restore") == 0)
			backup_subcmd = RESTORE;
		else if (strcmp(argv[1], "validate") == 0)
			backup_subcmd = VALIDATE;
		else if (strcmp(argv[1], "show") == 0)
			backup_subcmd = SHOW;
		else if (strcmp(argv[1], "delete") == 0)
			backup_subcmd = DELETE_SUBCMD;
		else if (strcmp(argv[1], "set-config") == 0)
			backup_subcmd = SET_CONFIG;
		else if (strcmp(argv[1], "show-config") == 0)
			backup_subcmd = SHOW_CONFIG;
		else if (strcmp(argv[1], "--help") == 0
				|| strcmp(argv[1], "help") == 0
				|| strcmp(argv[1], "-?") == 0)
		{
			if (argc > 2)
				help_command(argv[2]);
			else
				help_pg_probackup();
		}
		else if (strcmp(argv[1], "--version") == 0
				 || strcmp(argv[1], "version") == 0
				 || strcmp(argv[1], "-V") == 0)
		{
			if (argc == 2)
			{
#ifdef PGPRO_VERSION
				fprintf(stderr, "%s %s (Postgres Pro %s %s)\n",
						PROGRAM_NAME, PROGRAM_VERSION,
						PGPRO_VERSION, PGPRO_EDITION);
#else
				fprintf(stderr, "%s %s (PostgreSQL %s)\n",
						PROGRAM_NAME, PROGRAM_VERSION, PG_VERSION);
#endif
				exit(0);
			}
			else if (strcmp(argv[2], "--help") == 0)
				help_command(argv[1]);
			else
				elog(ERROR, "Invalid arguments for \"%s\" subcommand", argv[1]);
		}
		else
			elog(ERROR, "Unknown subcommand");
	}

	/*
	 * Make command string before getopt_long() will call. It permutes the
	 * content of argv.
	 */
	if (backup_subcmd == BACKUP ||
		backup_subcmd == RESTORE ||
		backup_subcmd == VALIDATE ||
		backup_subcmd == DELETE_SUBCMD)
	{
		int			i,
					len = 0,
					allocated = 0;

		allocated = sizeof(char) * MAXPGPATH;
		command = (char *) palloc(allocated);

		for (i = 0; i < argc; i++)
		{
			int			arglen = strlen(argv[i]);

			if (arglen + len > allocated)
			{
				allocated *= 2;
				command = repalloc(command, allocated);
			}

			strncpy(command + len, argv[i], arglen);
			len += arglen;
			command[len++] = ' ';
		}

		command[len] = '\0';
	}

	/* Parse command line arguments */
	pgut_getopt(argc, argv, options);

	if (help)
		help_command(argv[2]);

	/* backup_path is required for all pg_probackup commands except help */
	if (backup_path == NULL)
	{
		/*
		 * If command line argument is not set, try to read BACKUP_PATH
		 * from environment variable
		 */
		backup_path = getenv("BACKUP_PATH");
		if (backup_path == NULL)
			elog(ERROR, "required parameter not specified: BACKUP_PATH (-B, --backup-path)");
	}
	canonicalize_path(backup_path);

	/* Ensure that backup_path is an absolute path */
	if (!is_absolute_path(backup_path))
		elog(ERROR, "-B, --backup-path must be an absolute path");

	/* Ensure that backup_path is a path to a directory */
	rc = stat(backup_path, &stat_buf);
	if (rc != -1 && !S_ISDIR(stat_buf.st_mode))
		elog(ERROR, "-B, --backup-path must be a path to directory");

	/* command was initialized for a few commands */
	if (command)
	{
		elog_file(INFO, "command: %s", command);

		pfree(command);
		command = NULL;
	}

	/* Option --instance is required for all commands except init and show */
	if (backup_subcmd != INIT && backup_subcmd != SHOW && backup_subcmd != VALIDATE)
	{
		if (instance_name == NULL)
			elog(ERROR, "required parameter not specified: --instance");
	}

	/*
	 * If --instance option was passed, construct paths for backup data and
	 * xlog files of this backup instance.
	 */
	if (instance_name)
	{
		sprintf(backup_instance_path, "%s/%s/%s", backup_path, BACKUPS_DIR, instance_name);
		sprintf(arclog_path, "%s/%s/%s", backup_path, "wal", instance_name);

		/*
		 * Ensure that requested backup instance exists.
		 * for all commands except init, which doesn't take this parameter
		 * and add-instance which creates new instance.
		 */
		if (backup_subcmd != INIT && backup_subcmd != ADD_INSTANCE)
		{
			if (access(backup_instance_path, F_OK) != 0)
				elog(ERROR, "Instance '%s' does not exist in this backup catalog",
							instance_name);
		}
	}

	/*
	 * Read options from env variables or from config file,
	 * unless we're going to set them via set-config.
	 */
	if (instance_name && backup_subcmd != SET_CONFIG)
	{
		/* Read environment variables */
		pgut_getopt_env(options);

		/* Read options from configuration file */
		join_path_components(path, backup_instance_path, BACKUP_CATALOG_CONF_FILE);
		pgut_readopt(path, options, ERROR);
	}

	/* Initialize logger */
	init_logger(backup_path);

	/*
	 * We have read pgdata path from command line or from configuration file.
	 * Ensure that pgdata is an absolute path.
	 */
	if (pgdata != NULL && !is_absolute_path(pgdata))
		elog(ERROR, "-D, --pgdata must be an absolute path");

	/* Sanity check of --backup-id option */
	if (backup_id_string_param != NULL)
	{
		if (backup_subcmd != RESTORE
			&& backup_subcmd != VALIDATE
			&& backup_subcmd != DELETE_SUBCMD
			&& backup_subcmd != SHOW)
			elog(ERROR, "Cannot use -i (--backup-id) option together with the '%s' command",
						argv[1]);

		current.backup_id = base36dec(backup_id_string_param);
		if (current.backup_id == 0)
			elog(ERROR, "Invalid backup-id");
	}

	/* Setup stream options. They are used in streamutil.c. */
	if (host != NULL)
		dbhost = pstrdup(host);
	if (port != NULL)
		dbport = pstrdup(port);
	if (username != NULL)
		dbuser = pstrdup(username);

	/* setup exclusion list for file search */
	if (!backup_logs)
	{
		int			i;

		for (i = 0; pgdata_exclude_dir[i]; i++);		/* find first empty slot */

		/* Set 'pg_log' in first empty slot */
		pgdata_exclude_dir[i] = "pg_log";
	}

	if (backup_subcmd == VALIDATE || backup_subcmd == RESTORE)
	{
		/* parse all recovery target options into recovery_target_options structure */
		recovery_target_options = parseRecoveryTargetOptions(target_time, target_xid,
								   target_inclusive, target_tli, target_immediate,
								   target_name, target_action);
	}

	if (num_threads < 1)
		num_threads = 1;

	compress_init();

	/* do actual operation */
	switch (backup_subcmd)
	{
		case ARCHIVE_PUSH:
			return do_archive_push(wal_file_path, wal_file_name, file_overwrite);
		case ARCHIVE_GET:
			return do_archive_get(wal_file_path, wal_file_name);
		case ADD_INSTANCE:
			return do_add_instance();
		case DELETE_INSTANCE:
			return do_delete_instance();
		case INIT:
			return do_init();
		case BACKUP:
			{
				const char *backup_mode;
				time_t		start_time;

				start_time = time(NULL);
				backup_mode = deparse_backup_mode(current.backup_mode);
				current.stream = stream_wal;

				elog(INFO, "Backup start, pg_probackup version: %s, backup ID: %s, backup mode: %s, instance: %s, stream: %s, remote: %s",
						  PROGRAM_VERSION, base36enc(start_time), backup_mode, instance_name,
						  stream_wal ? "true" : "false", is_remote_backup ? "true" : "false");

				return do_backup(start_time);
			}
		case RESTORE:
			return do_restore_or_validate(current.backup_id,
						  recovery_target_options,
						  true);
		case VALIDATE:
			if (current.backup_id == 0 && target_time == 0 && target_xid == 0)
				return do_validate_all();
			else
				return do_restore_or_validate(current.backup_id,
						  recovery_target_options,
						  false);
		case SHOW:
			return do_show(current.backup_id);
		case DELETE_SUBCMD:
			if (delete_expired && backup_id_string_param)
				elog(ERROR, "You cannot specify --delete-expired and --backup-id options together");
			if (!delete_expired && !delete_wal && !backup_id_string_param)
				elog(ERROR, "You must specify at least one of the delete options: --expired |--wal |--backup_id");
			if (delete_wal && !delete_expired && !backup_id_string_param)
				return do_retention_purge();
			if (delete_expired)
				return do_retention_purge();
			else
				return do_delete(current.backup_id);
		case SHOW_CONFIG:
			return do_configure(true);
		case SET_CONFIG:
			return do_configure(false);
	}

	return 0;
}

static void
opt_backup_mode(pgut_option *opt, const char *arg)
{
	current.backup_mode = parse_backup_mode(arg);
}

static void
opt_log_level_console(pgut_option *opt, const char *arg)
{
	log_level_console = parse_log_level(arg);
}

static void
opt_log_level_file(pgut_option *opt, const char *arg)
{
	log_level_file = parse_log_level(arg);
}

static void
opt_show_format(pgut_option *opt, const char *arg)
{
	const char *v = arg;
	size_t		len;

	/* Skip all spaces detected */
	while (IsSpace(*v))
		v++;
	len = strlen(v);

	if (len > 0)
	{
		if (pg_strncasecmp("plain", v, len) == 0)
			show_format = SHOW_PLAIN;
		else if (pg_strncasecmp("json", v, len) == 0)
			show_format = SHOW_JSON;
		else
			elog(ERROR, "Invalid show format \"%s\"", arg);
	}
	else
		elog(ERROR, "Invalid show format \"%s\"", arg);
}

static void
opt_compress_alg(pgut_option *opt, const char *arg)
{
	compress_alg = parse_compress_alg(arg);
}

/*
 * Initialize compress and sanity checks for compress.
 */
static void
compress_init(void)
{
	/* Default algorithm is zlib */
	if (compress_shortcut)
		compress_alg = ZLIB_COMPRESS;

	if (backup_subcmd != SET_CONFIG)
	{
		if (compress_level != DEFAULT_COMPRESS_LEVEL
			&& compress_alg == NONE_COMPRESS)
			elog(ERROR, "Cannot specify compress-level option without compress-alg option");
	}

	if (compress_level < 0 || compress_level > 9)
		elog(ERROR, "--compress-level value must be in the range from 0 to 9");

	if (compress_level == 0)
		compress_alg = NOT_DEFINED_COMPRESS;

	if (backup_subcmd == BACKUP || backup_subcmd == ARCHIVE_PUSH)
	{
#ifndef HAVE_LIBZ
		if (compress_alg == ZLIB_COMPRESS)
			elog(ERROR, "This build does not support zlib compression");
		else
#endif
		if (compress_alg == PGLZ_COMPRESS && num_threads > 1)
			elog(ERROR, "Multithread backup does not support pglz compression");
	}
}<|MERGE_RESOLUTION|>--- conflicted
+++ resolved
@@ -198,19 +198,17 @@
 	/* Check if backup_path is directory. */
 	struct stat stat_buf;
 	int			rc;
+
 	/* initialize configuration */
 	pgBackup_init(&current);
 
 	PROGRAM_NAME = get_progname(argv[0]);
 	set_pglocale_pgservice(argv[0], "pgscripts");
 
-<<<<<<< HEAD
-=======
 	/*
 	 * Save main thread's tid. It is used call exit() in case of errors.
 	 */
 	main_tid = pthread_self();
->>>>>>> bd1f5c47
 
 	/* Parse subcommands and non-subcommand options */
 	if (argc > 1)
