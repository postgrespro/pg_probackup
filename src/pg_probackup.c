--- conflicted
+++ resolved
@@ -160,12 +160,7 @@
 	{ 's', 141, "recovery-target-name",	&target_name,		SOURCE_CMD_STRICT },
 	{ 's', 142, "recovery-target-action", &target_action,	SOURCE_CMD_STRICT },
 	{ 'b', 'R', "restore-as-replica", &restore_as_replica,	SOURCE_CMD_STRICT },
-<<<<<<< HEAD
 	{ 'b', 143, "no-validate",		&no_validate,		SOURCE_CMD_STRICT },
-	{ 's', 144, "lsn",				&target_lsn,		SOURCE_CMD_STRICT },
-=======
-	{ 'b', 143, "no-validate",		&restore_no_validate,	SOURCE_CMD_STRICT },
->>>>>>> 592df2e6
 	{ 'b', 154, "skip-block-validation", &skip_block_validation,	SOURCE_CMD_STRICT },
 	{ 'b', 156, "skip-external-dirs", &skip_external_dirs,	SOURCE_CMD_STRICT },
 	/* delete options */
@@ -486,12 +481,6 @@
 
 	if (backup_subcmd == VALIDATE_CMD || backup_subcmd == RESTORE_CMD)
 	{
-<<<<<<< HEAD
-		/* parse all recovery target options into recovery_target_options structure */
-		recovery_target_options = parseRecoveryTargetOptions(target_time, target_xid,
-								   target_inclusive, target_tli, target_lsn, target_immediate,
-								   target_name, target_action, no_validate);
-=======
 		/*
 		 * Parse all recovery target options into recovery_target_options
 		 * structure.
@@ -501,8 +490,7 @@
 				target_inclusive, target_tli, target_lsn,
 				(target_stop != NULL) ? target_stop :
 					(target_immediate) ? "immediate" : NULL,
-				target_name, target_action, restore_no_validate);
->>>>>>> 592df2e6
+				target_name, target_action, no_validate);
 	}
 
 	if (num_threads < 1)
