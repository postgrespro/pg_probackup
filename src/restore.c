/*-------------------------------------------------------------------------
 *
 * restore.c: restore DB cluster and archived WAL.
 *
 * Portions Copyright (c) 2009-2013, NIPPON TELEGRAPH AND TELEPHONE CORPORATION
 * Portions Copyright (c) 2015-2018, Postgres Professional
 *
 *-------------------------------------------------------------------------
 */

#include "pg_probackup.h"

#include "access/timeline.h"

#include <sys/stat.h>
#include <unistd.h>

#include "utils/thread.h"

typedef struct
{
	parray	   *files;
	pgBackup   *backup;
	parray	   *extra_dirs;

	/*
	 * Return value from the thread.
	 * 0 means there is no error, 1 - there is an error.
	 */
	int			ret;
} restore_files_arg;

static void restore_backup(pgBackup *backup, const char *extra_dir_str);
static void create_recovery_conf(time_t backup_id,
								 pgRecoveryTarget *rt,
								 pgBackup *backup);
static parray *read_timeline_history(TimeLineID targetTLI);
static void *restore_files(void *arg);
static void remove_deleted_files(pgBackup *backup);

/*
 * Entry point of pg_probackup RESTORE and VALIDATE subcommands.
 */
int
do_restore_or_validate(time_t target_backup_id, pgRecoveryTarget *rt,
					   bool is_restore)
{
	int			i = 0;
	int			j = 0;
	parray	   *backups;
	pgBackup   *tmp_backup = NULL;
	pgBackup   *current_backup = NULL;
	pgBackup   *dest_backup = NULL;
	pgBackup   *base_full_backup = NULL;
	pgBackup   *corrupted_backup = NULL;
	int			dest_backup_index = 0;
	int			base_full_backup_index = 0;
	int			corrupted_backup_index = 0;
	char	   *action = is_restore ? "Restore":"Validate";

	if (is_restore)
	{
		if (instance_config.pgdata == NULL)
			elog(ERROR,
				"required parameter not specified: PGDATA (-D, --pgdata)");
		/* Check if restore destination empty */
		if (!dir_is_empty(instance_config.pgdata))
			elog(ERROR, "restore destination is not empty: \"%s\"",
				 instance_config.pgdata);
	}

	if (instance_name == NULL)
		elog(ERROR, "required parameter not specified: --instance");

	elog(LOG, "%s begin.", action);

	/* Get exclusive lock of backup catalog */
	catalog_lock();
	/* Get list of all backups sorted in order of descending start time */
	backups = catalog_get_backup_list(INVALID_BACKUP_ID);

	/* Find backup range we should restore or validate. */
	while ((i < parray_num(backups)) && !dest_backup)
	{
		current_backup = (pgBackup *) parray_get(backups, i);
		i++;

		/* Skip all backups which started after target backup */
		if (target_backup_id && current_backup->start_time > target_backup_id)
			continue;

		/*
		 * [PGPRO-1164] If BACKUP_ID is not provided for restore command,
		 *  we must find the first valid(!) backup.
		 */

		if (is_restore &&
			target_backup_id == INVALID_BACKUP_ID &&
			current_backup->status != BACKUP_STATUS_OK)
		{
			elog(WARNING, "Skipping backup %s, because it has non-valid status: %s",
				base36enc(current_backup->start_time), status2str(current_backup->status));
			continue;
		}

		/*
		 * We found target backup. Check its status and
		 * ensure that it satisfies recovery target.
		 */
		if ((target_backup_id == current_backup->start_time
			|| target_backup_id == INVALID_BACKUP_ID))
		{

			/* backup is not ok,
			 * but in case of CORRUPT, ORPHAN or DONE revalidation is possible
			 * unless --no-validate is used,
			 * in other cases throw an error.
			 */
			 // 1. validate
			 // 2. validate -i INVALID_ID <- allowed revalidate
			 // 3. restore -i INVALID_ID <- allowed revalidate and restore
			 // 4. restore <- impossible
			 // 5. restore --no-validate <- forbidden
			if (current_backup->status != BACKUP_STATUS_OK)
			{
				if ((current_backup->status == BACKUP_STATUS_DONE ||
					current_backup->status == BACKUP_STATUS_ORPHAN ||
					current_backup->status == BACKUP_STATUS_CORRUPT)
					&& !rt->restore_no_validate)
					elog(WARNING, "Backup %s has status: %s",
						 base36enc(current_backup->start_time), status2str(current_backup->status));
				else
					elog(ERROR, "Backup %s has status: %s",
						 base36enc(current_backup->start_time), status2str(current_backup->status));
			}

			if (rt->recovery_target_tli)
			{
				parray	   *timelines;

				elog(LOG, "target timeline ID = %u", rt->recovery_target_tli);
				/* Read timeline history files from archives */
				timelines = read_timeline_history(rt->recovery_target_tli);

				if (!satisfy_timeline(timelines, current_backup))
				{
					if (target_backup_id != INVALID_BACKUP_ID)
						elog(ERROR, "target backup %s does not satisfy target timeline",
							 base36enc(target_backup_id));
					else
						/* Try to find another backup that satisfies target timeline */
						continue;
				}

				parray_walk(timelines, pfree);
				parray_free(timelines);
			}

			if (!satisfy_recovery_target(current_backup, rt))
			{
				if (target_backup_id != INVALID_BACKUP_ID)
					elog(ERROR, "target backup %s does not satisfy restore options",
						 base36enc(target_backup_id));
				else
					/* Try to find another backup that satisfies target options */
					continue;
			}

			/*
			 * Backup is fine and satisfies all recovery options.
			 * Save it as dest_backup
			 */
			dest_backup = current_backup;
		}
	}

	if (dest_backup == NULL)
		elog(ERROR, "Backup satisfying target options is not found.");

	dest_backup_index = get_backup_index_number(backups, dest_backup);

	/* If we already found dest_backup, look for full backup. */
	if (dest_backup->backup_mode == BACKUP_MODE_FULL)
			base_full_backup = dest_backup;
	else
	{
		int result;

		result = scan_parent_chain(dest_backup, &tmp_backup);

		if (result == 0)
		{
			/* chain is broken, determine missing backup ID
			 * and orphinize all his descendants
			 */
			char	   *missing_backup_id;
			time_t 		missing_backup_start_time;

			missing_backup_start_time = tmp_backup->parent_backup;
			missing_backup_id = base36enc_dup(tmp_backup->parent_backup);

			for (j = get_backup_index_number(backups, tmp_backup); j >= 0; j--)
			{
				pgBackup *backup = (pgBackup *) parray_get(backups, j);

				/* use parent backup start_time because he is missing
				 * and we must orphinize his descendants
				 */
				if (is_parent(missing_backup_start_time, backup, false))
				{
					if (backup->status == BACKUP_STATUS_OK)
					{
						backup->status = BACKUP_STATUS_ORPHAN;
						write_backup_status(backup);

						elog(WARNING, "Backup %s is orphaned because his parent %s is missing",
								base36enc(backup->start_time), missing_backup_id);
					}
					else
					{
						elog(WARNING, "Backup %s has missing parent %s",
								base36enc(backup->start_time), missing_backup_id);
					}
				}
			}
			/* No point in doing futher */
			elog(ERROR, "%s of backup %s failed.", action, base36enc(dest_backup->start_time));
		}
		else if (result == 1)
		{
			/* chain is intact, but at least one parent is invalid */
			char	   *parent_backup_id;

			/* parent_backup_id contain human-readable backup ID of oldest invalid backup */
			parent_backup_id = base36enc_dup(tmp_backup->start_time);

			for (j = get_backup_index_number(backups, tmp_backup) - 1; j >= 0; j--)
			{

				pgBackup *backup = (pgBackup *) parray_get(backups, j);

				if (is_parent(tmp_backup->start_time, backup, false))
				{
					if (backup->status == BACKUP_STATUS_OK)
					{
						backup->status = BACKUP_STATUS_ORPHAN;
						write_backup_status(backup);

						elog(WARNING,
							 "Backup %s is orphaned because his parent %s has status: %s",
							 base36enc(backup->start_time),
							 parent_backup_id,
							 status2str(tmp_backup->status));
					}
					else
					{
						elog(WARNING, "Backup %s has parent %s with status: %s",
								base36enc(backup->start_time), parent_backup_id,
								status2str(tmp_backup->status));
					}
				}
			}
			tmp_backup = find_parent_full_backup(dest_backup);
		}

		/*
		 * We have found full backup by link,
		 * now we need to walk the list to find its index.
		 *
		 * TODO I think we should rewrite it someday to use double linked list
		 * and avoid relying on sort order anymore.
		 */
		base_full_backup = tmp_backup;
	}

	if (base_full_backup == NULL)
		elog(ERROR, "Full backup satisfying target options is not found.");

	base_full_backup_index = get_backup_index_number(backups, base_full_backup);

	/*
	 * Ensure that directories provided in tablespace mapping are valid
	 * i.e. empty or not exist.
	 */
	if (is_restore)
		check_tablespace_mapping(dest_backup);

	if (!is_restore || !rt->restore_no_validate)
	{
		if (dest_backup->backup_mode != BACKUP_MODE_FULL)
			elog(INFO, "Validating parents for backup %s", base36enc(dest_backup->start_time));

		/*
		 * Validate backups from base_full_backup to dest_backup.
		 * At this point we are sure that parent chain is intact.
		 */
		for (i = base_full_backup_index; i >= dest_backup_index; i--)
		{
			tmp_backup = (pgBackup *) parray_get(backups, i);

			if (is_parent(base_full_backup->start_time, tmp_backup, true))
			{

				pgBackupValidate(tmp_backup);
				/* Maybe we should be more paranoid and check for !BACKUP_STATUS_OK? */
				if (tmp_backup->status == BACKUP_STATUS_CORRUPT)
				{
					corrupted_backup = tmp_backup;
					corrupted_backup_index = i;
					break;
				}
				/* We do not validate WAL files of intermediate backups
				 * It`s done to speed up restore
				 */
			}
		}

		/* There is no point in wal validation of corrupted backups */
		if (!corrupted_backup)
		{
			/*
			 * Validate corresponding WAL files.
			 * We pass base_full_backup timeline as last argument to this function,
			 * because it's needed to form the name of xlog file.
			 */
			validate_wal(dest_backup, arclog_path, rt->recovery_target_time,
						 rt->recovery_target_xid, rt->recovery_target_lsn,
						 base_full_backup->tli, instance_config.xlog_seg_size);
		}
		/* Orphinize every OK descendant of corrupted backup */
		else
		{
			char	   *corrupted_backup_id;
			corrupted_backup_id = base36enc_dup(corrupted_backup->start_time);

			for (j = corrupted_backup_index - 1; j >= 0; j--)
			{
				pgBackup   *backup = (pgBackup *) parray_get(backups, j);

				if (is_parent(corrupted_backup->start_time, backup, false))
				{
					if (backup->status == BACKUP_STATUS_OK)
					{
						backup->status = BACKUP_STATUS_ORPHAN;
						write_backup_status(backup);

						elog(WARNING, "Backup %s is orphaned because his parent %s has status: %s",
							 base36enc(backup->start_time),
							 corrupted_backup_id,
							 status2str(corrupted_backup->status));
					}
				}
			}
			free(corrupted_backup_id);
		}
	}

	// TODO: rewrite restore to use parent_chain
	/*
	 * If dest backup is corrupted or was orphaned in previous check
	 * produce corresponding error message
	 */
	if (dest_backup->status == BACKUP_STATUS_OK)
	{
		if (rt->restore_no_validate)
			elog(INFO, "Backup %s is used without validation.", base36enc(dest_backup->start_time));
		else
			elog(INFO, "Backup %s is valid.", base36enc(dest_backup->start_time));
	}
	else if (dest_backup->status == BACKUP_STATUS_CORRUPT)
		elog(ERROR, "Backup %s is corrupt.", base36enc(dest_backup->start_time));
	else if (dest_backup->status == BACKUP_STATUS_ORPHAN)
		elog(ERROR, "Backup %s is orphan.", base36enc(dest_backup->start_time));
	else
		elog(ERROR, "Backup %s has status: %s",
				base36enc(dest_backup->start_time), status2str(dest_backup->status));

	/* We ensured that all backups are valid, now restore if required
	 * TODO: use parent_link
	 */
	if (is_restore)
	{
		for (i = base_full_backup_index; i >= dest_backup_index; i--)
		{
			pgBackup   *backup = (pgBackup *) parray_get(backups, i);

			if (rt->lsn_specified && parse_server_version(backup->server_version) < 100000)
				elog(ERROR, "Backup %s was created for version %s which doesn't support recovery_target_lsn",
						base36enc(dest_backup->start_time), dest_backup->server_version);

			restore_backup(backup, dest_backup->extra_dir_str);
		}

		/*
		 * Delete files which are not in dest backup file list. Files which were
		 * deleted between previous and current backup are not in the list.
		 */
		if (dest_backup->backup_mode != BACKUP_MODE_FULL)
			remove_deleted_files(dest_backup);

		/* Create recovery.conf with given recovery target parameters */
		create_recovery_conf(target_backup_id, rt, dest_backup);
	}

	/* cleanup */
	parray_walk(backups, pgBackupFree);
	parray_free(backups);

	elog(INFO, "%s of backup %s completed.",
		 action, base36enc(dest_backup->start_time));
	return 0;
}

/*
 * Restore one backup.
 */
void
restore_backup(pgBackup *backup, const char *extra_dir_str)
{
	char		timestamp[100];
	char		this_backup_path[MAXPGPATH];
	char		database_path[MAXPGPATH];
	char		extra_path[MAXPGPATH];
	char		list_path[MAXPGPATH];
	parray	   *files;
	parray	   *extra_dirs;
	int			i;
	/* arrays with meta info for multi threaded backup */
	pthread_t  *threads;
	restore_files_arg *threads_args;
	bool		restore_isok = true;


	if (backup->status != BACKUP_STATUS_OK)
		elog(ERROR, "Backup %s cannot be restored because it is not valid",
			 base36enc(backup->start_time));

	/* confirm block size compatibility */
	if (backup->block_size != BLCKSZ)
		elog(ERROR,
			"BLCKSZ(%d) is not compatible(%d expected)",
			backup->block_size, BLCKSZ);
	if (backup->wal_block_size != XLOG_BLCKSZ)
		elog(ERROR,
			"XLOG_BLCKSZ(%d) is not compatible(%d expected)",
			backup->wal_block_size, XLOG_BLCKSZ);

	time2iso(timestamp, lengthof(timestamp), backup->start_time);
	elog(LOG, "restoring database from backup %s", timestamp);

	/*
	 * Restore backup directories.
	 * this_backup_path = $BACKUP_PATH/backups/instance_name/backup_id
	 */
	pgBackupGetPath(backup, this_backup_path, lengthof(this_backup_path), NULL);
	create_data_directories(instance_config.pgdata, this_backup_path, true);

	if(extra_dir_str)
	{
		extra_dirs = make_extra_directory_list(extra_dir_str);
		for (int i = 0; i < parray_num(extra_dirs); i++)
		{
			dir_create_dir(parray_get(extra_dirs, i), DIR_PERMISSION);
		}
	}

	/*
	 * Get list of files which need to be restored.
	 */
	pgBackupGetPath(backup, database_path, lengthof(database_path), DATABASE_DIR);
	pgBackupGetPath(backup, extra_path, lengthof(extra_path), EXTRA_DIR);
	pgBackupGetPath(backup, list_path, lengthof(list_path), DATABASE_FILE_LIST);
	files = dir_read_file_list(database_path, extra_path, list_path);

	/* Restore directories in do_backup_instance way */
	parray_qsort(files, pgFileComparePath);

	/*
	 * Make directories before backup
	 * and setup threads at the same time
	 */
	for (i = 0; i < parray_num(files); i++)
	{
		pgFile *file = (pgFile *) parray_get(files, i);

		/* if the entry was an extra directory, create it in the backup */
		if (file->extra_dir_num && S_ISDIR(file->mode))
		{
			char		dirpath[MAXPGPATH];
			char	   *dir_name;

			if (backup_contains_extra(file->extradir, extra_dirs))
			{
				char		container_dir[MAXPGPATH];
				makeExtraDirPathByNum(container_dir, extra_path,
									  file->extra_dir_num);
				dir_name = GetRelativePath(file->path, container_dir);
				elog(VERBOSE, "Create directory \"%s\" NAME %s",
					 dir_name, file->name);
				join_path_components(dirpath, file->extradir, dir_name);
				dir_create_dir(dirpath, DIR_PERMISSION);
			}
		}

		/* setup threads */
		pg_atomic_clear_flag(&file->lock);
	}
	threads = (pthread_t *) palloc(sizeof(pthread_t) * num_threads);
	threads_args = (restore_files_arg *) palloc(sizeof(restore_files_arg)*num_threads);

	/* Restore files into target directory */
	for (i = 0; i < num_threads; i++)
	{
		restore_files_arg *arg = &(threads_args[i]);

		arg->files = files;
		arg->backup = backup;
		arg->extra_dirs = extra_dirs;
		/* By default there are some error */
		threads_args[i].ret = 1;

		elog(LOG, "Start thread for num:%li", parray_num(files));

		pthread_create(&threads[i], NULL, restore_files, arg);
	}

	/* Wait theads */
	for (i = 0; i < num_threads; i++)
	{
		pthread_join(threads[i], NULL);
		if (threads_args[i].ret == 1)
			restore_isok = false;
	}
	if (!restore_isok)
		elog(ERROR, "Data files restoring failed");

	pfree(threads);
	pfree(threads_args);

	/* cleanup */
	parray_walk(files, pgFileFree);
	parray_free(files);

	if (logger_config.log_level_console <= LOG ||
		logger_config.log_level_file <= LOG)
		elog(LOG, "restore %s backup completed", base36enc(backup->start_time));
}

/*
 * Delete files which are not in backup's file list from target pgdata.
 * It is necessary to restore incremental backup correctly.
 * Files which were deleted between previous and current backup
 * are not in the backup's filelist.
 */
static void
remove_deleted_files(pgBackup *backup)
{
	parray	   *files;
	parray	   *files_restored;
	char		filelist_path[MAXPGPATH];
	char		extra_path[MAXPGPATH];
	int			i;

	pgBackupGetPath(backup, filelist_path, lengthof(filelist_path), DATABASE_FILE_LIST);
	pgBackupGetPath(backup, extra_path, lengthof(extra_path), EXTRA_DIR);
	/* Read backup's filelist using target database path as base path */
<<<<<<< HEAD
	files = dir_read_file_list(pgdata, extra_path, filelist_path);
=======
	files = dir_read_file_list(instance_config.pgdata, filelist_path);
>>>>>>> 2837399e
	parray_qsort(files, pgFileComparePathDesc);

	/* Get list of files actually existing in target database */
	files_restored = parray_new();
<<<<<<< HEAD
	dir_list_file(files_restored, pgdata, true, true, false, false);
=======
	dir_list_file(files_restored, instance_config.pgdata, true, true, false);
>>>>>>> 2837399e
	/* To delete from leaf, sort in reversed order */
	parray_qsort(files_restored, pgFileComparePathDesc);

	for (i = 0; i < parray_num(files_restored); i++)
	{
		pgFile	   *file = (pgFile *) parray_get(files_restored, i);

		/* If the file is not in the file list, delete it */
		if (parray_bsearch(files, file, pgFileComparePathDesc) == NULL)
		{
			pgFileDelete(file);
			if (logger_config.log_level_console <= LOG ||
				logger_config.log_level_file <= LOG)
				elog(LOG, "deleted %s", GetRelativePath(file->path,
														instance_config.pgdata));
		}
	}

	/* cleanup */
	parray_walk(files, pgFileFree);
	parray_free(files);
	parray_walk(files_restored, pgFileFree);
	parray_free(files_restored);
}

/*
 * Restore files into $PGDATA.
 */
static void *
restore_files(void *arg)
{
	int			i;
	restore_files_arg *arguments = (restore_files_arg *)arg;

	for (i = 0; i < parray_num(arguments->files); i++)
	{
		char		from_root[MAXPGPATH];
		char	   *rel_path;
		pgFile	   *file = (pgFile *) parray_get(arguments->files, i);

		if (!pg_atomic_test_set_flag(&file->lock))
			continue;

		pgBackupGetPath(arguments->backup, from_root,
						lengthof(from_root), DATABASE_DIR);

		/* check for interrupt */
		if (interrupted)
			elog(ERROR, "interrupted during restore database");

		rel_path = GetRelativePath(file->path,from_root);

		if (progress)
			elog(INFO, "Progress: (%d/%lu). Process file %s ",
				 i + 1, (unsigned long) parray_num(arguments->files), rel_path);

		/*
		 * For PAGE and PTRACK backups skip files which haven't changed
		 * since previous backup and thus were not backed up.
		 * We cannot do the same when restoring DELTA backup because we need information
		 * about every file to correctly truncate them.
		 */
		if (file->write_size == BYTES_INVALID &&
			(arguments->backup->backup_mode == BACKUP_MODE_DIFF_PAGE
			|| arguments->backup->backup_mode == BACKUP_MODE_DIFF_PTRACK))
		{
			elog(VERBOSE, "The file didn`t change. Skip restore: %s", file->path);
			continue;
		}

		/* Directories were created before */
		if (S_ISDIR(file->mode))
		{
			elog(VERBOSE, "directory, skip");
			continue;
		}

		/* Do not restore tablespace_map file */
		if (path_is_prefix_of_path(PG_TABLESPACE_MAP_FILE, rel_path))
		{
			elog(VERBOSE, "skip tablespace_map");
			continue;
		}

		/*
		 * restore the file.
		 * We treat datafiles separately, cause they were backed up block by
		 * block and have BackupPageHeader meta information, so we cannot just
		 * copy the file from backup.
		 */
		elog(VERBOSE, "Restoring file %s, is_datafile %i, is_cfs %i",
			 file->path, file->is_datafile?1:0, file->is_cfs?1:0);
		if (file->is_datafile && !file->is_cfs)
		{
			char		to_path[MAXPGPATH];

			join_path_components(to_path, instance_config.pgdata,
								 file->path + strlen(from_root) + 1);
			restore_data_file(to_path, file,
							  arguments->backup->backup_mode == BACKUP_MODE_DIFF_DELTA,
							  false,
							  parse_program_version(arguments->backup->program_version));
		}
<<<<<<< HEAD
		else if (file->extra_dir_num)
		{
			if (backup_contains_extra(file->extradir, arguments->extra_dirs))
				copy_file(from_root, file->extradir, file);
		}
=======
		else if (strcmp(file->name, "pg_control") == 0)
			copy_pgcontrol_file(from_root, instance_config.pgdata, file);
>>>>>>> 2837399e
		else
			copy_file(from_root, instance_config.pgdata, file);

		/* print size of restored file */
		if (file->write_size != BYTES_INVALID)
			elog(VERBOSE, "Restored file %s : " INT64_FORMAT " bytes",
				 file->path, file->write_size);
	}

	/* Data files restoring is successful */
	arguments->ret = 0;

	return NULL;
}

/* Create recovery.conf with given recovery target parameters */
static void
create_recovery_conf(time_t backup_id,
					 pgRecoveryTarget *rt,
					 pgBackup *backup)
{
	char		path[MAXPGPATH];
	FILE	   *fp;
	bool		need_restore_conf = false;

	if (!backup->stream
		|| (rt->time_specified || rt->xid_specified))
			need_restore_conf = true;

	/* No need to generate recovery.conf at all. */
	if (!(need_restore_conf || restore_as_replica))
		return;

	elog(LOG, "----------------------------------------");
	elog(LOG, "creating recovery.conf");

	snprintf(path, lengthof(path), "%s/recovery.conf", instance_config.pgdata);
	fp = fopen(path, "wt");
	if (fp == NULL)
		elog(ERROR, "cannot open recovery.conf \"%s\": %s", path,
			strerror(errno));

	fprintf(fp, "# recovery.conf generated by pg_probackup %s\n",
		PROGRAM_VERSION);

	if (need_restore_conf)
	{

		fprintf(fp, "restore_command = '%s archive-get -B %s --instance %s "
					"--wal-file-path %%p --wal-file-name %%f'\n",
					PROGRAM_NAME, backup_path, instance_name);

		/*
		 * We've already checked that only one of the four following mutually
		 * exclusive options is specified, so the order of calls is insignificant.
		 */
		if (rt->recovery_target_name)
			fprintf(fp, "recovery_target_name = '%s'\n", rt->recovery_target_name);

		if (rt->time_specified)
			fprintf(fp, "recovery_target_time = '%s'\n", rt->target_time_string);

		if (rt->xid_specified)
			fprintf(fp, "recovery_target_xid = '%s'\n", rt->target_xid_string);

		if (rt->recovery_target_lsn)
			fprintf(fp, "recovery_target_lsn = '%s'\n", rt->target_lsn_string);

		if (rt->recovery_target_immediate)
			fprintf(fp, "recovery_target = 'immediate'\n");

		if (rt->inclusive_specified)
			fprintf(fp, "recovery_target_inclusive = '%s'\n",
					rt->recovery_target_inclusive?"true":"false");

		if (rt->recovery_target_tli)
			fprintf(fp, "recovery_target_timeline = '%u'\n", rt->recovery_target_tli);

		if (rt->recovery_target_action)
			fprintf(fp, "recovery_target_action = '%s'\n", rt->recovery_target_action);
	}

	if (restore_as_replica)
	{
		fprintf(fp, "standby_mode = 'on'\n");

		if (backup->primary_conninfo)
			fprintf(fp, "primary_conninfo = '%s'\n", backup->primary_conninfo);
	}

	if (fflush(fp) != 0 ||
		fsync(fileno(fp)) != 0 ||
		fclose(fp))
		elog(ERROR, "cannot write recovery.conf \"%s\": %s", path,
			 strerror(errno));
}

/*
 * Try to read a timeline's history file.
 *
 * If successful, return the list of component TLIs (the ancestor
 * timelines followed by target timeline). If we cannot find the history file,
 * assume that the timeline has no parents, and return a list of just the
 * specified timeline ID.
 * based on readTimeLineHistory() in timeline.c
 */
parray *
read_timeline_history(TimeLineID targetTLI)
{
	parray	   *result;
	char		path[MAXPGPATH];
	char		fline[MAXPGPATH];
	FILE	   *fd = NULL;
	TimeLineHistoryEntry *entry;
	TimeLineHistoryEntry *last_timeline = NULL;

	/* Look for timeline history file in archlog_path */
	snprintf(path, lengthof(path), "%s/%08X.history", arclog_path,
		targetTLI);

	/* Timeline 1 does not have a history file */
	if (targetTLI != 1)
	{
		fd = fopen(path, "rt");
		if (fd == NULL)
		{
			if (errno != ENOENT)
				elog(ERROR, "could not open file \"%s\": %s", path,
					strerror(errno));

			/* There is no history file for target timeline */
			elog(ERROR, "recovery target timeline %u does not exist",
				 targetTLI);
		}
	}

	result = parray_new();

	/*
	 * Parse the file...
	 */
	while (fd && fgets(fline, sizeof(fline), fd) != NULL)
	{
		char	   *ptr;
		TimeLineID	tli;
		uint32		switchpoint_hi;
		uint32		switchpoint_lo;
		int			nfields;

		for (ptr = fline; *ptr; ptr++)
		{
			if (!isspace((unsigned char) *ptr))
				break;
		}
		if (*ptr == '\0' || *ptr == '#')
			continue;

		nfields = sscanf(fline, "%u\t%X/%X", &tli, &switchpoint_hi, &switchpoint_lo);

		if (nfields < 1)
		{
			/* expect a numeric timeline ID as first field of line */
			elog(ERROR,
				 "syntax error in history file: %s. Expected a numeric timeline ID.",
				   fline);
		}
		if (nfields != 3)
			elog(ERROR,
				 "syntax error in history file: %s. Expected a transaction log switchpoint location.",
				   fline);

		if (last_timeline && tli <= last_timeline->tli)
			elog(ERROR,
				   "Timeline IDs must be in increasing sequence.");

		entry = pgut_new(TimeLineHistoryEntry);
		entry->tli = tli;
		entry->end = ((uint64) switchpoint_hi << 32) | switchpoint_lo;

		last_timeline = entry;
		/* Build list with newest item first */
		parray_insert(result, 0, entry);

		/* we ignore the remainder of each line */
	}

	if (fd)
		fclose(fd);

	if (last_timeline && targetTLI <= last_timeline->tli)
		elog(ERROR, "Timeline IDs must be less than child timeline's ID.");

	/* append target timeline */
	entry = pgut_new(TimeLineHistoryEntry);
	entry->tli = targetTLI;
	/* LSN in target timeline is valid */
	entry->end = InvalidXLogRecPtr;
	parray_insert(result, 0, entry);

	return result;
}

bool
satisfy_recovery_target(const pgBackup *backup, const pgRecoveryTarget *rt)
{
	if (rt->xid_specified)
		return backup->recovery_xid <= rt->recovery_target_xid;

	if (rt->time_specified)
		return backup->recovery_time <= rt->recovery_target_time;

	if (rt->lsn_specified)
		return backup->stop_lsn <= rt->recovery_target_lsn;

	return true;
}

bool
satisfy_timeline(const parray *timelines, const pgBackup *backup)
{
	int			i;

	for (i = 0; i < parray_num(timelines); i++)
	{
		TimeLineHistoryEntry *timeline;

		timeline = (TimeLineHistoryEntry *) parray_get(timelines, i);
		if (backup->tli == timeline->tli &&
			(XLogRecPtrIsInvalid(timeline->end) ||
			 backup->stop_lsn < timeline->end))
			return true;
	}
	return false;
}
/*
 * Get recovery options in the string format, parse them
 * and fill up the pgRecoveryTarget structure.
 */
pgRecoveryTarget *
parseRecoveryTargetOptions(const char *target_time,
					const char *target_xid,
					const char *target_inclusive,
					TimeLineID	target_tli,
					const char *target_lsn,
					bool target_immediate,
					const char *target_name,
					const char *target_action,
					bool		restore_no_validate)
{
	time_t		dummy_time;
	TransactionId dummy_xid;
	bool		dummy_bool;
	XLogRecPtr	dummy_lsn;
	/*
	 * count the number of the mutually exclusive options which may specify
	 * recovery target. If final value > 1, throw an error.
	 */
	int			recovery_target_specified = 0;
	pgRecoveryTarget *rt = pgut_new(pgRecoveryTarget);

	/* fill all options with default values */
	rt->time_specified = false;
	rt->xid_specified = false;
	rt->inclusive_specified = false;
	rt->lsn_specified = false;
	rt->recovery_target_time = 0;
	rt->recovery_target_xid  = 0;
	rt->recovery_target_lsn = InvalidXLogRecPtr;
	rt->target_time_string = NULL;
	rt->target_xid_string = NULL;
	rt->target_lsn_string = NULL;
	rt->recovery_target_inclusive = false;
	rt->recovery_target_tli  = 0;
	rt->recovery_target_immediate = false;
	rt->recovery_target_name = NULL;
	rt->recovery_target_action = NULL;
	rt->restore_no_validate = false;

	/* parse given options */
	if (target_time)
	{
		recovery_target_specified++;
		rt->time_specified = true;
		rt->target_time_string = target_time;

		if (parse_time(target_time, &dummy_time, false))
			rt->recovery_target_time = dummy_time;
		else
			elog(ERROR, "Invalid value of --time option %s", target_time);
	}

	if (target_xid)
	{
		recovery_target_specified++;
		rt->xid_specified = true;
		rt->target_xid_string = target_xid;

#ifdef PGPRO_EE
		if (parse_uint64(target_xid, &dummy_xid, 0))
#else
		if (parse_uint32(target_xid, &dummy_xid, 0))
#endif
			rt->recovery_target_xid = dummy_xid;
		else
			elog(ERROR, "Invalid value of --xid option %s", target_xid);
	}

	if (target_lsn)
	{
		recovery_target_specified++;
		rt->lsn_specified = true;
		rt->target_lsn_string = target_lsn;
		if (parse_lsn(target_lsn, &dummy_lsn))
			rt->recovery_target_lsn = dummy_lsn;
		else
			elog(ERROR, "Invalid value of --lsn option %s", target_lsn);
	}

	if (target_inclusive)
	{
		rt->inclusive_specified = true;
		if (parse_bool(target_inclusive, &dummy_bool))
			rt->recovery_target_inclusive = dummy_bool;
		else
			elog(ERROR, "Invalid value of --inclusive option %s", target_inclusive);
	}

	rt->recovery_target_tli  = target_tli;
	if (target_immediate)
	{
		recovery_target_specified++;
		rt->recovery_target_immediate = target_immediate;
	}

	if (restore_no_validate)
	{
		rt->restore_no_validate = restore_no_validate;
	}

	if (target_name)
	{
		recovery_target_specified++;
		rt->recovery_target_name = target_name;
	}

	if (target_action)
	{
		rt->recovery_target_action = target_action;

		if ((strcmp(target_action, "pause") != 0)
			&& (strcmp(target_action, "promote") != 0)
			&& (strcmp(target_action, "shutdown") != 0))
				elog(ERROR, "Invalid value of --recovery-target-action option %s", target_action);
	}
	else
	{
		/* Default recovery target action is pause */
		rt->recovery_target_action = "pause";
	}

	/* More than one mutually exclusive option was defined. */
	if (recovery_target_specified > 1)
		elog(ERROR, "At most one of --immediate, --target-name, --time, --xid, or --lsn can be used");

	/* If none of the options is defined, '--inclusive' option is meaningless */
	if (!(rt->xid_specified || rt->time_specified || rt->lsn_specified) && rt->recovery_target_inclusive)
		elog(ERROR, "--inclusive option applies when either --time or --xid is specified");

	return rt;
}<|MERGE_RESOLUTION|>--- conflicted
+++ resolved
@@ -564,20 +564,12 @@
 	pgBackupGetPath(backup, filelist_path, lengthof(filelist_path), DATABASE_FILE_LIST);
 	pgBackupGetPath(backup, extra_path, lengthof(extra_path), EXTRA_DIR);
 	/* Read backup's filelist using target database path as base path */
-<<<<<<< HEAD
-	files = dir_read_file_list(pgdata, extra_path, filelist_path);
-=======
-	files = dir_read_file_list(instance_config.pgdata, filelist_path);
->>>>>>> 2837399e
+	files = dir_read_file_list(instance_config.pgdata, extra_path, filelist_path);
 	parray_qsort(files, pgFileComparePathDesc);
 
 	/* Get list of files actually existing in target database */
 	files_restored = parray_new();
-<<<<<<< HEAD
-	dir_list_file(files_restored, pgdata, true, true, false, false);
-=======
-	dir_list_file(files_restored, instance_config.pgdata, true, true, false);
->>>>>>> 2837399e
+	dir_list_file(files_restored, instance_config.pgdata, true, true, false, false);
 	/* To delete from leaf, sort in reversed order */
 	parray_qsort(files_restored, pgFileComparePathDesc);
 
@@ -681,16 +673,13 @@
 							  false,
 							  parse_program_version(arguments->backup->program_version));
 		}
-<<<<<<< HEAD
+		else if (strcmp(file->name, "pg_control") == 0)
+			copy_pgcontrol_file(from_root, instance_config.pgdata, file);
 		else if (file->extra_dir_num)
 		{
 			if (backup_contains_extra(file->extradir, arguments->extra_dirs))
 				copy_file(from_root, file->extradir, file);
 		}
-=======
-		else if (strcmp(file->name, "pg_control") == 0)
-			copy_pgcontrol_file(from_root, instance_config.pgdata, file);
->>>>>>> 2837399e
 		else
 			copy_file(from_root, instance_config.pgdata, file);
 
