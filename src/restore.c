/*-------------------------------------------------------------------------
 *
 * restore.c: restore DB cluster and archived WAL.
 *
 * Portions Copyright (c) 2009-2013, NIPPON TELEGRAPH AND TELEPHONE CORPORATION
 * Portions Copyright (c) 2015-2018, Postgres Professional
 *
 *-------------------------------------------------------------------------
 */

#include "pg_probackup.h"

#include "access/timeline.h"

#include <sys/stat.h>
#include <unistd.h>

#include "utils/thread.h"

typedef struct
{
	parray	   *files;
	pgBackup   *backup;
	parray	   *req_external_dirs;
	parray	   *cur_external_dirs;
	char	   *external_prefix;

	/*
	 * Return value from the thread.
	 * 0 means there is no error, 1 - there is an error.
	 */
	int			ret;
} restore_files_arg;

static void restore_backup(pgBackup *backup, const char *external_dir_str);
static void create_recovery_conf(time_t backup_id,
								 pgRecoveryTarget *rt,
								 pgBackup *backup);
static parray *read_timeline_history(TimeLineID targetTLI);
static void *restore_files(void *arg);
static void remove_deleted_files(pgBackup *backup);

/*
 * Entry point of pg_probackup RESTORE and VALIDATE subcommands.
 */
int
do_restore_or_validate(time_t target_backup_id, pgRecoveryTarget *rt,
					   bool is_restore)
{
	int			i = 0;
	int			j = 0;
	parray	   *backups;
	pgBackup   *tmp_backup = NULL;
	pgBackup   *current_backup = NULL;
	pgBackup   *dest_backup = NULL;
	pgBackup   *base_full_backup = NULL;
	pgBackup   *corrupted_backup = NULL;
	char	   *action = is_restore ? "Restore":"Validate";
	parray	   *parent_chain = NULL;

	if (is_restore)
	{
		if (instance_config.pgdata == NULL)
			elog(ERROR,
				"required parameter not specified: PGDATA (-D, --pgdata)");
		/* Check if restore destination empty */
		if (!dir_is_empty(instance_config.pgdata))
			elog(ERROR, "restore destination is not empty: \"%s\"",
				 instance_config.pgdata);
	}

	if (instance_name == NULL)
		elog(ERROR, "required parameter not specified: --instance");

	elog(LOG, "%s begin.", action);

	/* Get list of all backups sorted in order of descending start time */
	backups = catalog_get_backup_list(INVALID_BACKUP_ID);

	/* Find backup range we should restore or validate. */
	while ((i < parray_num(backups)) && !dest_backup)
	{
		current_backup = (pgBackup *) parray_get(backups, i);
		i++;

		/* Skip all backups which started after target backup */
		if (target_backup_id && current_backup->start_time > target_backup_id)
			continue;

		/*
		 * [PGPRO-1164] If BACKUP_ID is not provided for restore command,
		 *  we must find the first valid(!) backup.
		 */

		if (is_restore &&
			target_backup_id == INVALID_BACKUP_ID &&
			current_backup->status != BACKUP_STATUS_OK)
		{
			elog(WARNING, "Skipping backup %s, because it has non-valid status: %s",
				base36enc(current_backup->start_time), status2str(current_backup->status));
			continue;
		}

		/*
		 * We found target backup. Check its status and
		 * ensure that it satisfies recovery target.
		 */
		if ((target_backup_id == current_backup->start_time
			|| target_backup_id == INVALID_BACKUP_ID))
		{

			/* backup is not ok,
			 * but in case of CORRUPT, ORPHAN or DONE revalidation is possible
			 * unless --no-validate is used,
			 * in other cases throw an error.
			 */
			 // 1. validate
			 // 2. validate -i INVALID_ID <- allowed revalidate
			 // 3. restore -i INVALID_ID <- allowed revalidate and restore
			 // 4. restore <- impossible
			 // 5. restore --no-validate <- forbidden
			if (current_backup->status != BACKUP_STATUS_OK)
			{
				if ((current_backup->status == BACKUP_STATUS_DONE ||
					current_backup->status == BACKUP_STATUS_ORPHAN ||
					current_backup->status == BACKUP_STATUS_CORRUPT ||
					current_backup->status == BACKUP_STATUS_RUNNING)
					&& !rt->restore_no_validate)
					elog(WARNING, "Backup %s has status: %s",
						 base36enc(current_backup->start_time), status2str(current_backup->status));
				else
					elog(ERROR, "Backup %s has status: %s",
						 base36enc(current_backup->start_time), status2str(current_backup->status));
			}

			if (rt->recovery_target_tli)
			{
				parray	   *timelines;

				elog(LOG, "target timeline ID = %u", rt->recovery_target_tli);
				/* Read timeline history files from archives */
				timelines = read_timeline_history(rt->recovery_target_tli);

				if (!satisfy_timeline(timelines, current_backup))
				{
					if (target_backup_id != INVALID_BACKUP_ID)
						elog(ERROR, "target backup %s does not satisfy target timeline",
							 base36enc(target_backup_id));
					else
						/* Try to find another backup that satisfies target timeline */
						continue;
				}

				parray_walk(timelines, pfree);
				parray_free(timelines);
			}

			if (!satisfy_recovery_target(current_backup, rt))
			{
				if (target_backup_id != INVALID_BACKUP_ID)
					elog(ERROR, "target backup %s does not satisfy restore options",
						 base36enc(target_backup_id));
				else
					/* Try to find another backup that satisfies target options */
					continue;
			}

			/*
			 * Backup is fine and satisfies all recovery options.
			 * Save it as dest_backup
			 */
			dest_backup = current_backup;
		}
	}

	if (dest_backup == NULL)
		elog(ERROR, "Backup satisfying target options is not found.");

	/* If we already found dest_backup, look for full backup. */
	if (dest_backup->backup_mode == BACKUP_MODE_FULL)
			base_full_backup = dest_backup;
	else
	{
		int result;

		result = scan_parent_chain(dest_backup, &tmp_backup);

		if (result == 0)
		{
			/* chain is broken, determine missing backup ID
			 * and orphinize all his descendants
			 */
			char	   *missing_backup_id;
			time_t 		missing_backup_start_time;

			missing_backup_start_time = tmp_backup->parent_backup;
			missing_backup_id = base36enc_dup(tmp_backup->parent_backup);

			for (j = 0; j < parray_num(backups); j++)
			{
				pgBackup *backup = (pgBackup *) parray_get(backups, j);

				/* use parent backup start_time because he is missing
				 * and we must orphinize his descendants
				 */
				if (is_parent(missing_backup_start_time, backup, false))
				{
					if (backup->status == BACKUP_STATUS_OK)
					{
						write_backup_status(backup, BACKUP_STATUS_ORPHAN);

						elog(WARNING, "Backup %s is orphaned because his parent %s is missing",
								base36enc(backup->start_time), missing_backup_id);
					}
					else
					{
						elog(WARNING, "Backup %s has missing parent %s",
								base36enc(backup->start_time), missing_backup_id);
					}
				}
			}
			pg_free(missing_backup_id);
			/* No point in doing futher */
			elog(ERROR, "%s of backup %s failed.", action, base36enc(dest_backup->start_time));
		}
		else if (result == 1)
		{
			/* chain is intact, but at least one parent is invalid */
			char	   *parent_backup_id;

			/* parent_backup_id contain human-readable backup ID of oldest invalid backup */
			parent_backup_id = base36enc_dup(tmp_backup->start_time);

			for (j = 0; j < parray_num(backups); j++)
			{

				pgBackup *backup = (pgBackup *) parray_get(backups, j);

				if (is_parent(tmp_backup->start_time, backup, false))
				{
					if (backup->status == BACKUP_STATUS_OK)
					{
						write_backup_status(backup, BACKUP_STATUS_ORPHAN);

						elog(WARNING,
							 "Backup %s is orphaned because his parent %s has status: %s",
							 base36enc(backup->start_time),
							 parent_backup_id,
							 status2str(tmp_backup->status));
					}
					else
					{
						elog(WARNING, "Backup %s has parent %s with status: %s",
								base36enc(backup->start_time), parent_backup_id,
								status2str(tmp_backup->status));
					}
				}
			}
			pg_free(parent_backup_id);
			tmp_backup = find_parent_full_backup(dest_backup);

			/* sanity */
			if (!tmp_backup)
				elog(ERROR, "Parent full backup for the given backup %s was not found",
						base36enc(dest_backup->start_time));
		}

		/*
		 * We have found full backup by link,
		 * now we need to walk the list to find its index.
		 *
		 * TODO I think we should rewrite it someday to use double linked list
		 * and avoid relying on sort order anymore.
		 */
		base_full_backup = tmp_backup;
	}

	if (base_full_backup == NULL)
		elog(ERROR, "Full backup satisfying target options is not found.");

	/*
	 * Ensure that directories provided in tablespace mapping are valid
	 * i.e. empty or not exist.
	 */
	if (is_restore)
	{
		check_tablespace_mapping(dest_backup);
		check_external_dir_mapping(dest_backup);
	}

	/* At this point we are sure that parent chain is whole
	 * so we can build separate array, containing all needed backups,
	 * to simplify validation and restore
	 */
	parent_chain = parray_new();

	/* Take every backup that is a child of base_backup AND parent of dest_backup
	 * including base_backup and dest_backup
	 */

	tmp_backup = dest_backup;
	while(tmp_backup->parent_backup_link)
	{
		parray_append(parent_chain, tmp_backup);
		tmp_backup = tmp_backup->parent_backup_link;
	}

	parray_append(parent_chain, base_full_backup);

	/* for validation or restore with enabled validation */
	if (!is_restore || !rt->restore_no_validate)
	{
		if (dest_backup->backup_mode != BACKUP_MODE_FULL)
			elog(INFO, "Validating parents for backup %s", base36enc(dest_backup->start_time));

		/*
		 * Validate backups from base_full_backup to dest_backup.
		 */
		for (i = parray_num(parent_chain) - 1; i >= 0; i--)
		{
			tmp_backup = (pgBackup *) parray_get(parent_chain, i);

			/* Do not interrupt, validate the next backup */
			if (!lock_backup(tmp_backup))
			{
				if (is_restore)
					elog(ERROR, "Cannot lock backup %s directory",
						 base36enc(tmp_backup->start_time));
				else
				{
					elog(WARNING, "Cannot lock backup %s directory, skip validation",
						 base36enc(tmp_backup->start_time));
					continue;
				}
			}

			pgBackupValidate(tmp_backup);
			/* After pgBackupValidate() only following backup
			 * states are possible: ERROR, RUNNING, CORRUPT and OK.
			 * Validate WAL only for OK, because there is no point
			 * in WAL validation for corrupted, errored or running backups.
			 */
			if (tmp_backup->status != BACKUP_STATUS_OK)
			{
				corrupted_backup = tmp_backup;
				break;
			}
			/* We do not validate WAL files of intermediate backups
			 * It`s done to speed up restore
			 */
		}

		/* There is no point in wal validation of corrupted backups */
		if (!corrupted_backup)
		{
			/*
			 * Validate corresponding WAL files.
			 * We pass base_full_backup timeline as last argument to this function,
			 * because it's needed to form the name of xlog file.
			 */
			validate_wal(dest_backup, arclog_path, rt->recovery_target_time,
						 rt->recovery_target_xid, rt->recovery_target_lsn,
						 base_full_backup->tli, instance_config.xlog_seg_size);
		}
		/* Orphinize every OK descendant of corrupted backup */
		else
		{
			char	   *corrupted_backup_id;
			corrupted_backup_id = base36enc_dup(corrupted_backup->start_time);

			for (j = 0; j < parray_num(backups); j++)
			{
				pgBackup   *backup = (pgBackup *) parray_get(backups, j);

				if (is_parent(corrupted_backup->start_time, backup, false))
				{
					if (backup->status == BACKUP_STATUS_OK)
					{
						write_backup_status(backup, BACKUP_STATUS_ORPHAN);

						elog(WARNING, "Backup %s is orphaned because his parent %s has status: %s",
							 base36enc(backup->start_time),
							 corrupted_backup_id,
							 status2str(corrupted_backup->status));
					}
				}
			}
			free(corrupted_backup_id);
		}
	}

	/*
	 * If dest backup is corrupted or was orphaned in previous check
	 * produce corresponding error message
	 */
	if (dest_backup->status == BACKUP_STATUS_OK)
	{
		if (rt->restore_no_validate)
			elog(INFO, "Backup %s is used without validation.", base36enc(dest_backup->start_time));
		else
			elog(INFO, "Backup %s is valid.", base36enc(dest_backup->start_time));
	}
	else if (dest_backup->status == BACKUP_STATUS_CORRUPT)
		elog(ERROR, "Backup %s is corrupt.", base36enc(dest_backup->start_time));
	else if (dest_backup->status == BACKUP_STATUS_ORPHAN)
		elog(ERROR, "Backup %s is orphan.", base36enc(dest_backup->start_time));
	else
		elog(ERROR, "Backup %s has status: %s",
				base36enc(dest_backup->start_time), status2str(dest_backup->status));

	/* We ensured that all backups are valid, now restore if required
	 * TODO: before restore - lock entire parent chain
	 */
	if (is_restore)
	{
		for (i = parray_num(parent_chain) - 1; i >= 0; i--)
		{
			pgBackup   *backup = (pgBackup *) parray_get(parent_chain, i);

			if (rt->lsn_specified && parse_server_version(backup->server_version) < 100000)
				elog(ERROR, "Backup %s was created for version %s which doesn't support recovery_target_lsn",
						base36enc(dest_backup->start_time), dest_backup->server_version);

			/*
			 * Backup was locked during validation if no-validate wasn't
			 * specified.
			 */
			if (rt->restore_no_validate && !lock_backup(backup))
				elog(ERROR, "Cannot lock backup directory");

			restore_backup(backup, dest_backup->external_dir_str);
		}

		/*
		 * Delete files which are not in dest backup file list. Files which were
		 * deleted between previous and current backup are not in the list.
		 */
		if (dest_backup->backup_mode != BACKUP_MODE_FULL)
			remove_deleted_files(dest_backup);

		/* Create recovery.conf with given recovery target parameters */
		create_recovery_conf(target_backup_id, rt, dest_backup);
	}

	/* cleanup */
	parray_walk(backups, pgBackupFree);
	parray_free(backups);
	parray_free(parent_chain);

	elog(INFO, "%s of backup %s completed.",
		 action, base36enc(dest_backup->start_time));
	return 0;
}

/*
 * Restore one backup.
 */
void
restore_backup(pgBackup *backup, const char *external_dir_str)
{
	char		timestamp[100];
	char		this_backup_path[MAXPGPATH];
	char		database_path[MAXPGPATH];
	char		external_prefix[MAXPGPATH];
	char		list_path[MAXPGPATH];
	parray	   *files;
	parray	   *requested_external_dirs = NULL;
	parray	   *current_external_dirs = NULL;
	int			i;
	/* arrays with meta info for multi threaded backup */
	pthread_t  *threads;
	restore_files_arg *threads_args;
	bool		restore_isok = true;


	if (backup->status != BACKUP_STATUS_OK)
		elog(ERROR, "Backup %s cannot be restored because it is not valid",
			 base36enc(backup->start_time));

	/* confirm block size compatibility */
	if (backup->block_size != BLCKSZ)
		elog(ERROR,
			"BLCKSZ(%d) is not compatible(%d expected)",
			backup->block_size, BLCKSZ);
	if (backup->wal_block_size != XLOG_BLCKSZ)
		elog(ERROR,
			"XLOG_BLCKSZ(%d) is not compatible(%d expected)",
			backup->wal_block_size, XLOG_BLCKSZ);

	time2iso(timestamp, lengthof(timestamp), backup->start_time);
	elog(LOG, "restoring database from backup %s", timestamp);

	/*
	 * Restore backup directories.
	 * this_backup_path = $BACKUP_PATH/backups/instance_name/backup_id
	 */
	pgBackupGetPath(backup, this_backup_path, lengthof(this_backup_path), NULL);
	create_data_directories(instance_config.pgdata, this_backup_path, true, FIO_DB_HOST);

	if(external_dir_str && !skip_external_dirs)
	{
		requested_external_dirs = make_external_directory_list(external_dir_str);
		for (i = 0; i < parray_num(requested_external_dirs); i++)
		{
			char *external_path = parray_get(requested_external_dirs, i);
			external_path = get_external_remap(external_path);
			dir_create_dir(external_path, DIR_PERMISSION);
		}
	}

	if(backup->external_dir_str)
		current_external_dirs = make_external_directory_list(backup->external_dir_str);

	/*
	 * Get list of files which need to be restored.
	 */
	pgBackupGetPath(backup, database_path, lengthof(database_path), DATABASE_DIR);
	pgBackupGetPath(backup, external_prefix, lengthof(external_prefix),
					EXTERNAL_DIR);
	pgBackupGetPath(backup, list_path, lengthof(list_path), DATABASE_FILE_LIST);
<<<<<<< HEAD
	files = dir_read_file_list(database_path, list_path, FIO_BACKUP_HOST);
=======
	files = dir_read_file_list(database_path, external_prefix, list_path);
>>>>>>> 7f814942

	/* Restore directories in do_backup_instance way */
	parray_qsort(files, pgFileComparePath);

	/*
	 * Make external directories before restore
	 * and setup threads at the same time
	 */
	for (i = 0; i < parray_num(files); i++)
	{
		pgFile *file = (pgFile *) parray_get(files, i);

		/* If the entry was an external directory, create it in the backup */
		if (file->external_dir_num && S_ISDIR(file->mode))
		{
			char		dirpath[MAXPGPATH];
			char	   *dir_name;
			char	   *external_path;

			if (!current_external_dirs ||
				parray_num(current_external_dirs) < file->external_dir_num - 1)
				elog(ERROR, "Inconsistent external directory backup metadata");

			external_path = parray_get(current_external_dirs,
									   file->external_dir_num - 1);
			if (backup_contains_external(external_path, requested_external_dirs))
			{
				char		container_dir[MAXPGPATH];

				external_path = get_external_remap(external_path);
				makeExternalDirPathByNum(container_dir, external_prefix,
										 file->external_dir_num);
				dir_name = GetRelativePath(file->path, container_dir);
				elog(VERBOSE, "Create directory \"%s\"", dir_name);
				join_path_components(dirpath, external_path, dir_name);
				dir_create_dir(dirpath, DIR_PERMISSION);
			}
		}

		/* setup threads */
		pg_atomic_clear_flag(&file->lock);
	}
	threads = (pthread_t *) palloc(sizeof(pthread_t) * num_threads);
	threads_args = (restore_files_arg *) palloc(sizeof(restore_files_arg)*num_threads);

	/* Restore files into target directory */
	thread_interrupted = false;
	for (i = 0; i < num_threads; i++)
	{
		restore_files_arg *arg = &(threads_args[i]);

		arg->files = files;
		arg->backup = backup;
		arg->req_external_dirs = requested_external_dirs;
		arg->cur_external_dirs = current_external_dirs;
		arg->external_prefix = external_prefix;
		/* By default there are some error */
		threads_args[i].ret = 1;

		/* Useless message TODO: rewrite */
		elog(LOG, "Start thread for num:%zu", parray_num(files));

		pthread_create(&threads[i], NULL, restore_files, arg);
	}

	/* Wait theads */
	for (i = 0; i < num_threads; i++)
	{
		pthread_join(threads[i], NULL);
		if (threads_args[i].ret == 1)
			restore_isok = false;
	}
	if (!restore_isok)
		elog(ERROR, "Data files restoring failed");

	pfree(threads);
	pfree(threads_args);

	/* cleanup */
	parray_walk(files, pgFileFree);
	parray_free(files);

	if (logger_config.log_level_console <= LOG ||
		logger_config.log_level_file <= LOG)
		elog(LOG, "restore %s backup completed", base36enc(backup->start_time));
}

/*
 * Delete files which are not in backup's file list from target pgdata.
 * It is necessary to restore incremental backup correctly.
 * Files which were deleted between previous and current backup
 * are not in the backup's filelist.
 */
static void
remove_deleted_files(pgBackup *backup)
{
	parray	   *files;
	parray	   *files_restored;
	char		filelist_path[MAXPGPATH];
	char		external_prefix[MAXPGPATH];
	int			i;

	pgBackupGetPath(backup, filelist_path, lengthof(filelist_path), DATABASE_FILE_LIST);
	pgBackupGetPath(backup, external_prefix, lengthof(external_prefix), EXTERNAL_DIR);
	/* Read backup's filelist using target database path as base path */
<<<<<<< HEAD
	files = dir_read_file_list(instance_config.pgdata, filelist_path, FIO_BACKUP_HOST);
=======
	files = dir_read_file_list(instance_config.pgdata, external_prefix, filelist_path);
>>>>>>> 7f814942
	parray_qsort(files, pgFileComparePathDesc);

	/* Get list of files actually existing in target database */
	files_restored = parray_new();
<<<<<<< HEAD
	dir_list_file(files_restored, instance_config.pgdata, true, true, false, FIO_BACKUP_HOST);
=======
	dir_list_file(files_restored, instance_config.pgdata, true, true, false, 0);
>>>>>>> 7f814942
	/* To delete from leaf, sort in reversed order */
	parray_qsort(files_restored, pgFileComparePathDesc);

	for (i = 0; i < parray_num(files_restored); i++)
	{
		pgFile	   *file = (pgFile *) parray_get(files_restored, i);

		/* If the file is not in the file list, delete it */
		if (parray_bsearch(files, file, pgFileComparePathDesc) == NULL)
		{
			pgFileDelete(file);
			if (logger_config.log_level_console <= LOG ||
				logger_config.log_level_file <= LOG)
				elog(LOG, "deleted %s", GetRelativePath(file->path,
														instance_config.pgdata));
		}
	}

	/* cleanup */
	parray_walk(files, pgFileFree);
	parray_free(files);
	parray_walk(files_restored, pgFileFree);
	parray_free(files_restored);
}

/*
 * Restore files into $PGDATA.
 */
static void *
restore_files(void *arg)
{
	int			i;
	restore_files_arg *arguments = (restore_files_arg *)arg;

	for (i = 0; i < parray_num(arguments->files); i++)
	{
		char		from_root[MAXPGPATH];
		char	   *rel_path;
		pgFile	   *file = (pgFile *) parray_get(arguments->files, i);

		if (!pg_atomic_test_set_flag(&file->lock))
			continue;

		pgBackupGetPath(arguments->backup, from_root,
						lengthof(from_root), DATABASE_DIR);

		/* check for interrupt */
		if (interrupted || thread_interrupted)
			elog(ERROR, "interrupted during restore database");

		rel_path = GetRelativePath(file->path,from_root);

		if (progress)
			elog(INFO, "Progress: (%d/%lu). Process file %s ",
				 i + 1, (unsigned long) parray_num(arguments->files), rel_path);

		/*
		 * For PAGE and PTRACK backups skip files which haven't changed
		 * since previous backup and thus were not backed up.
		 * We cannot do the same when restoring DELTA backup because we need information
		 * about every file to correctly truncate them.
		 */
		if (file->write_size == BYTES_INVALID &&
			(arguments->backup->backup_mode == BACKUP_MODE_DIFF_PAGE
			|| arguments->backup->backup_mode == BACKUP_MODE_DIFF_PTRACK))
		{
			elog(VERBOSE, "The file didn`t change. Skip restore: %s", file->path);
			continue;
		}

		/* Directories were created before */
		if (S_ISDIR(file->mode))
		{
			elog(VERBOSE, "directory, skip");
			continue;
		}

		/* Do not restore tablespace_map file */
		if (path_is_prefix_of_path(PG_TABLESPACE_MAP_FILE, rel_path))
		{
			elog(VERBOSE, "skip tablespace_map");
			continue;
		}

		/*
		 * restore the file.
		 * We treat datafiles separately, cause they were backed up block by
		 * block and have BackupPageHeader meta information, so we cannot just
		 * copy the file from backup.
		 */
		elog(VERBOSE, "Restoring file %s, is_datafile %i, is_cfs %i",
			 file->path, file->is_datafile?1:0, file->is_cfs?1:0);
		if (file->is_datafile && !file->is_cfs)
		{
			char		to_path[MAXPGPATH];

			join_path_components(to_path, instance_config.pgdata,
								 file->path + strlen(from_root) + 1);
			restore_data_file(to_path, file,
							  arguments->backup->backup_mode == BACKUP_MODE_DIFF_DELTA,
							  false,
							  parse_program_version(arguments->backup->program_version));
		}
		else if (file->external_dir_num)
		{
			char	   *external_path = parray_get(arguments->cur_external_dirs,
												   file->external_dir_num - 1);
			if (backup_contains_external(external_path,
										 arguments->req_external_dirs))
			{
				external_path = get_external_remap(external_path);
				copy_file(arguments->external_prefix, external_path, file);
			}
		}
		else if (strcmp(file->name, "pg_control") == 0)
			copy_pgcontrol_file(from_root, FIO_BACKUP_HOST,
								instance_config.pgdata, FIO_DB_HOST,
								file);
		else
			copy_file(from_root, FIO_BACKUP_HOST,
					  instance_config.pgdata, FIO_DB_HOST,
					  file);

		/* print size of restored file */
		if (file->write_size != BYTES_INVALID)
			elog(VERBOSE, "Restored file %s : " INT64_FORMAT " bytes",
				 file->path, file->write_size);
	}

	/* Data files restoring is successful */
	arguments->ret = 0;

	return NULL;
}

/* Create recovery.conf with given recovery target parameters */
static void
create_recovery_conf(time_t backup_id,
					 pgRecoveryTarget *rt,
					 pgBackup *backup)
{
	char		path[MAXPGPATH];
	FILE	   *fp;
	bool		need_restore_conf = false;

	if (!backup->stream
		|| (rt->time_specified || rt->xid_specified))
			need_restore_conf = true;

	/* No need to generate recovery.conf at all. */
	if (!(need_restore_conf || restore_as_replica))
		return;

	elog(LOG, "----------------------------------------");
	elog(LOG, "creating recovery.conf");

	snprintf(path, lengthof(path), "%s/recovery.conf", instance_config.pgdata);
	fp = fio_fopen(path, "wt", FIO_DB_HOST);
	if (fp == NULL)
		elog(ERROR, "cannot open recovery.conf \"%s\": %s", path,
			strerror(errno));

	fio_fprintf(fp, "# recovery.conf generated by pg_probackup %s\n",
				PROGRAM_VERSION);

	if (need_restore_conf)
	{

		fio_fprintf(fp, "restore_command = '%s archive-get -B %s --instance %s "
					"--wal-file-path %%p --wal-file-name %%f'\n",
					PROGRAM_NAME, backup_path, instance_name);

		/*
		 * We've already checked that only one of the four following mutually
		 * exclusive options is specified, so the order of calls is insignificant.
		 */
		if (rt->recovery_target_name)
			fio_fprintf(fp, "recovery_target_name = '%s'\n", rt->recovery_target_name);

		if (rt->time_specified)
			fio_fprintf(fp, "recovery_target_time = '%s'\n", rt->target_time_string);

		if (rt->xid_specified)
			fio_fprintf(fp, "recovery_target_xid = '%s'\n", rt->target_xid_string);

		if (rt->recovery_target_lsn)
			fio_fprintf(fp, "recovery_target_lsn = '%s'\n", rt->target_lsn_string);

		if (rt->recovery_target_immediate)
			fio_fprintf(fp, "recovery_target = 'immediate'\n");

		if (rt->inclusive_specified)
			fio_fprintf(fp, "recovery_target_inclusive = '%s'\n",
					rt->recovery_target_inclusive?"true":"false");

		if (rt->recovery_target_tli)
			fio_fprintf(fp, "recovery_target_timeline = '%u'\n", rt->recovery_target_tli);

		if (rt->recovery_target_action)
			fio_fprintf(fp, "recovery_target_action = '%s'\n", rt->recovery_target_action);
	}

	if (restore_as_replica)
	{
		fio_fprintf(fp, "standby_mode = 'on'\n");

		if (backup->primary_conninfo)
			fio_fprintf(fp, "primary_conninfo = '%s'\n", backup->primary_conninfo);
	}

	if (fio_fflush(fp) != 0 ||
		fio_fclose(fp))
		elog(ERROR, "cannot write recovery.conf \"%s\": %s", path,
			 strerror(errno));
}

/*
 * Try to read a timeline's history file.
 *
 * If successful, return the list of component TLIs (the ancestor
 * timelines followed by target timeline). If we cannot find the history file,
 * assume that the timeline has no parents, and return a list of just the
 * specified timeline ID.
 * based on readTimeLineHistory() in timeline.c
 */
parray *
read_timeline_history(TimeLineID targetTLI)
{
	parray	   *result;
	char		path[MAXPGPATH];
	char		fline[MAXPGPATH];
	FILE	   *fd = NULL;
	TimeLineHistoryEntry *entry;
	TimeLineHistoryEntry *last_timeline = NULL;

	/* Look for timeline history file in archlog_path */
	snprintf(path, lengthof(path), "%s/%08X.history", arclog_path,
		targetTLI);

	/* Timeline 1 does not have a history file */
	if (targetTLI != 1)
	{
		fd = fopen(path, "rt");
		if (fd == NULL)
		{
			if (errno != ENOENT)
				elog(ERROR, "could not open file \"%s\": %s", path,
					strerror(errno));

			/* There is no history file for target timeline */
			elog(ERROR, "recovery target timeline %u does not exist",
				 targetTLI);
		}
	}

	result = parray_new();

	/*
	 * Parse the file...
	 */
	while (fd && fgets(fline, sizeof(fline), fd) != NULL)
	{
		char	   *ptr;
		TimeLineID	tli;
		uint32		switchpoint_hi;
		uint32		switchpoint_lo;
		int			nfields;

		for (ptr = fline; *ptr; ptr++)
		{
			if (!isspace((unsigned char) *ptr))
				break;
		}
		if (*ptr == '\0' || *ptr == '#')
			continue;

		nfields = sscanf(fline, "%u\t%X/%X", &tli, &switchpoint_hi, &switchpoint_lo);

		if (nfields < 1)
		{
			/* expect a numeric timeline ID as first field of line */
			elog(ERROR,
				 "syntax error in history file: %s. Expected a numeric timeline ID.",
				   fline);
		}
		if (nfields != 3)
			elog(ERROR,
				 "syntax error in history file: %s. Expected a transaction log switchpoint location.",
				   fline);

		if (last_timeline && tli <= last_timeline->tli)
			elog(ERROR,
				   "Timeline IDs must be in increasing sequence.");

		entry = pgut_new(TimeLineHistoryEntry);
		entry->tli = tli;
		entry->end = ((uint64) switchpoint_hi << 32) | switchpoint_lo;

		last_timeline = entry;
		/* Build list with newest item first */
		parray_insert(result, 0, entry);

		/* we ignore the remainder of each line */
	}

	if (fd)
		fclose(fd);

	if (last_timeline && targetTLI <= last_timeline->tli)
		elog(ERROR, "Timeline IDs must be less than child timeline's ID.");

	/* append target timeline */
	entry = pgut_new(TimeLineHistoryEntry);
	entry->tli = targetTLI;
	/* LSN in target timeline is valid */
	entry->end = InvalidXLogRecPtr;
	parray_insert(result, 0, entry);

	return result;
}

bool
satisfy_recovery_target(const pgBackup *backup, const pgRecoveryTarget *rt)
{
	if (rt->xid_specified)
		return backup->recovery_xid <= rt->recovery_target_xid;

	if (rt->time_specified)
		return backup->recovery_time <= rt->recovery_target_time;

	if (rt->lsn_specified)
		return backup->stop_lsn <= rt->recovery_target_lsn;

	return true;
}

bool
satisfy_timeline(const parray *timelines, const pgBackup *backup)
{
	int			i;

	for (i = 0; i < parray_num(timelines); i++)
	{
		TimeLineHistoryEntry *timeline;

		timeline = (TimeLineHistoryEntry *) parray_get(timelines, i);
		if (backup->tli == timeline->tli &&
			(XLogRecPtrIsInvalid(timeline->end) ||
			 backup->stop_lsn < timeline->end))
			return true;
	}
	return false;
}
/*
 * Get recovery options in the string format, parse them
 * and fill up the pgRecoveryTarget structure.
 */
pgRecoveryTarget *
parseRecoveryTargetOptions(const char *target_time,
					const char *target_xid,
					const char *target_inclusive,
					TimeLineID	target_tli,
					const char *target_lsn,
					bool target_immediate,
					const char *target_name,
					const char *target_action,
					bool		restore_no_validate)
{
	time_t		dummy_time;
	TransactionId dummy_xid;
	bool		dummy_bool;
	XLogRecPtr	dummy_lsn;
	/*
	 * count the number of the mutually exclusive options which may specify
	 * recovery target. If final value > 1, throw an error.
	 */
	int			recovery_target_specified = 0;
	pgRecoveryTarget *rt = pgut_new(pgRecoveryTarget);

	/* fill all options with default values */
	rt->time_specified = false;
	rt->xid_specified = false;
	rt->inclusive_specified = false;
	rt->lsn_specified = false;
	rt->recovery_target_time = 0;
	rt->recovery_target_xid  = 0;
	rt->recovery_target_lsn = InvalidXLogRecPtr;
	rt->target_time_string = NULL;
	rt->target_xid_string = NULL;
	rt->target_lsn_string = NULL;
	rt->recovery_target_inclusive = false;
	rt->recovery_target_tli  = 0;
	rt->recovery_target_immediate = false;
	rt->recovery_target_name = NULL;
	rt->recovery_target_action = NULL;
	rt->restore_no_validate = false;

	/* parse given options */
	if (target_time)
	{
		recovery_target_specified++;
		rt->time_specified = true;
		rt->target_time_string = target_time;

		if (parse_time(target_time, &dummy_time, false))
			rt->recovery_target_time = dummy_time;
		else
			elog(ERROR, "Invalid value of --time option %s", target_time);
	}

	if (target_xid)
	{
		recovery_target_specified++;
		rt->xid_specified = true;
		rt->target_xid_string = target_xid;

#ifdef PGPRO_EE
		if (parse_uint64(target_xid, &dummy_xid, 0))
#else
		if (parse_uint32(target_xid, &dummy_xid, 0))
#endif
			rt->recovery_target_xid = dummy_xid;
		else
			elog(ERROR, "Invalid value of --xid option %s", target_xid);
	}

	if (target_lsn)
	{
		recovery_target_specified++;
		rt->lsn_specified = true;
		rt->target_lsn_string = target_lsn;
		if (parse_lsn(target_lsn, &dummy_lsn))
			rt->recovery_target_lsn = dummy_lsn;
		else
			elog(ERROR, "Invalid value of --lsn option %s", target_lsn);
	}

	if (target_inclusive)
	{
		rt->inclusive_specified = true;
		if (parse_bool(target_inclusive, &dummy_bool))
			rt->recovery_target_inclusive = dummy_bool;
		else
			elog(ERROR, "Invalid value of --inclusive option %s", target_inclusive);
	}

	rt->recovery_target_tli  = target_tli;
	if (target_immediate)
	{
		recovery_target_specified++;
		rt->recovery_target_immediate = target_immediate;
	}

	if (restore_no_validate)
	{
		rt->restore_no_validate = restore_no_validate;
	}

	if (target_name)
	{
		recovery_target_specified++;
		rt->recovery_target_name = target_name;
	}

	if (target_action)
	{
		rt->recovery_target_action = target_action;

		if ((strcmp(target_action, "pause") != 0)
			&& (strcmp(target_action, "promote") != 0)
			&& (strcmp(target_action, "shutdown") != 0))
				elog(ERROR, "Invalid value of --recovery-target-action option %s", target_action);
	}
	else
	{
		/* Default recovery target action is pause */
		rt->recovery_target_action = "pause";
	}

	/* More than one mutually exclusive option was defined. */
	if (recovery_target_specified > 1)
		elog(ERROR, "At most one of --immediate, --target-name, --time, --xid, or --lsn can be used");

	/* If none of the options is defined, '--inclusive' option is meaningless */
	if (!(rt->xid_specified || rt->time_specified || rt->lsn_specified) && rt->recovery_target_inclusive)
		elog(ERROR, "--inclusive option applies when either --time or --xid is specified");

	return rt;
}<|MERGE_RESOLUTION|>--- conflicted
+++ resolved
@@ -518,11 +518,7 @@
 	pgBackupGetPath(backup, external_prefix, lengthof(external_prefix),
 					EXTERNAL_DIR);
 	pgBackupGetPath(backup, list_path, lengthof(list_path), DATABASE_FILE_LIST);
-<<<<<<< HEAD
-	files = dir_read_file_list(database_path, list_path, FIO_BACKUP_HOST);
-=======
-	files = dir_read_file_list(database_path, external_prefix, list_path);
->>>>>>> 7f814942
+	files = dir_read_file_list(database_path, external_prefix, list_path, FIO_BACKUP_HOST);
 
 	/* Restore directories in do_backup_instance way */
 	parray_qsort(files, pgFileComparePath);
@@ -628,20 +624,12 @@
 	pgBackupGetPath(backup, filelist_path, lengthof(filelist_path), DATABASE_FILE_LIST);
 	pgBackupGetPath(backup, external_prefix, lengthof(external_prefix), EXTERNAL_DIR);
 	/* Read backup's filelist using target database path as base path */
-<<<<<<< HEAD
-	files = dir_read_file_list(instance_config.pgdata, filelist_path, FIO_BACKUP_HOST);
-=======
-	files = dir_read_file_list(instance_config.pgdata, external_prefix, filelist_path);
->>>>>>> 7f814942
+	files = dir_read_file_list(instance_config.pgdata, external_prefix, filelist_path, FIO_BACKUP_HOST);
 	parray_qsort(files, pgFileComparePathDesc);
 
 	/* Get list of files actually existing in target database */
 	files_restored = parray_new();
-<<<<<<< HEAD
-	dir_list_file(files_restored, instance_config.pgdata, true, true, false, FIO_BACKUP_HOST);
-=======
-	dir_list_file(files_restored, instance_config.pgdata, true, true, false, 0);
->>>>>>> 7f814942
+	dir_list_file(files_restored, instance_config.pgdata, true, true, false, 0, FIO_BACKUP_HOST);
 	/* To delete from leaf, sort in reversed order */
 	parray_qsort(files_restored, pgFileComparePathDesc);
 
@@ -753,7 +741,7 @@
 										 arguments->req_external_dirs))
 			{
 				external_path = get_external_remap(external_path);
-				copy_file(arguments->external_prefix, external_path, file);
+				copy_file(arguments->external_prefix, FIO_BACKUP_HOST, external_path, FIO_DB_HOST, file);
 			}
 		}
 		else if (strcmp(file->name, "pg_control") == 0)
