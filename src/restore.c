--- conflicted
+++ resolved
@@ -520,7 +520,6 @@
 	for (i = parray_num(parent_chain) - 1; i >= 0; i--)
 	{
 		pgBackup   *backup = (pgBackup *) parray_get(parent_chain, i);
-<<<<<<< HEAD
 
 		if (!lock_backup(backup))
 			elog(ERROR, "Cannot lock backup %s", base36enc(backup->start_time));
@@ -560,47 +559,6 @@
 		parray_qsort(backup->files, pgFileCompareRelPathWithExternal);
 	}
 
-=======
-
-		if (!lock_backup(backup))
-			elog(ERROR, "Cannot lock backup %s", base36enc(backup->start_time));
-
-		if (backup->status != BACKUP_STATUS_OK &&
-			backup->status != BACKUP_STATUS_DONE)
-		{
-			if (params->force)
-				elog(WARNING, "Backup %s is not valid, restore is forced",
-					 base36enc(backup->start_time));
-			else
-				elog(ERROR, "Backup %s cannot be restored because it is not valid",
-					 base36enc(backup->start_time));
-		}
-
-		/* confirm block size compatibility */
-		if (backup->block_size != BLCKSZ)
-			elog(ERROR,
-				"BLCKSZ(%d) is not compatible(%d expected)",
-				backup->block_size, BLCKSZ);
-
-		if (backup->wal_block_size != XLOG_BLCKSZ)
-			elog(ERROR,
-				"XLOG_BLCKSZ(%d) is not compatible(%d expected)",
-				backup->wal_block_size, XLOG_BLCKSZ);
-
-		/* populate backup filelist */
-		if (backup->start_time != dest_backup->start_time)
-		{
-			join_path_components(control_file, backup->root_dir, DATABASE_FILE_LIST);
-			backup->files = dir_read_file_list(NULL, NULL, control_file, FIO_BACKUP_HOST);
-		}
-		else
-			backup->files = dest_files;
-
-		/* this sorting is important */
-		parray_qsort(backup->files, pgFileCompareRelPathWithExternal);
-	}
-
->>>>>>> 07620839
 	/*
 	 * Restore dest_backup internal directories.
 	 */
@@ -739,14 +697,11 @@
 			if (S_ISDIR(dest_file->mode))
 				continue;
 
-<<<<<<< HEAD
-=======
 			/* skip external files if ordered to do so */
 			if (dest_file->external_dir_num > 0 &&
 				params->skip_external_dirs)
 				continue;
 
->>>>>>> 07620839
 			/* construct fullpath */
 			if (dest_file->external_dir_num == 0)
 			{
@@ -758,11 +713,7 @@
 			}
 			else
 			{
-<<<<<<< HEAD
-				char	*external_path = parray_get(external_dirs, dest_file->external_dir_num - 1);
-=======
 				char *external_path = parray_get(external_dirs, dest_file->external_dir_num - 1);
->>>>>>> 07620839
 				join_path_components(to_fullpath, external_path, dest_file->rel_path);
 			}
 
@@ -803,15 +754,9 @@
 	char		to_fullpath[MAXPGPATH];
 	FILE		*out = NULL;
 	char 		buffer[STDIO_BUFSIZE];
-<<<<<<< HEAD
 
 	restore_files_arg *arguments = (restore_files_arg *) arg;
 
-=======
-
-	restore_files_arg *arguments = (restore_files_arg *) arg;
-
->>>>>>> 07620839
 	for (i = 0; i < parray_num(arguments->dest_files); i++)
 	{
 		pgFile	   *dest_file = (pgFile *) parray_get(arguments->dest_files, i);
@@ -885,15 +830,16 @@
 		/* open destination file */
 		out = fio_fopen(to_fullpath, PG_BINARY_W, FIO_DB_HOST);
 		if (out == NULL)
-<<<<<<< HEAD
 		{
 			int errno_tmp = errno;
 			elog(ERROR, "Cannot open restore target file \"%s\": %s",
 				 to_fullpath, strerror(errno_tmp));
 		}
 
-		if (!fio_is_remote_file(out))
-			setbuf(out, buffer);
+		/* update file permission */
+		if (fio_chmod(to_fullpath, dest_file->mode, FIO_DB_HOST) == -1)
+			elog(ERROR, "Cannot change mode of \"%s\": %s", to_fullpath,
+				 strerror(errno));
 
 		if (!dest_file->is_datafile || dest_file->is_cfs)
 			elog(VERBOSE, "Restoring non-data file: \"%s\"", to_fullpath);
@@ -903,6 +849,9 @@
 		// If destination file is 0 sized, then just close it and go for the next
 		if (dest_file->write_size == 0)
 			goto done;
+
+		if (!fio_is_remote_file(out))
+			setbuf(out, buffer);
 
 		/* Restore destination file */
 		if (dest_file->is_datafile && !dest_file->is_cfs)
@@ -914,66 +863,7 @@
 			arguments->restored_bytes += restore_non_data_file(arguments->parent_chain,
 										arguments->dest_backup, dest_file, out, to_fullpath);
 
-		/*
-		 * Destination file is data file.
-		 * Iterate over incremental chain and lookup given destination file.
-		 * Apply changed blocks to destination file from every backup in parent chain.
-		 */
-
-		done:
-
-		/* Truncate file up to n_blocks. NOTE: no need, we just should not write
-		 * blocks that are exceeding n_blocks.
-		 * But for this to work, n_blocks should be trusted.
-		 */
-
-		/* update file permission
-		 * TODO: chmod must be done right after fopen()
-		 */
-		if (fio_chmod(to_fullpath, dest_file->mode, FIO_DB_HOST) == -1)
-		{
-			int errno_tmp = errno;
-			fio_fclose(out);
-			elog(ERROR, "Cannot change mode of \"%s\": %s", to_fullpath,
-				 strerror(errno_tmp));
-		}
-
-=======
-		{
-			int errno_tmp = errno;
-			elog(ERROR, "Cannot open restore target file \"%s\": %s",
-				 to_fullpath, strerror(errno_tmp));
-		}
-
-		/* update file permission */
-		if (fio_chmod(to_fullpath, dest_file->mode, FIO_DB_HOST) == -1)
-			elog(ERROR, "Cannot change mode of \"%s\": %s", to_fullpath,
-				 strerror(errno));
-
-		if (!dest_file->is_datafile || dest_file->is_cfs)
-			elog(VERBOSE, "Restoring non-data file: \"%s\"", to_fullpath);
-		else
-			elog(VERBOSE, "Restoring data file: \"%s\"", to_fullpath);
-
-		// If destination file is 0 sized, then just close it and go for the next
-		if (dest_file->write_size == 0)
-			goto done;
-
-		if (!fio_is_remote_file(out))
-			setbuf(out, buffer);
-
-		/* Restore destination file */
-		if (dest_file->is_datafile && !dest_file->is_cfs)
-			/* Destination file is data file */
-			arguments->restored_bytes += restore_data_file(arguments->parent_chain,
-															dest_file, out, to_fullpath);
-		else
-			/* Destination file is non-data file */
-			arguments->restored_bytes += restore_non_data_file(arguments->parent_chain,
-										arguments->dest_backup, dest_file, out, to_fullpath);
-
 done:
->>>>>>> 07620839
 		/* close file */
 		if (fio_fclose(out) != 0)
 			elog(ERROR, "Cannot close file \"%s\": %s", to_fullpath,
