/*-------------------------------------------------------------------------
 *
 * util.c: log messages to log file or stderr, and misc code.
 *
 * Portions Copyright (c) 2009-2011, NIPPON TELEGRAPH AND TELEPHONE CORPORATION
<<<<<<< HEAD
 * Portions Copyright (c) 2015-2022, Postgres Professional
=======
 * Portions Copyright (c) 2015-2021, Postgres Professional
>>>>>>> a58c1831
 *
 *-------------------------------------------------------------------------
 */

#include "pg_probackup.h"

#include <time.h>

#include <unistd.h>

#include <sys/stat.h>

static const char *statusName[] =
{
	"UNKNOWN",
	"OK",
	"ERROR",
	"RUNNING",
	"MERGING",
	"MERGED",
	"DELETING",
	"DELETED",
	"DONE",
	"ORPHAN",
	"CORRUPT"
};

const char *
base36enc(long unsigned int value)
{
	const char	base36[36] = "0123456789ABCDEFGHIJKLMNOPQRSTUVWXYZ";
	/* log(2**64) / log(36) = 12.38 => max 13 char + '\0' */
	static char	buffer[14];
	unsigned int offset = sizeof(buffer);

	buffer[--offset] = '\0';
	do {
		buffer[--offset] = base36[value % 36];
	} while (value /= 36);

	return &buffer[offset];
}

/*
 * Same as base36enc(), but the result must be released by the user.
 */
char *
base36enc_dup(long unsigned int value)
{
	const char	base36[36] = "0123456789ABCDEFGHIJKLMNOPQRSTUVWXYZ";
	/* log(2**64) / log(36) = 12.38 => max 13 char + '\0' */
	char		buffer[14];
	unsigned int offset = sizeof(buffer);

	buffer[--offset] = '\0';
	do {
		buffer[--offset] = base36[value % 36];
	} while (value /= 36);

	return strdup(&buffer[offset]);
}

long unsigned int
base36dec(const char *text)
{
	return strtoul(text, NULL, 36);
}

static void
checkControlFile(ControlFileData *ControlFile)
{
	pg_crc32c   crc;

	/* Calculate CRC */
	INIT_CRC32C(crc);
	COMP_CRC32C(crc, (char *) ControlFile, offsetof(ControlFileData, crc));
	FIN_CRC32C(crc);

	/* Then compare it */
	if (!EQ_CRC32C(crc, ControlFile->crc))
		elog(ERROR, "Calculated CRC checksum does not match value stored in file.\n"
			 "Either the file is corrupt, or it has a different layout than this program\n"
			 "is expecting. The results below are untrustworthy.");

	if ((ControlFile->pg_control_version % 65536 == 0 || ControlFile->pg_control_version % 65536 > 10000) &&
			ControlFile->pg_control_version / 65536 != 0)
		elog(ERROR, "possible byte ordering mismatch\n"
			 "The byte ordering used to store the pg_control file might not match the one\n"
			 "used by this program. In that case the results below would be incorrect, and\n"
			 "the PostgreSQL installation would be incompatible with this data directory.");
}

/*
 * Verify control file contents in the buffer src, and copy it to *ControlFile.
 */
static void
digestControlFile(ControlFileData *ControlFile, char *src, size_t size)
{
#if PG_VERSION_NUM >= 100000
	int			ControlFileSize = PG_CONTROL_FILE_SIZE;
#else
	int			ControlFileSize = PG_CONTROL_SIZE;
#endif

	if (size != ControlFileSize)
		elog(ERROR, "unexpected control file size %d, expected %d",
			 (int) size, ControlFileSize);

	memcpy(ControlFile, src, sizeof(ControlFileData));

	/* Additional checks on control file */
	checkControlFile(ControlFile);
}

/*
 * Write ControlFile to pg_control
 */
static void
writeControlFile(fio_location location, const char *path, ControlFileData *ControlFile)
{
	int			fd;
	char       *buffer = NULL;

#if PG_VERSION_NUM >= 100000
	int			ControlFileSize = PG_CONTROL_FILE_SIZE;
#else
	int			ControlFileSize = PG_CONTROL_SIZE;
#endif

	/* copy controlFileSize */
	buffer = pg_malloc0(ControlFileSize);
	memcpy(buffer, ControlFile, sizeof(ControlFileData));

	/* Write pg_control */
	fd = fio_open(location, path,
				  O_RDWR | O_CREAT | O_TRUNC | PG_BINARY);

	if (fd < 0)
		elog(ERROR, "Failed to open file: %s", path);

	if (fio_write(fd, buffer, ControlFileSize) != ControlFileSize)
		elog(ERROR, "Failed to overwrite file: %s", path);

	if (fio_flush(fd) != 0)
		elog(ERROR, "Failed to sync file: %s", path);

	fio_close(fd);
	pg_free(buffer);
}

/*
 * Utility shared by backup and restore to fetch the current timeline
 * used by a node.
 */
TimeLineID
get_current_timeline(PGconn *conn)
{

	PGresult   *res;
	TimeLineID tli = 0;
	char	   *val;

	res = pgut_execute_extended(conn,
				   "SELECT timeline_id FROM pg_catalog.pg_control_checkpoint()", 0, NULL, true, true);

	if (PQresultStatus(res) == PGRES_TUPLES_OK)
		val = PQgetvalue(res, 0, 0);
	else
		return get_current_timeline_from_control(FIO_DB_HOST, instance_config.pgdata, false);

	if (!parse_uint32(val, &tli, 0))
	{
		PQclear(res);
		elog(WARNING, "Invalid value of timeline_id %s", val);

		/* TODO 3.0 remove it and just error out */
		return get_current_timeline_from_control(FIO_DB_HOST, instance_config.pgdata, false);
	}

	return tli;
}

/* Get timeline from pg_control file */
TimeLineID
get_current_timeline_from_control(fio_location location, const char *pgdata_path, bool safe)
{
	ControlFileData ControlFile;
	char       *buffer;
	size_t      size;

	/* First fetch file... */
	buffer = slurpFile(location, pgdata_path, XLOG_CONTROL_FILE,
					   &size, safe);
	if (safe && buffer == NULL)
		return 0;

	digestControlFile(&ControlFile, buffer, size);
	pg_free(buffer);

	return ControlFile.checkPointCopy.ThisTimeLineID;
}

/*
 * Get last check point record ptr from pg_tonrol.
 */
XLogRecPtr
get_checkpoint_location(PGconn *conn)
{
#if PG_VERSION_NUM >= 90600
	PGresult   *res;
	uint32		lsn_hi;
	uint32		lsn_lo;
	XLogRecPtr	lsn;

#if PG_VERSION_NUM >= 100000
	res = pgut_execute(conn,
					   "SELECT checkpoint_lsn FROM pg_catalog.pg_control_checkpoint()",
					   0, NULL);
#else
	res = pgut_execute(conn,
					   "SELECT checkpoint_location FROM pg_catalog.pg_control_checkpoint()",
					   0, NULL);
#endif
	XLogDataFromLSN(PQgetvalue(res, 0, 0), &lsn_hi, &lsn_lo);
	PQclear(res);
	/* Calculate LSN */
	lsn = ((uint64) lsn_hi) << 32 | lsn_lo;

	return lsn;
#else
	/* PG-9.5 */
	char	   *buffer;
	size_t		size;
	ControlFileData ControlFile;

	buffer = slurpFile(FIO_DB_HOST, instance_config.pgdata, XLOG_CONTROL_FILE, &size, false);
	digestControlFile(&ControlFile, buffer, size);
	pg_free(buffer);

	return ControlFile.checkPoint;
#endif
}

uint64
get_system_identifier(fio_location location, const char *pgdata_path, bool safe)
{
	ControlFileData ControlFile;
	char	   *buffer;
	size_t		size;

	/* First fetch file... */
	buffer = slurpFile(location, pgdata_path, XLOG_CONTROL_FILE, &size, safe);
	if (safe && buffer == NULL)
		return 0;
	digestControlFile(&ControlFile, buffer, size);
	pg_free(buffer);

	return ControlFile.system_identifier;
}

uint64
get_remote_system_identifier(PGconn *conn)
{
#if PG_VERSION_NUM >= 90600
	PGresult   *res;
	uint64		system_id_conn;
	char	   *val;

	res = pgut_execute(conn,
					   "SELECT system_identifier FROM pg_catalog.pg_control_system()",
					   0, NULL);
	val = PQgetvalue(res, 0, 0);
	if (!parse_uint64(val, &system_id_conn, 0))
	{
		PQclear(res);
		elog(ERROR, "%s is not system_identifier", val);
	}
	PQclear(res);

	return system_id_conn;
#else
	/* PG-9.5 */
	char	   *buffer;
	size_t		size;
	ControlFileData ControlFile;

	buffer = slurpFile(FIO_DB_HOST, instance_config.pgdata, XLOG_CONTROL_FILE, &size, false);
	digestControlFile(&ControlFile, buffer, size);
	pg_free(buffer);

	return ControlFile.system_identifier;
#endif
}

uint32
get_xlog_seg_size(const char *pgdata_path)
{
#if PG_VERSION_NUM >= 110000
	ControlFileData ControlFile;
	char	   *buffer;
	size_t		size;

	/* First fetch file... */
	buffer = slurpFile(FIO_DB_HOST, pgdata_path, XLOG_CONTROL_FILE, &size, false);
	digestControlFile(&ControlFile, buffer, size);
	pg_free(buffer);

	return ControlFile.xlog_seg_size;
#else
	return (uint32) XLOG_SEG_SIZE;
#endif
}

uint32
get_data_checksum_version(bool safe)
{
	ControlFileData ControlFile;
	char	   *buffer;
	size_t		size;

	/* First fetch file... */
	buffer = slurpFile(FIO_DB_HOST, instance_config.pgdata, XLOG_CONTROL_FILE,
					   &size, safe);
	if (buffer == NULL)
		return 0;
	digestControlFile(&ControlFile, buffer, size);
	pg_free(buffer);

	return ControlFile.data_checksum_version;
}

pg_crc32c
get_pgcontrol_checksum(const char *pgdata_path)
{
	ControlFileData ControlFile;
	char	   *buffer;
	size_t		size;

	/* First fetch file... */
	buffer = slurpFile(FIO_BACKUP_HOST, pgdata_path, XLOG_CONTROL_FILE, &size, false);

	digestControlFile(&ControlFile, buffer, size);
	pg_free(buffer);

	return ControlFile.crc;
}

/* unused function */
DBState
get_system_dbstate(fio_location location, const char *pgdata_path)
{
	ControlFileData ControlFile;
	char	   *buffer;
	size_t		size;

	buffer = slurpFile(location, pgdata_path, XLOG_CONTROL_FILE, &size, false);
	if (buffer == NULL)
		return 0;
	digestControlFile(&ControlFile, buffer, size);
	pg_free(buffer);

	return ControlFile.state;
}

void
get_redo(fio_location location, const char *pgdata_path, RedoParams *redo)
{
	ControlFileData ControlFile;
	char	   *buffer;
	size_t		size;

	/* First fetch file... */
	buffer = slurpFile(location, pgdata_path, XLOG_CONTROL_FILE, &size, false);

	digestControlFile(&ControlFile, buffer, size);
	pg_free(buffer);

	redo->lsn = ControlFile.checkPointCopy.redo;
	redo->tli = ControlFile.checkPointCopy.ThisTimeLineID;

	if (ControlFile.minRecoveryPoint > 0 &&
		ControlFile.minRecoveryPoint < redo->lsn)
	{
		redo->lsn = ControlFile.minRecoveryPoint;
		redo->tli = ControlFile.minRecoveryPointTLI;
	}

	if (ControlFile.backupStartPoint > 0 &&
		ControlFile.backupStartPoint < redo->lsn)
	{
		redo->lsn = ControlFile.backupStartPoint;
		redo->tli = ControlFile.checkPointCopy.ThisTimeLineID;
	}

	redo->checksum_version = ControlFile.data_checksum_version;
}

/*
 * Rewrite minRecoveryPoint of pg_control in backup directory. minRecoveryPoint
 * 'as-is' is not to be trusted.
 */
void
set_min_recovery_point(pgFile *file, const char *backup_path,
					   XLogRecPtr stop_backup_lsn)
{
	ControlFileData ControlFile;
	char       *buffer;
	size_t      size;
	char		fullpath[MAXPGPATH];

	/* First fetch file content */
	buffer = slurpFile(FIO_DB_HOST, instance_config.pgdata, XLOG_CONTROL_FILE, &size, false);
	digestControlFile(&ControlFile, buffer, size);

	elog(LOG, "Current minRecPoint %X/%X",
		(uint32) (ControlFile.minRecoveryPoint  >> 32),
		(uint32) ControlFile.minRecoveryPoint);

	elog(LOG, "Setting minRecPoint to %X/%X",
		(uint32) (stop_backup_lsn  >> 32),
		(uint32) stop_backup_lsn);

	ControlFile.minRecoveryPoint = stop_backup_lsn;

	/* Update checksum in pg_control header */
	INIT_CRC32C(ControlFile.crc);
	COMP_CRC32C(ControlFile.crc, (char *) &ControlFile,
				offsetof(ControlFileData, crc));
	FIN_CRC32C(ControlFile.crc);

	/* overwrite pg_control */
	join_path_components(fullpath, backup_path, XLOG_CONTROL_FILE);
	writeControlFile(FIO_LOCAL_HOST, fullpath, &ControlFile);

	/* Update pg_control checksum in backup_list */
	file->crc = ControlFile.crc;

	pg_free(buffer);
}

/*
 * Copy pg_control file to backup. We do not apply compression to this file.
 */
void
copy_pgcontrol_file(fio_location from_location, const char *from_fullpath,
					fio_location to_location, const char *to_fullpath, pgFile *file)
{
	ControlFileData ControlFile;
	char	   *buffer;
	size_t		size;

	buffer = slurpFile(from_location, from_fullpath, "", &size, false);

	digestControlFile(&ControlFile, buffer, size);

	file->crc = ControlFile.crc;
	file->read_size = size;
	file->write_size = size;
	file->uncompressed_size = size;

	writeControlFile(to_location, to_fullpath, &ControlFile);

	pg_free(buffer);
}

/*
 * Parse string representation of the server version.
 */
uint32
parse_server_version(const char *server_version_str)
{
	int			nfields;
	uint32		result = 0;
	int			major_version = 0;
	int			minor_version = 0;

	nfields = sscanf(server_version_str, "%d.%d", &major_version, &minor_version);
	if (nfields == 2)
	{
		/* Server version lower than 10 */
		if (major_version > 10)
			elog(ERROR, "Server version format doesn't match major version %d", major_version);
		result = major_version * 10000 + minor_version * 100;
	}
	else if (nfields == 1)
	{
		if (major_version < 10)
			elog(ERROR, "Server version format doesn't match major version %d", major_version);
		result = major_version * 10000;
	}
	else
		elog(ERROR, "Unknown server version format %s", server_version_str);

	return result;
}

/*
 * Parse string representation of the program version.
 */
uint32
parse_program_version(const char *program_version)
{
	int			nfields;
	int			major = 0,
				minor = 0,
				micro = 0;
	uint32		result = 0;

	if (program_version == NULL || program_version[0] == '\0')
		return 0;

	nfields = sscanf(program_version, "%d.%d.%d", &major, &minor, &micro);
	if (nfields == 3)
		result = major * 10000 + minor * 100 + micro;
	else
		elog(ERROR, "Unknown program version format %s", program_version);

	return result;
}

const char *
status2str(BackupStatus status)
{
	if (status < BACKUP_STATUS_INVALID || BACKUP_STATUS_CORRUPT < status)
		return "UNKNOWN";

	return statusName[status];
}

const char *
status2str_color(BackupStatus status)
{
	char *status_str = pgut_malloc(20);

	/* UNKNOWN */
	if (status == BACKUP_STATUS_INVALID)
		snprintf(status_str, 20, "%s%s%s", TC_YELLOW_BOLD, "UNKNOWN", TC_RESET);
	/* CORRUPT, ERROR and ORPHAN */
	else if (status == BACKUP_STATUS_CORRUPT || status == BACKUP_STATUS_ERROR ||
			 status == BACKUP_STATUS_ORPHAN)
		snprintf(status_str, 20, "%s%s%s", TC_RED_BOLD, statusName[status], TC_RESET);
	/* MERGING, MERGED, DELETING and DELETED */
	else if (status == BACKUP_STATUS_MERGING || status == BACKUP_STATUS_MERGED ||
			 status == BACKUP_STATUS_DELETING || status == BACKUP_STATUS_DELETED)
		snprintf(status_str, 20, "%s%s%s", TC_YELLOW_BOLD, statusName[status], TC_RESET);
	/* OK and DONE */
	else
		snprintf(status_str, 20, "%s%s%s", TC_GREEN_BOLD, statusName[status], TC_RESET);

	return status_str;
}

BackupStatus
str2status(const char *status)
{
	BackupStatus i;

	for (i = BACKUP_STATUS_INVALID; i <= BACKUP_STATUS_CORRUPT; i++)
	{
		if (pg_strcasecmp(status, statusName[i]) == 0) return i;
	}

	return BACKUP_STATUS_INVALID;
}

bool
datapagemap_is_set(datapagemap_t *map, BlockNumber blkno)
{
	int			offset;
	int			bitno;

	offset = blkno / 8;
	bitno = blkno % 8;

	return (map->bitmapsize <= offset) ? false : (map->bitmap[offset] & (1 << bitno)) != 0;
}

/*
 * A debugging aid. Prints out the contents of the page map.
 */
void
datapagemap_print_debug(datapagemap_t *map)
{
	datapagemap_iterator_t *iter;
	BlockNumber blocknum;

	iter = datapagemap_iterate(map);
	while (datapagemap_next(iter, &blocknum))
		elog(VERBOSE, "  block %u", blocknum);

	pg_free(iter);
}<|MERGE_RESOLUTION|>--- conflicted
+++ resolved
@@ -3,11 +3,7 @@
  * util.c: log messages to log file or stderr, and misc code.
  *
  * Portions Copyright (c) 2009-2011, NIPPON TELEGRAPH AND TELEPHONE CORPORATION
-<<<<<<< HEAD
  * Portions Copyright (c) 2015-2022, Postgres Professional
-=======
- * Portions Copyright (c) 2015-2021, Postgres Professional
->>>>>>> a58c1831
  *
  *-------------------------------------------------------------------------
  */
