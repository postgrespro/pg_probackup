--- conflicted
+++ resolved
@@ -343,6 +343,7 @@
 /* Special value for compressed_size field */
 #define PageIsTruncated -2
 #define SkipCurrentPage -3
+#define PageIsCorrupted -4 /* used by checkdb */
 
 
 /*
@@ -444,12 +445,8 @@
 extern const char *pgdata_exclude_dir[];
 
 /* in backup.c */
-<<<<<<< HEAD
-extern int do_backup(time_t start_time);
+extern int do_backup(time_t start_time, bool no_validate);
 extern void do_checkdb(bool need_amcheck);
-=======
-extern int do_backup(time_t start_time, bool no_validate);
->>>>>>> baa6aa8e
 extern BackupMode parse_backup_mode(const char *value);
 extern const char *deparse_backup_mode(BackupMode mode);
 extern void process_block_change(ForkNumber forknum, RelFileNode rnode,
