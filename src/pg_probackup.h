--- conflicted
+++ resolved
@@ -551,15 +551,10 @@
 							 CompressAlg calg, int clevel);
 extern void restore_data_file(const char *to_path,
 							  pgFile *file, bool allow_truncate,
-<<<<<<< HEAD
-							  bool write_header);
+							  bool write_header,
+							  uint32 backup_version);
 extern bool copy_file(const char *from_root, const char *to_root, pgFile *file, fio_location location);
 extern void move_file(const char *from_root, const char *to_root, pgFile *file);
-=======
-							  bool write_header,
-							  uint32 backup_version);
-extern bool copy_file(const char *from_root, const char *to_root, pgFile *file);
->>>>>>> d04d314e
 extern void push_wal_file(const char *from_path, const char *to_path,
 						  bool is_compress, bool overwrite);
 extern void get_wal_file(const char *from_path, const char *to_path);
