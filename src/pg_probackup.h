--- conflicted
+++ resolved
@@ -600,7 +600,6 @@
 	int			ret;
 } backup_files_arg;
 
-<<<<<<< HEAD
 typedef struct
 {
 	PGNodeInfo *nodeInfo;
@@ -622,9 +621,6 @@
 	int			ret;
 } catchup_files_arg;
 
-
-=======
->>>>>>> 1793c68e
 typedef struct timelineInfo timelineInfo;
 
 /* struct to collect info about timelines in WAL archive */
@@ -1304,23 +1300,6 @@
 							   XLogRecPtr startpos, TimeLineID starttli);
 extern int wait_WAL_streaming_end(parray *backup_files_list);
 
-<<<<<<< HEAD
-/* functions used in both backup.c and catchup.c, implemented in backup.c */
-/*
-extern void pg_start_backup(InstanceState *instanceState, const char *label, bool smooth, pgBackup *backup,
-							PGNodeInfo *nodeInfo, PGconn *conn);
-
-extern void pg_stop_backup(pgBackup *backup, PGconn *pg_startbackup_conn, PGNodeInfo *nodeInfo, const char *destination_dir);
-extern XLogRecPtr wait_wal_lsn(XLogRecPtr lsn, bool is_start_lsn, TimeLineID tli,
-								bool in_prev_segment, bool segment_only,
-								int timeout_elevel, bool in_stream_dir, const char *wal_segment_dir);
-
-extern void check_external_for_tablespaces(parray *external_list,
-										   PGconn *backup_conn);
-
-extern parray *backup_files_list;
-*/
-=======
 /* external variables and functions, implemented in backup.c */
 typedef struct PGStopBackupResult
 {
@@ -1357,6 +1336,5 @@
 								bool in_prev_segment, bool segment_only,
 								int timeout_elevel, bool in_stream_dir);
 extern void wait_wal_and_calculate_stop_lsn(const char *xlog_path, XLogRecPtr stop_lsn, pgBackup *backup);
->>>>>>> 1793c68e
 
 #endif /* PG_PROBACKUP_H */