#include <stdio.h>
#include <unistd.h>

#include "pg_probackup.h"
#include <signal.h>

#include "file.h"
#include "storage/checksum.h"

#define PRINTF_BUF_SIZE  1024

static __thread unsigned long fio_fdset = 0;
static __thread void* fio_stdin_buffer;
static __thread int fio_stdout = 0;
static __thread int fio_stdin = 0;
static __thread int fio_stderr = 0;
static char *async_errormsg = NULL;

fio_location MyLocation;

typedef struct
{
	BlockNumber nblocks;
	BlockNumber segmentno;
	XLogRecPtr  horizonLsn;
	uint32      checksumVersion;
	int         calg;
	int         clevel;
	int         bitmapsize;
	int         path_len;
} fio_send_request;

typedef struct
{
	char path[MAXPGPATH];
	bool exclude;
	bool follow_symlink;
	bool add_root;
	bool backup_logs;
	bool skip_hidden;
	int  external_dir_num;
} fio_list_dir_request;

typedef struct
{
	mode_t  mode;
	size_t  size;
	time_t  mtime;
	bool    is_datafile;
	Oid     tblspcOid;
	Oid     dbOid;
	Oid     relOid;
	ForkName   forkName;
	int     segno;
	int     external_dir_num;
	int     linked_len;
} fio_pgFile;

typedef struct
{
	BlockNumber n_blocks;
	BlockNumber segmentno;
	XLogRecPtr  stop_lsn;
	uint32      checksumVersion;
} fio_checksum_map_request;

typedef struct
{
	BlockNumber n_blocks;
	BlockNumber segmentno;
	XLogRecPtr  shift_lsn;
	uint32      checksumVersion;
} fio_lsn_map_request;


/* Convert FIO pseudo handle to index in file descriptor array */
#define fio_fileno(f) (((size_t)f - 1) | FIO_PIPE_MARKER)

#if defined(WIN32)
#undef open
#undef fopen
#endif

void
setMyLocation(ProbackupSubcmd const subcmd)
{

#ifdef WIN32
	if (IsSshProtocol())
		elog(ERROR, "Currently remote operations on Windows are not supported");
#endif

	MyLocation = IsSshProtocol()
		? (subcmd == ARCHIVE_PUSH_CMD || subcmd == ARCHIVE_GET_CMD)
		   ? FIO_DB_HOST
		   : (subcmd == BACKUP_CMD || subcmd == RESTORE_CMD || subcmd == ADD_INSTANCE_CMD || subcmd == CATCHUP_CMD)
		      ? FIO_BACKUP_HOST
		      : FIO_LOCAL_HOST
		: FIO_LOCAL_HOST;
}

/* Use specified file descriptors as stdin/stdout for FIO functions */
void
fio_redirect(int in, int out, int err)
{
	fio_stdin = in;
	fio_stdout = out;
	fio_stderr = err;
}

void
fio_error(int rc, int size, const char* file, int line)
{
	if (remote_agent)
	{
		fprintf(stderr, "%s:%d: processed %d bytes instead of %d: %s\n", file, line, rc, size, rc >= 0 ? "end of data" :  strerror(errno));
		exit(EXIT_FAILURE);
	}
	else
	{
		char buf[PRINTF_BUF_SIZE+1];
//		Assert(false);
		int err_size = read(fio_stderr, buf, PRINTF_BUF_SIZE);
		if (err_size > 0)
		{
			buf[err_size] = '\0';
			elog(ERROR, "Agent error: %s", buf);
		}
		else
			elog(ERROR, "Communication error: %s", rc >= 0 ? "end of data" :  strerror(errno));
	}
}

/* Check if file descriptor is local or remote (created by FIO) */
static bool
fio_is_remote_fd(int fd)
{
	return (fd & FIO_PIPE_MARKER) != 0;
}

#ifdef WIN32
/* TODO: use real pread on Linux */
static ssize_t
pread(int fd, void* buf, size_t size, off_t off)
{
	off_t rc = lseek(fd, off, SEEK_SET);
	if (rc != off)
		return -1;
	return read(fd, buf, size);
}
#endif /* WIN32 */

#ifdef WIN32
static int
remove_file_or_dir(const char* path)
{
	int rc = remove(path);

	if (rc < 0 && errno == EACCES)
		rc = rmdir(path);
	return rc;
}
#else
#define remove_file_or_dir(path) remove(path)
#endif

/* Check if specified location is local for current node */
bool
fio_is_remote(fio_location location)
{
	bool is_remote = MyLocation != FIO_LOCAL_HOST
		&& location != FIO_LOCAL_HOST
		&& location != MyLocation;
	if (is_remote && !fio_stdin && !launch_agent())
		elog(ERROR, "Failed to establish SSH connection: %s", strerror(errno));
	return is_remote;
}

/* Check if specified location is local for current node */
bool
fio_is_remote_simple(fio_location location)
{
	bool is_remote = MyLocation != FIO_LOCAL_HOST
		&& location != FIO_LOCAL_HOST
		&& location != MyLocation;
	return is_remote;
}

/* Try to read specified amount of bytes unless error or EOF are encountered */
static ssize_t
fio_read_all(int fd, void* buf, size_t size)
{
	size_t offs = 0;
	while (offs < size)
	{
		ssize_t rc = read(fd, (char*)buf + offs, size - offs);
		if (rc < 0)
		{
			if (errno == EINTR)
				continue;
			elog(ERROR, "fio_read_all error, fd %i: %s", fd, strerror(errno));
			return rc;
		}
		else if (rc == 0)
			break;

		offs += rc;
	}
	return offs;
}

/* Try to write specified amount of bytes unless error is encountered */
static ssize_t
fio_write_all(int fd, void const* buf, size_t size)
{
	size_t offs = 0;
	while (offs < size)
	{
		ssize_t rc = write(fd, (char*)buf + offs, size - offs);
		if (rc <= 0)
		{
			if (errno == EINTR)
				continue;

			elog(ERROR, "fio_write_all error, fd %i: %s", fd, strerror(errno));

			return rc;
		}
		offs += rc;
	}
	return offs;
}

/* Get version of remote agent */
void
fio_get_agent_version(int* protocol, char* payload_buf, size_t payload_buf_size)
{
	fio_header hdr;
	hdr.cop = FIO_AGENT_VERSION;
	hdr.size = 0;

	IO_CHECK(fio_write_all(fio_stdout, &hdr, sizeof(hdr)), sizeof(hdr));
	IO_CHECK(fio_read_all(fio_stdin, &hdr, sizeof(hdr)), sizeof(hdr));
	if (hdr.size > payload_buf_size)
	{
		elog(ERROR, "Corrupted remote compatibility protocol: insufficient payload_buf_size=%zu", payload_buf_size);
	}

	*protocol = hdr.arg;
	IO_CHECK(fio_read_all(fio_stdin, payload_buf, hdr.size), hdr.size);
}

/* Open input stream. Remote file is fetched to the in-memory buffer and then accessed through Linux fmemopen */
FILE*
fio_open_stream(fio_location location, const char* path)
{
	FILE* f;
	if (fio_is_remote(location))
	{
		fio_header hdr;
		hdr.cop = FIO_LOAD;
		hdr.size = strlen(path) + 1;

		IO_CHECK(fio_write_all(fio_stdout, &hdr, sizeof(hdr)), sizeof(hdr));
		IO_CHECK(fio_write_all(fio_stdout, path, hdr.size), hdr.size);

		IO_CHECK(fio_read_all(fio_stdin, &hdr, sizeof(hdr)), sizeof(hdr));
		Assert(hdr.cop == FIO_SEND);
		if (hdr.size > 0)
		{
			Assert(fio_stdin_buffer == NULL);
			fio_stdin_buffer = pgut_malloc(hdr.size);
			IO_CHECK(fio_read_all(fio_stdin, fio_stdin_buffer, hdr.size), hdr.size);
#ifdef WIN32
			f = tmpfile();
			IO_CHECK(fwrite(fio_stdin_buffer, 1, hdr.size, f), hdr.size);
			SYS_CHECK(fseek(f, 0, SEEK_SET));
#else
			f = fmemopen(fio_stdin_buffer, hdr.size, "r");
#endif
		}
		else
		{
			f = NULL;
		}
	}
	else
	{
		f = fopen(path, "rt");
	}
	return f;
}

/* Close input stream */
int
fio_close_stream(FILE* f)
{
	if (fio_stdin_buffer)
	{
		free(fio_stdin_buffer);
		fio_stdin_buffer = NULL;
	}
	return fclose(f);
}

/* Open directory */
DIR*
fio_opendir(fio_location location, const char* path)
{
	DIR* dir;
	if (fio_is_remote(location))
	{
		int i;
		fio_header hdr;
		unsigned long mask;

		mask = fio_fdset;
		for (i = 0; (mask & 1) != 0; i++, mask >>= 1);
		if (i == FIO_FDMAX) {
			elog(ERROR, "Descriptor pool for remote files is exhausted, "
					"probably too many remote directories are opened");
		}
		hdr.cop = FIO_OPENDIR;
		hdr.handle = i;
		hdr.size = strlen(path) + 1;
		fio_fdset |= 1 << i;

		IO_CHECK(fio_write_all(fio_stdout, &hdr, sizeof(hdr)), sizeof(hdr));
		IO_CHECK(fio_write_all(fio_stdout, path, hdr.size), hdr.size);

		IO_CHECK(fio_read_all(fio_stdin, &hdr, sizeof(hdr)), sizeof(hdr));

		if (hdr.arg != 0)
		{
			errno = hdr.arg;
			fio_fdset &= ~(1 << hdr.handle);
			return NULL;
		}
		dir = (DIR*)(size_t)(i + 1);
	}
	else
	{
		dir = opendir(path);
	}
	return dir;
}

/* Get next directory entry */
struct dirent*
fio_readdir(DIR *dir)
{
	if (fio_is_remote_file((FILE*)dir))
	{
		fio_header hdr;
		static __thread struct dirent entry;

		hdr.cop = FIO_READDIR;
		hdr.handle = (size_t)dir - 1;
		hdr.size = 0;
		IO_CHECK(fio_write_all(fio_stdout, &hdr, sizeof(hdr)), sizeof(hdr));

		IO_CHECK(fio_read_all(fio_stdin, &hdr, sizeof(hdr)), sizeof(hdr));
		Assert(hdr.cop == FIO_SEND);
		if (hdr.size) {
			Assert(hdr.size == sizeof(entry));
			IO_CHECK(fio_read_all(fio_stdin, &entry, sizeof(entry)), sizeof(entry));
		}

		return hdr.size ? &entry : NULL;
	}
	else
	{
		return readdir(dir);
	}
}

/* Close directory */
int
fio_closedir(DIR *dir)
{
	if (fio_is_remote_file((FILE*)dir))
	{
		fio_header hdr;
		hdr.cop = FIO_CLOSEDIR;
		hdr.handle = (size_t)dir - 1;
		hdr.size = 0;
		fio_fdset &= ~(1 << hdr.handle);

		IO_CHECK(fio_write_all(fio_stdout, &hdr, sizeof(hdr)), sizeof(hdr));
		return 0;
	}
	else
	{
		return closedir(dir);
	}
}

/* Open file */
int
fio_open(fio_location location, const char* path, int mode)
{
	int fd;
	if (fio_is_remote(location))
	{
		int i;
		fio_header hdr;
		unsigned long mask;

		mask = fio_fdset;
		for (i = 0; (mask & 1) != 0; i++, mask >>= 1);
		if (i == FIO_FDMAX)
			elog(ERROR, "Descriptor pool for remote files is exhausted, "
					"probably too many remote files are opened");

		hdr.cop = FIO_OPEN;
		hdr.handle = i;
		hdr.size = strlen(path) + 1;
		hdr.arg = mode;
//		hdr.arg = mode & ~O_EXCL;
//		elog(INFO, "PATH: %s MODE: %i, %i", path, mode, O_EXCL);
//		elog(INFO, "MODE: %i", hdr.arg);
		fio_fdset |= 1 << i;

		IO_CHECK(fio_write_all(fio_stdout, &hdr, sizeof(hdr)), sizeof(hdr));
		IO_CHECK(fio_write_all(fio_stdout, path, hdr.size), hdr.size);

		/* check results */
		IO_CHECK(fio_read_all(fio_stdin, &hdr, sizeof(hdr)), sizeof(hdr));

		if (hdr.arg != 0)
		{
			errno = hdr.arg;
			fio_fdset &= ~(1 << hdr.handle);
			return -1;
		}
		fd = i | FIO_PIPE_MARKER;
	}
	else
	{
		fd = open(path, mode, FILE_PERMISSION);
	}
	return fd;
}


/* Close ssh session */
void
fio_disconnect(void)
{
	if (fio_stdin)
	{
		fio_header hdr;
		hdr.cop = FIO_DISCONNECT;
		hdr.size = 0;
		IO_CHECK(fio_write_all(fio_stdout, &hdr, sizeof(hdr)), sizeof(hdr));
		IO_CHECK(fio_read_all(fio_stdin, &hdr, sizeof(hdr)), sizeof(hdr));
		Assert(hdr.cop == FIO_DISCONNECTED);
		SYS_CHECK(close(fio_stdin));
		SYS_CHECK(close(fio_stdout));
		SYS_CHECK(close(fio_stderr));
		fio_stdin = 0;
		fio_stdout = 0;
		fio_stderr = 0;
		wait_ssh();
	}
}

/* Open stdio file */
FILE*
fio_fopen(fio_location location, const char* path, const char* mode)
{
	FILE	   *f = NULL;

	if (fio_is_remote(location))
	{
		int flags = 0;
		int fd;
		if (strcmp(mode, PG_BINARY_W) == 0) {
			flags = O_TRUNC|PG_BINARY|O_RDWR|O_CREAT;
		} else if (strcmp(mode, "w") == 0) {
			flags = O_TRUNC|O_RDWR|O_CREAT;
		} else if (strcmp(mode, PG_BINARY_R) == 0) {
			flags = O_RDONLY|PG_BINARY;
		} else if (strcmp(mode, "r") == 0) {
			flags = O_RDONLY;
		} else if (strcmp(mode, PG_BINARY_R "+") == 0) {
			/* stdio fopen("rb+") actually doesn't create unexisted file, but probackup frequently
			 * needs to open existed file or create new one if not exists.
			 * In stdio it can be done using two fopen calls: fopen("r+") and if failed then fopen("w").
			 * But to eliminate extra call which especially critical in case of remote connection
			 * we change r+ semantic to create file if not exists.
			 */
			flags = O_RDWR|O_CREAT|PG_BINARY;
		} else if (strcmp(mode, "r+") == 0) { /* see comment above */
			flags |= O_RDWR|O_CREAT;
		} else if (strcmp(mode, "a") == 0) {
			flags |= O_CREAT|O_RDWR|O_APPEND;
		} else {
			Assert(false);
		}
		fd = fio_open(location, path, flags);
		if (fd >= 0)
			f = (FILE*)(size_t)((fd + 1) & ~FIO_PIPE_MARKER);
	}
	else
	{
		f = fopen(path, mode);
		if (f == NULL && strcmp(mode, PG_BINARY_R "+") == 0)
			f = fopen(path, PG_BINARY_W);
	}
	return f;
}

/* Format output to file stream */
int
fio_fprintf(FILE* f, const char* format, ...)
{
	int rc;
	va_list args;
	va_start (args, format);
	if (fio_is_remote_file(f))
	{
		char buf[PRINTF_BUF_SIZE];
#ifdef HAS_VSNPRINTF
		rc = vsnprintf(buf, sizeof(buf), format,  args);
#else
		rc = vsprintf(buf, format,  args);
#endif
		if (rc > 0) {
			fio_fwrite(f, buf, rc);
		}
	}
	else
	{
		rc = vfprintf(f, format, args);
	}
	va_end (args);
	return rc;
}

/* Flush stream data (does nothing for remote file) */
int
fio_fflush(FILE* f)
{
	int rc = 0;
	if (!fio_is_remote_file(f))
		rc = fflush(f);
	return rc;
}

/* Sync file to the disk (does nothing for remote file) */
int
fio_flush(int fd)
{
	return fio_is_remote_fd(fd) ? 0 : fsync(fd);
}

/* Close output stream */
int
fio_fclose(FILE* f)
{
	return fio_is_remote_file(f)
		? fio_close(fio_fileno(f))
		: fclose(f);
}

/* Close file */
int
fio_close(int fd)
{
	if (fio_is_remote_fd(fd))
	{
		fio_header hdr = {
			.cop = FIO_CLOSE,
			.handle = fd & ~FIO_PIPE_MARKER,
			.size = 0,
			.arg = 0,
		};

		fio_fdset &= ~(1 << hdr.handle);
		IO_CHECK(fio_write_all(fio_stdout, &hdr, sizeof(hdr)), sizeof(hdr));

		/* Wait for response */
		IO_CHECK(fio_read_all(fio_stdin, &hdr, sizeof(hdr)), sizeof(hdr));
		Assert(hdr.cop == FIO_CLOSE);

		if (hdr.arg != 0)
		{
			errno = hdr.arg;
			return -1;
		}

		return 0;
	}
	else
	{
		return close(fd);
	}
}

/* Close remote file implementation */
static void
fio_close_impl(int fd, int out)
{
	fio_header hdr = {
		.cop = FIO_CLOSE,
		.handle = -1,
		.size = 0,
		.arg = 0,
	};

	if (close(fd) != 0)
		hdr.arg = errno;

	/* send header */
	IO_CHECK(fio_write_all(out, &hdr, sizeof(hdr)), sizeof(hdr));
}

/* Truncate stdio file */
int
fio_ftruncate(FILE* f, off_t size)
{
	return fio_is_remote_file(f)
		? fio_truncate(fio_fileno(f), size)
		: ftruncate(fileno(f), size);
}

/* Truncate file
 * TODO: make it synchronous
 */
int
fio_truncate(int fd, off_t size)
{
	if (fio_is_remote_fd(fd))
	{
		fio_header hdr = {
			.cop = FIO_TRUNCATE,
			.handle = fd & ~FIO_PIPE_MARKER,
			.size = 0,
			.arg = size,
		};

		IO_CHECK(fio_write_all(fio_stdout, &hdr, sizeof(hdr)), sizeof(hdr));

		return 0;
	}
	else
	{
		return ftruncate(fd, size);
	}
}


/*
 * Read file from specified location.
 */
int
fio_pread(FILE* f, void* buf, off_t offs)
{
	if (fio_is_remote_file(f))
	{
		int fd = fio_fileno(f);
		fio_header hdr;

		hdr.cop = FIO_PREAD;
		hdr.handle = fd & ~FIO_PIPE_MARKER;
		hdr.size = 0;
		hdr.arg = offs;

		IO_CHECK(fio_write_all(fio_stdout, &hdr, sizeof(hdr)), sizeof(hdr));

		IO_CHECK(fio_read_all(fio_stdin, &hdr, sizeof(hdr)), sizeof(hdr));
		Assert(hdr.cop == FIO_SEND);
		if (hdr.size != 0)
			IO_CHECK(fio_read_all(fio_stdin, buf, hdr.size), hdr.size);

		/* TODO: error handling */

		return hdr.arg;
	}
	else
	{
		/* For local file, opened by fopen, we should use stdio functions */
		int rc = fseek(f, offs, SEEK_SET);

		if (rc < 0)
			return rc;

		return fread(buf, 1, BLCKSZ, f);
	}
}

/* Set position in stdio file */
int
fio_fseek(FILE* f, off_t offs)
{
	return fio_is_remote_file(f)
		? fio_seek(fio_fileno(f), offs)
		: fseek(f, offs, SEEK_SET);
}

/* Set position in file */
/* TODO: make it synchronous or check async error */
int
fio_seek(int fd, off_t offs)
{
	if (fio_is_remote_fd(fd))
	{
		fio_header hdr;

		hdr.cop = FIO_SEEK;
		hdr.handle = fd & ~FIO_PIPE_MARKER;
		hdr.size = 0;
		hdr.arg = offs;

		IO_CHECK(fio_write_all(fio_stdout, &hdr, sizeof(hdr)), sizeof(hdr));

		return 0;
	}
	else
	{
		return lseek(fd, offs, SEEK_SET);
	}
}

/* seek is asynchronous */
static void
fio_seek_impl(int fd, off_t offs)
{
	int rc;

	/* Quick exit for tainted agent */
	if (async_errormsg)
		return;

	rc = lseek(fd, offs, SEEK_SET);

	if (rc < 0)
	{
		async_errormsg = pgut_malloc(ERRMSG_MAX_LEN);
		snprintf(async_errormsg, ERRMSG_MAX_LEN, "%s", strerror(errno));
	}
}

/* Write data to stdio file */
size_t
fio_fwrite(FILE* f, void const* buf, size_t size)
{
	if (fio_is_remote_file(f))
		return fio_write(fio_fileno(f), buf, size);
	else
		return fwrite(buf, 1, size, f);
}

/*
 * Write buffer to descriptor by calling write(),
 * If size of written data is less than buffer size,
 * then try to write what is left.
 * We do this to get honest errno if there are some problems
 * with filesystem, since writing less than buffer size
 * is not considered an error.
 */
static ssize_t
durable_write(int fd, const char* buf, size_t size)
{
	off_t current_pos = 0;
	size_t bytes_left = size;

	while (bytes_left > 0)
	{
		int rc = write(fd, buf + current_pos, bytes_left);

		if (rc <= 0)
			return rc;

		bytes_left -= rc;
		current_pos += rc;
	}

	return size;
}

/* Write data to the file synchronously */
ssize_t
fio_write(int fd, void const* buf, size_t size)
{
	if (fio_is_remote_fd(fd))
	{
		fio_header hdr = {
			.cop = FIO_WRITE,
			.handle = fd & ~FIO_PIPE_MARKER,
			.size = size,
			.arg = 0,
		};

		IO_CHECK(fio_write_all(fio_stdout, &hdr, sizeof(hdr)), sizeof(hdr));
		IO_CHECK(fio_write_all(fio_stdout, buf, size), size);

		/* check results */
		IO_CHECK(fio_read_all(fio_stdin, &hdr, sizeof(hdr)), sizeof(hdr));
		Assert(hdr.cop == FIO_WRITE);

		/* set errno */
		if (hdr.arg > 0)
		{
			errno = hdr.arg;
			return -1;
		}

		return size;
	}
	else
	{
		return durable_write(fd, buf, size);
	}
}

static void
fio_write_impl(int fd, void const* buf, size_t size, int out)
{
	fio_header hdr = {
		.cop = FIO_WRITE,
		.handle = -1,
		.size = 0,
		.arg = 0,
	};
	int rc;

	rc = durable_write(fd, buf, size);

	if (rc < 0)
		hdr.arg = errno;

	/* send header */
	IO_CHECK(fio_write_all(out, &hdr, sizeof(hdr)), sizeof(hdr));

	return;
}

size_t
fio_fwrite_async(FILE* f, void const* buf, size_t size)
{
	return fio_is_remote_file(f)
		? fio_write_async(fio_fileno(f), buf, size)
		: fwrite(buf, 1, size, f);
}

/* Write data to the file */
/* TODO: support async report error */
ssize_t
fio_write_async(int fd, void const* buf, size_t size)
{
	if (size == 0)
		return 0;

	if (fio_is_remote_fd(fd))
	{
		fio_header hdr = {
			.cop = FIO_WRITE_ASYNC,
			.handle = fd & ~FIO_PIPE_MARKER,
			.size = size,
			.arg = 0,
		};

		IO_CHECK(fio_write_all(fio_stdout, &hdr, sizeof(hdr)), sizeof(hdr));
		IO_CHECK(fio_write_all(fio_stdout, buf, size), size);
		return size;
	}
	else
		return durable_write(fd, buf, size);
}

static void
fio_write_async_impl(int fd, void const* buf, size_t size, int out)
{
	/* Quick exit if agent is tainted */
	if (async_errormsg)
		return;

	if (durable_write(fd, buf, size) <= 0)
	{
		async_errormsg = pgut_malloc(ERRMSG_MAX_LEN);
		snprintf(async_errormsg, ERRMSG_MAX_LEN, "%s", strerror(errno));
	}
}

static int32
fio_decompress(void* dst, void const* src, size_t size, int compress_alg, char **errormsg)
{
	const char *internal_errormsg = NULL;
	int32 uncompressed_size = do_decompress(dst, BLCKSZ,
										    src,
											size,
											compress_alg, &internal_errormsg);

	if (uncompressed_size < 0 && internal_errormsg != NULL)
	{
		*errormsg = pgut_malloc(ERRMSG_MAX_LEN);
		snprintf(*errormsg, ERRMSG_MAX_LEN, "An error occured during decompressing block: %s", internal_errormsg);
		return -1;
	}

	if (uncompressed_size != BLCKSZ)
	{
		*errormsg = pgut_malloc(ERRMSG_MAX_LEN);
		snprintf(*errormsg, ERRMSG_MAX_LEN, "Page uncompressed to %d bytes != BLCKSZ", uncompressed_size);
		return -1;
	}
	return uncompressed_size;
}

/* Write data to the file */
ssize_t
fio_fwrite_async_compressed(FILE* f, void const* buf, size_t size, int compress_alg)
{
	if (fio_is_remote_file(f))
	{
		fio_header hdr;

		hdr.cop = FIO_WRITE_COMPRESSED_ASYNC;
		hdr.handle = fio_fileno(f) & ~FIO_PIPE_MARKER;
		hdr.size = size;
		hdr.arg = compress_alg;

		IO_CHECK(fio_write_all(fio_stdout, &hdr, sizeof(hdr)), sizeof(hdr));
		IO_CHECK(fio_write_all(fio_stdout, buf, size), size);

		return size;
	}
	else
	{
		char *errormsg = NULL;
		char decompressed_buf[BLCKSZ];
		int32 decompressed_size = fio_decompress(decompressed_buf, buf, size, compress_alg, &errormsg);

		if (decompressed_size < 0)
			elog(ERROR, "%s", errormsg);

		return fwrite(decompressed_buf, 1, decompressed_size, f);
	}
}

static void
fio_write_compressed_impl(int fd, void const* buf, size_t size, int compress_alg)
{
	int32 decompressed_size;
	char decompressed_buf[BLCKSZ];

	/* If the previous command already have failed,
	 * then there is no point in bashing a head against the wall
	 */
	if (async_errormsg)
		return;

	/* decompress chunk */
	decompressed_size = fio_decompress(decompressed_buf, buf, size, compress_alg, &async_errormsg);

	if (decompressed_size < 0)
		return;

	if (durable_write(fd, decompressed_buf, decompressed_size) <= 0)
	{
		async_errormsg = pgut_malloc(ERRMSG_MAX_LEN);
		snprintf(async_errormsg, ERRMSG_MAX_LEN, "%s", strerror(errno));
	}
}

/* check if remote agent encountered any error during execution of async operations */
int
fio_check_error_file(FILE* f, char **errmsg)
{
	if (fio_is_remote_file(f))
	{
		fio_header hdr;

		hdr.cop = FIO_GET_ASYNC_ERROR;
		hdr.size = 0;

		IO_CHECK(fio_write_all(fio_stdout, &hdr, sizeof(hdr)), sizeof(hdr));

		/* check results */
		IO_CHECK(fio_read_all(fio_stdin, &hdr, sizeof(hdr)), sizeof(hdr));

		if (hdr.size > 0)
		{
			*errmsg = pgut_malloc(ERRMSG_MAX_LEN);
			IO_CHECK(fio_read_all(fio_stdin, *errmsg, hdr.size), hdr.size);
			return 1;
		}
	}

	return 0;
}

/* check if remote agent encountered any error during execution of async operations */
int
fio_check_error_fd(int fd, char **errmsg)
{
	if (fio_is_remote_fd(fd))
	{
		fio_header hdr;

		hdr.cop = FIO_GET_ASYNC_ERROR;
		hdr.size = 0;

		IO_CHECK(fio_write_all(fio_stdout, &hdr, sizeof(hdr)), sizeof(hdr));

		/* check results */
		IO_CHECK(fio_read_all(fio_stdin, &hdr, sizeof(hdr)), sizeof(hdr));

		if (hdr.size > 0)
		{
			*errmsg = pgut_malloc(ERRMSG_MAX_LEN);
			IO_CHECK(fio_read_all(fio_stdin, *errmsg, hdr.size), hdr.size);
			return 1;
		}
	}
	return 0;
}

static void
fio_get_async_error_impl(int out)
{
	fio_header hdr;
	hdr.cop = FIO_GET_ASYNC_ERROR;

	/* send error message */
	if (async_errormsg)
	{
		hdr.size = strlen(async_errormsg) + 1;

		/* send header */
		IO_CHECK(fio_write_all(out, &hdr, sizeof(hdr)), sizeof(hdr));

		/* send message itself */
		IO_CHECK(fio_write_all(out, async_errormsg, hdr.size), hdr.size);

		//TODO: should we reset the tainted state ?
//		pg_free(async_errormsg);
//		async_errormsg = NULL;
	}
	else
	{
		hdr.size = 0;
		/* send header */
		IO_CHECK(fio_write_all(out, &hdr, sizeof(hdr)), sizeof(hdr));
	}
}

/* Read data from stdio file */
ssize_t
fio_fread(FILE* f, void* buf, size_t size)
{
	size_t rc;
	if (fio_is_remote_file(f))
		return fio_read(fio_fileno(f), buf, size);
	rc = fread(buf, 1, size, f);
	return rc == 0 && !feof(f) ? -1 : rc;
}

/* Read data from file */
ssize_t
fio_read(int fd, void* buf, size_t size)
{
	if (fio_is_remote_fd(fd))
	{
		fio_header hdr = {
			.cop = FIO_READ,
			.handle = fd & ~FIO_PIPE_MARKER,
			.size = 0,
			.arg = size,
		};

		IO_CHECK(fio_write_all(fio_stdout, &hdr, sizeof(hdr)), sizeof(hdr));

		IO_CHECK(fio_read_all(fio_stdin, &hdr, sizeof(hdr)), sizeof(hdr));
		Assert(hdr.cop == FIO_SEND);
		IO_CHECK(fio_read_all(fio_stdin, buf, hdr.size), hdr.size);
		errno = hdr.arg;

		return hdr.size;
	}
	else
	{
		return read(fd, buf, size);
	}
}

/* Get information about file */
int
fio_stat(fio_location location, const char* path, struct stat* st, bool follow_symlink)
{
	if (fio_is_remote(location))
	{
		fio_header hdr = {
			.cop = FIO_STAT,
			.handle = -1,
			.size = strlen(path) + 1,
			.arg = follow_symlink,
		};

		IO_CHECK(fio_write_all(fio_stdout, &hdr, sizeof(hdr)), sizeof(hdr));
		IO_CHECK(fio_write_all(fio_stdout, path, hdr.size), hdr.size);

		IO_CHECK(fio_read_all(fio_stdin, &hdr, sizeof(hdr)), sizeof(hdr));
		Assert(hdr.cop == FIO_STAT);
		IO_CHECK(fio_read_all(fio_stdin, st, sizeof(*st)), sizeof(*st));

		if (hdr.arg != 0)
		{
			errno = hdr.arg;
			return -1;
		}
		return 0;
	}
	else
	{
		return follow_symlink ? stat(path, st) : lstat(path,  st);
	}
}

/*
 * Compare, that filename1 and filename2 is the same file
 * in windows compare only filenames
 */
bool
fio_is_same_file(fio_location location, const char* filename1, const char* filename2, bool follow_symlink)
{
#ifndef WIN32
	struct stat	stat1, stat2;

	if (fio_stat(location, filename1, &stat1, follow_symlink) < 0)
		elog(ERROR, "Can't stat file \"%s\": %s", filename1, strerror(errno));

	if (fio_stat(location, filename2, &stat2, follow_symlink) < 0)
		elog(ERROR, "Can't stat file \"%s\": %s", filename2, strerror(errno));

	return stat1.st_ino == stat2.st_ino && stat1.st_dev == stat2.st_dev;
#else
	char	*abs_name1 = make_absolute_path(filename1);
	char	*abs_name2 = make_absolute_path(filename2);
	bool	result = strcmp(abs_name1, abs_name2) == 0;
	free(abs_name2);
	free(abs_name1);
	return result;
#endif
}

/*
 * Read value of a symbolic link
 * this is a wrapper about readlink() syscall
 * side effects: string truncation occur (and it
 * can be checked by caller by comparing
 * returned value >= valsiz)
 */
ssize_t
fio_readlink(fio_location location, const char *path, char *value, size_t valsiz)
{
	if (!fio_is_remote(location))
	{
		/* readlink don't place trailing \0 */
		ssize_t len = readlink(path, value, valsiz);
		value[len < valsiz ? len : valsiz] = '\0';
		return len;
	}
	else
	{
		fio_header hdr;
		size_t path_len = strlen(path) + 1;

		hdr.cop = FIO_READLINK;
		hdr.handle = -1;
		Assert(valsiz <= UINT_MAX); /* max value of fio_header.arg */
		hdr.arg = valsiz;
		hdr.size = path_len;

		IO_CHECK(fio_write_all(fio_stdout, &hdr, sizeof(hdr)), sizeof(hdr));
		IO_CHECK(fio_write_all(fio_stdout, path, path_len), path_len);

		IO_CHECK(fio_read_all(fio_stdin, &hdr, sizeof(hdr)), sizeof(hdr));
		Assert(hdr.cop == FIO_READLINK);
		Assert(hdr.size <= valsiz);
		IO_CHECK(fio_read_all(fio_stdin, value, hdr.size), hdr.size);
		value[hdr.size < valsiz ? hdr.size : valsiz] = '\0';
		return hdr.size;
	}
}

/* Check presence of the file */
int
fio_access(fio_location location, const char* path, int mode)
{
	if (fio_is_remote(location))
	{
		fio_header hdr = {
			.cop = FIO_ACCESS,
			.handle = -1,
			.size = strlen(path) + 1,
			.arg = mode,
		};

		IO_CHECK(fio_write_all(fio_stdout, &hdr, sizeof(hdr)), sizeof(hdr));
		IO_CHECK(fio_write_all(fio_stdout, path, hdr.size), hdr.size);

		IO_CHECK(fio_read_all(fio_stdin, &hdr, sizeof(hdr)), sizeof(hdr));
		Assert(hdr.cop == FIO_ACCESS);

		if (hdr.arg != 0)
		{
			errno = hdr.arg;
			return -1;
		}
		return 0;
	}
	else
	{
		return access(path, mode);
	}
}

/* Create symbolic link */
int
fio_symlink(fio_location location, const char* target, const char* link_path, bool overwrite)
{
	if (fio_is_remote(location))
	{
		size_t target_len = strlen(target) + 1;
		size_t link_path_len = strlen(link_path) + 1;
		fio_header hdr = {
			.cop = FIO_SYMLINK,
			.handle = -1,
			.size = target_len + link_path_len,
			.arg = overwrite ? 1 : 0,
		};

		IO_CHECK(fio_write_all(fio_stdout, &hdr, sizeof(hdr)), sizeof(hdr));
		IO_CHECK(fio_write_all(fio_stdout, target, target_len), target_len);
		IO_CHECK(fio_write_all(fio_stdout, link_path, link_path_len), link_path_len);

		IO_CHECK(fio_read_all(fio_stdin, &hdr, sizeof(hdr)), sizeof(hdr));
		Assert(hdr.cop == FIO_SYMLINK);

		if (hdr.arg != 0)
		{
			errno = hdr.arg;
			return -1;
		}
		return 0;
	}
	else
	{
		if (overwrite)
			remove_file_or_dir(link_path);

		return symlink(target, link_path);
	}
}

static void
fio_symlink_impl(const char* target, const char* link_path, bool overwrite, int out)
{
	fio_header hdr = {
		.cop = FIO_SYMLINK,
		.handle = -1,
		.size = 0,
		.arg = 0,
	};

	if (overwrite)
		remove_file_or_dir(link_path);

	if (symlink(target, link_path) != 0)
		hdr.arg = errno;

	IO_CHECK(fio_write_all(out, &hdr, sizeof(hdr)), sizeof(hdr));
}

/* Rename file */
int
fio_rename(fio_location location, const char* old_path, const char* new_path)
{
	if (fio_is_remote(location))
	{
		size_t old_path_len = strlen(old_path) + 1;
		size_t new_path_len = strlen(new_path) + 1;
		fio_header hdr = {
			.cop = FIO_RENAME,
			.handle = -1,
			.size = old_path_len + new_path_len,
			.arg = 0,
		};

		IO_CHECK(fio_write_all(fio_stdout, &hdr, sizeof(hdr)), sizeof(hdr));
		IO_CHECK(fio_write_all(fio_stdout, old_path, old_path_len), old_path_len);
		IO_CHECK(fio_write_all(fio_stdout, new_path, new_path_len), new_path_len);

		IO_CHECK(fio_read_all(fio_stdin, &hdr, sizeof(hdr)), sizeof(hdr));
		Assert(hdr.cop == FIO_RENAME);

		if (hdr.arg != 0)
		{
			errno = hdr.arg;
			return -1;
		}
		return 0;
	}
	else
	{
		return rename(old_path, new_path);
	}
}

static void
fio_rename_impl(char const* old_path, const char* new_path, int out)
{
	fio_header hdr = {
		.cop = FIO_RENAME,
		.handle = -1,
		.size = 0,
		.arg = 0,
	};

	if (rename(old_path, new_path) != 0)
		hdr.arg = errno;

	IO_CHECK(fio_write_all(out, &hdr, sizeof(hdr)), sizeof(hdr));
}

/* Sync file to disk */
int
fio_sync(fio_location location, const char* path)
{
	if (fio_is_remote(location))
	{
		fio_header hdr;
		size_t path_len = strlen(path) + 1;
		hdr.cop = FIO_SYNC;
		hdr.handle = -1;
		hdr.size = path_len;

		IO_CHECK(fio_write_all(fio_stdout, &hdr, sizeof(hdr)), sizeof(hdr));
		IO_CHECK(fio_write_all(fio_stdout, path, path_len), path_len);
		IO_CHECK(fio_read_all(fio_stdin, &hdr, sizeof(hdr)), sizeof(hdr));

		if (hdr.arg != 0)
		{
			errno = hdr.arg;
			return -1;
		}

		return 0;
	}
	else
	{
		int fd;

		fd = open(path, O_WRONLY | PG_BINARY, FILE_PERMISSION);
		if (fd < 0)
			return -1;

		if (fsync(fd) < 0)
		{
			close(fd);
			return -1;
		}
		close(fd);

		return 0;
	}
}

enum {
	GET_CRC32_DECOMPRESS = 1,
	GET_CRC32_MISSING_OK = 2
};

/* Get crc32 of file */
pg_crc32
<<<<<<< HEAD
fio_get_crc32(fio_location location, const char *file_path,
=======
fio_get_crc32(const char *file_path, fio_location location,
>>>>>>> d25a594d
			  bool decompress, bool missing_ok)
{
	if (fio_is_remote(location))
	{
		fio_header hdr;
		size_t path_len = strlen(file_path) + 1;
		pg_crc32 crc = 0;
		hdr.cop = FIO_GET_CRC32;
		hdr.handle = -1;
		hdr.size = path_len;
		hdr.arg = 0;

		if (decompress)
			hdr.arg = GET_CRC32_DECOMPRESS;
		if (missing_ok)
			hdr.arg |= GET_CRC32_MISSING_OK;

		IO_CHECK(fio_write_all(fio_stdout, &hdr, sizeof(hdr)), sizeof(hdr));
		IO_CHECK(fio_write_all(fio_stdout, file_path, path_len), path_len);
		IO_CHECK(fio_read_all(fio_stdin, &crc, sizeof(crc)), sizeof(crc));

		return crc;
	}
	else
	{
		if (decompress)
<<<<<<< HEAD
			return pgFileGetCRC32Cgz(file_path, missing_ok);
		else
			return pgFileGetCRC32C(file_path, missing_ok);
=======
			return pgFileGetCRCgz(file_path, true, missing_ok);
		else
			return pgFileGetCRC(file_path, true, missing_ok);
>>>>>>> d25a594d
	}
}

/*
 * Remove file or directory
 * if missing_ok, then ignore ENOENT error
 */
int
fio_remove(fio_location location, const char* path, bool missing_ok)
{
	int result = 0;

	if (fio_is_remote(location))
	{
		fio_header hdr = {
			.cop = FIO_REMOVE,
			.handle = -1,
			.size = strlen(path) + 1,
			.arg = missing_ok ? 1 : 0,
		};

		IO_CHECK(fio_write_all(fio_stdout, &hdr, sizeof(hdr)), sizeof(hdr));
		IO_CHECK(fio_write_all(fio_stdout, path, hdr.size), hdr.size);

		IO_CHECK(fio_read_all(fio_stdin, &hdr, sizeof(hdr)), sizeof(hdr));
		Assert(hdr.cop == FIO_REMOVE);

		if (hdr.arg != 0)
		{
			errno = hdr.arg;
			result = -1;
		}
	}
	else
	{
		if (remove_file_or_dir(path) != 0)
		{
			if (!missing_ok || errno != ENOENT)
				result = -1;
		}
	}
	return result;
}

static void
fio_remove_impl(const char* path, bool missing_ok, int out)
{
	fio_header hdr = {
		.cop = FIO_REMOVE,
		.handle = -1,
		.size = 0,
		.arg = 0,
	};

	if (remove_file_or_dir(path) != 0)
	{
		if (!missing_ok || errno != ENOENT)
			hdr.arg = errno;
	}

	IO_CHECK(fio_write_all(out, &hdr, sizeof(hdr)), sizeof(hdr));
}

/*
 * Create directory, also create parent directories if necessary.
 * In strict mode treat already existing directory as error.
 * Return values:
 *  0 - ok
 * -1 - error (check errno)
 */
static int
dir_create_dir(const char *dir, mode_t mode, bool strict)
{
	char		parent[MAXPGPATH];

	strncpy(parent, dir, MAXPGPATH);
	get_parent_directory(parent);

	/* Create parent first */
	if (access(parent, F_OK) == -1)
		dir_create_dir(parent, mode, false);

	/* Create directory */
	if (mkdir(dir, mode) == -1)
	{
		if (errno == EEXIST && !strict)	/* already exist */
			return 0;
		return -1;
	}

	return 0;
}

/*
 * Create directory
 */
int
fio_mkdir(fio_location location, const char* path, int mode, bool strict)
{
	if (fio_is_remote(location))
	{
		fio_header hdr = {
			.cop = FIO_MKDIR,
			.handle = strict ? 1 : 0, /* ugly "hack" to pass more params*/
			.size = strlen(path) + 1,
			.arg = mode,
		};

		IO_CHECK(fio_write_all(fio_stdout, &hdr, sizeof(hdr)), sizeof(hdr));
		IO_CHECK(fio_write_all(fio_stdout, path, hdr.size), hdr.size);

		IO_CHECK(fio_read_all(fio_stdin, &hdr, sizeof(hdr)), sizeof(hdr));
		Assert(hdr.cop == FIO_MKDIR);

		if (hdr.arg != 0)
		{
			errno = hdr.arg;
			return -1;
		}
		return 0;
	}
	else
	{
		return dir_create_dir(path, mode, strict);
	}
}

static void
fio_mkdir_impl(const char* path, int mode, bool strict, int out)
{
	fio_header hdr = {
		.cop = FIO_MKDIR,
		.handle = -1,
		.size = 0,
		.arg = 0,
	};

	if (dir_create_dir(path, mode, strict) != 0)
		hdr.arg = errno;

	IO_CHECK(fio_write_all(out, &hdr, sizeof(hdr)), sizeof(hdr));
}

/* Change file mode */
int
fio_chmod(fio_location location, const char* path, int mode)
{
	if (fio_is_remote(location))
	{
		fio_header hdr;
		size_t path_len = strlen(path) + 1;
		hdr.cop = FIO_CHMOD;
		hdr.handle = -1;
		hdr.size = path_len;
		hdr.arg = mode;

		IO_CHECK(fio_write_all(fio_stdout, &hdr, sizeof(hdr)), sizeof(hdr));
		IO_CHECK(fio_write_all(fio_stdout, path, path_len), path_len);

		return 0;
	}
	else
	{
		return chmod(path, mode);
	}
}

#ifdef HAVE_LIBZ

#define ZLIB_BUFFER_SIZE     (64*1024)
#define MAX_WBITS            15 /* 32K LZ77 window */
#define DEF_MEM_LEVEL        8
/* last bit used to differenciate remote gzFile from local gzFile
 * TODO: this is insane, we should create our own scructure for this,
 * not flip some bits in someone's else and hope that it will not break
 * between zlib versions.
 */
#define FIO_GZ_REMOTE_MARKER 1

typedef struct fioGZFile
{
	z_stream strm;
	int      fd;
	int      errnum;
	bool     compress;
	bool     eof;
	Bytef    buf[ZLIB_BUFFER_SIZE];
} fioGZFile;

/* check if remote agent encountered any error during execution of async operations */
int
fio_check_error_fd_gz(gzFile f, char **errmsg)
{
	if (f && ((size_t)f & FIO_GZ_REMOTE_MARKER))
	{
		fio_header hdr;

		hdr.cop = FIO_GET_ASYNC_ERROR;
		hdr.size = 0;

		IO_CHECK(fio_write_all(fio_stdout, &hdr, sizeof(hdr)), sizeof(hdr));

		/* check results */
		IO_CHECK(fio_read_all(fio_stdin, &hdr, sizeof(hdr)), sizeof(hdr));

		if (hdr.size > 0)
		{
			*errmsg = pgut_malloc(ERRMSG_MAX_LEN);
			IO_CHECK(fio_read_all(fio_stdin, *errmsg, hdr.size), hdr.size);
			return 1;
		}
	}
	return 0;
}

/* On error returns NULL and errno should be checked */
gzFile
fio_gzopen(fio_location location, const char* path, const char* mode, int level)
{
	int rc;
	if (fio_is_remote(location))
	{
		fioGZFile* gz = (fioGZFile*) pgut_malloc(sizeof(fioGZFile));
		memset(&gz->strm, 0, sizeof(gz->strm));
		gz->eof = 0;
		gz->errnum = Z_OK;
		/* check if file opened for writing */
		if (strcmp(mode, PG_BINARY_W) == 0) /* compress */
		{
			gz->strm.next_out = gz->buf;
			gz->strm.avail_out = ZLIB_BUFFER_SIZE;
			rc = deflateInit2(&gz->strm,
							  level,
							  Z_DEFLATED,
							  MAX_WBITS + 16, DEF_MEM_LEVEL,
							  Z_DEFAULT_STRATEGY);
			if (rc == Z_OK)
			{
				gz->compress = 1;
				gz->fd = fio_open(location, path, O_WRONLY | O_CREAT | O_EXCL | PG_BINARY);
				if (gz->fd < 0)
				{
					free(gz);
					return NULL;
				}
			}
		}
		else
		{
			gz->strm.next_in = gz->buf;
			gz->strm.avail_in = ZLIB_BUFFER_SIZE;
			rc = inflateInit2(&gz->strm, 15 + 16);
			gz->strm.avail_in = 0;
			if (rc == Z_OK)
			{
				gz->compress = 0;
				gz->fd = fio_open(location, path, O_RDONLY | PG_BINARY);
				if (gz->fd < 0)
				{
					free(gz);
					return NULL;
				}
			}
		}
		if (rc != Z_OK)
		{
			elog(ERROR, "zlib internal error when opening file %s: %s",
				path, gz->strm.msg);
		}
		return (gzFile)((size_t)gz + FIO_GZ_REMOTE_MARKER);
	}
	else
	{
		gzFile file;
		/* check if file opened for writing */
		if (strcmp(mode, PG_BINARY_W) == 0)
		{
			int fd = open(path, O_WRONLY | O_CREAT | O_EXCL | PG_BINARY, FILE_PERMISSION);
			if (fd < 0)
				return NULL;
			file = gzdopen(fd, mode);
		}
		else
			file = gzopen(path, mode);
		if (file != NULL && level != Z_DEFAULT_COMPRESSION)
		{
			if (gzsetparams(file, level, Z_DEFAULT_STRATEGY) != Z_OK)
				elog(ERROR, "Cannot set compression level %d: %s",
					 level, strerror(errno));
		}
		return file;
	}
}

int
fio_gzread(gzFile f, void *buf, unsigned size)
{
	if ((size_t)f & FIO_GZ_REMOTE_MARKER)
	{
		int rc;
		fioGZFile* gz = (fioGZFile*)((size_t)f - FIO_GZ_REMOTE_MARKER);

		if (gz->eof)
		{
			return 0;
		}

		gz->strm.next_out = (Bytef *)buf;
		gz->strm.avail_out = size;

		while (1)
		{
			if (gz->strm.avail_in != 0) /* If there is some data in receiver buffer, then decompress it */
			{
				rc = inflate(&gz->strm, Z_NO_FLUSH);
				if (rc == Z_STREAM_END)
				{
					gz->eof = 1;
				}
				else if (rc != Z_OK)
				{
					gz->errnum = rc;
					return -1;
				}
				if (gz->strm.avail_out != size)
				{
					return size - gz->strm.avail_out;
				}
				if (gz->strm.avail_in == 0)
				{
					gz->strm.next_in = gz->buf;
				}
			}
			else
			{
				gz->strm.next_in = gz->buf;
			}
			rc = fio_read(gz->fd, gz->strm.next_in + gz->strm.avail_in,
						  gz->buf + ZLIB_BUFFER_SIZE - gz->strm.next_in - gz->strm.avail_in);
			if (rc > 0)
			{
				gz->strm.avail_in += rc;
			}
			else
			{
				if (rc == 0)
				{
					gz->eof = 1;
				}
				return rc;
			}
		}
	}
	else
	{
		return gzread(f, buf, size);
	}
}

int
fio_gzwrite(gzFile f, void const* buf, unsigned size)
{
	if ((size_t)f & FIO_GZ_REMOTE_MARKER)
	{
		int rc;
		fioGZFile* gz = (fioGZFile*)((size_t)f - FIO_GZ_REMOTE_MARKER);

		gz->strm.next_in = (Bytef *)buf;
		gz->strm.avail_in = size;

		do
		{
			if (gz->strm.avail_out == ZLIB_BUFFER_SIZE) /* Compress buffer is empty */
			{
				gz->strm.next_out = gz->buf; /* Reset pointer to the  beginning of buffer */

				if (gz->strm.avail_in != 0) /* Has something in input buffer */
				{
					rc = deflate(&gz->strm, Z_NO_FLUSH);
					Assert(rc == Z_OK);
					gz->strm.next_out = gz->buf; /* Reset pointer to the  beginning of buffer */
				}
				else
				{
					break;
				}
			}
			rc = fio_write_async(gz->fd, gz->strm.next_out, ZLIB_BUFFER_SIZE - gz->strm.avail_out);
			if (rc >= 0)
			{
				gz->strm.next_out += rc;
				gz->strm.avail_out += rc;
			}
			else
			{
				return rc;
			}
		} while (gz->strm.avail_out != ZLIB_BUFFER_SIZE || gz->strm.avail_in != 0);

		return size;
	}
	else
	{
		return gzwrite(f, buf, size);
	}
}

int
fio_gzclose(gzFile f)
{
	if ((size_t)f & FIO_GZ_REMOTE_MARKER)
	{
		fioGZFile* gz = (fioGZFile*)((size_t)f - FIO_GZ_REMOTE_MARKER);
		int rc;
		if (gz->compress)
		{
			gz->strm.next_out = gz->buf;
			rc = deflate(&gz->strm, Z_FINISH);
			Assert(rc == Z_STREAM_END && gz->strm.avail_out != ZLIB_BUFFER_SIZE);
			deflateEnd(&gz->strm);
			rc = fio_write(gz->fd, gz->buf, ZLIB_BUFFER_SIZE - gz->strm.avail_out);
			if (rc != ZLIB_BUFFER_SIZE - gz->strm.avail_out)
			{
				return -1;
			}
		}
		else
		{
			inflateEnd(&gz->strm);
		}
		rc = fio_close(gz->fd);
		free(gz);
		return rc;
	}
	else
	{
		return gzclose(f);
	}
}

int
fio_gzeof(gzFile f)
{
	if ((size_t)f & FIO_GZ_REMOTE_MARKER)
	{
		fioGZFile* gz = (fioGZFile*)((size_t)f - FIO_GZ_REMOTE_MARKER);
		return gz->eof;
	}
	else
	{
		return gzeof(f);
	}
}

const char*
fio_gzerror(gzFile f, int *errnum)
{
	if ((size_t)f & FIO_GZ_REMOTE_MARKER)
	{
		fioGZFile* gz = (fioGZFile*)((size_t)f - FIO_GZ_REMOTE_MARKER);
		if (errnum)
			*errnum = gz->errnum;
		return gz->strm.msg;
	}
	else
	{
		return gzerror(f, errnum);
	}
}

z_off_t
fio_gzseek(gzFile f, z_off_t offset, int whence)
{
	Assert(!((size_t)f & FIO_GZ_REMOTE_MARKER));
	return gzseek(f, offset, whence);
}


#endif

/* Send file content
 * Note: it should not be used for large files.
 */
static void
fio_load_file(int out, const char* path)
{
	int fd = open(path, O_RDONLY);
	fio_header hdr;
	void* buf = NULL;

	hdr.cop = FIO_SEND;
	hdr.size = 0;

	if (fd >= 0)
	{
		off_t size = lseek(fd, 0, SEEK_END);
		buf = pgut_malloc(size);
		lseek(fd, 0, SEEK_SET);
		IO_CHECK(fio_read_all(fd, buf, size), size);
		hdr.size = size;
		SYS_CHECK(close(fd));
	}
	IO_CHECK(fio_write_all(out, &hdr, sizeof(hdr)), sizeof(hdr));
	if (buf)
	{
		IO_CHECK(fio_write_all(out, buf, hdr.size), hdr.size);
		free(buf);
	}
}

/*
 * Return number of actually(!) readed blocks, attempts or
 * half-readed block are not counted.
 * Return values in case of error:
 *  FILE_MISSING
 *  OPEN_FAILED
 *  READ_ERROR
 *  PAGE_CORRUPTION
 *  WRITE_FAILED
 *
 * If none of the above, this function return number of blocks
 * readed by remote agent.
 *
 * In case of DELTA mode horizonLsn must be a valid lsn,
 * otherwise it should be set to InvalidXLogRecPtr.
 */
int
fio_send_pages(const char *to_fullpath, const char *from_fullpath, pgFile *file,
				   XLogRecPtr horizonLsn, int calg, int clevel, uint32 checksum_version,
				   bool use_pagemap, BlockNumber* err_blknum, char **errormsg,
				   BackupPageHeader2 **headers)
{
	FILE *out = NULL;
	char *out_buf = NULL;
	struct {
		fio_header hdr;
		fio_send_request arg;
	} req;
	BlockNumber	n_blocks_read = 0;
	BlockNumber blknum = 0;

	/* send message with header

	  16bytes      24bytes             var        var
	--------------------------------------------------------------
	| fio_header | fio_send_request | FILE PATH | BITMAP(if any) |
	--------------------------------------------------------------
	*/

	req.hdr.cop = FIO_SEND_PAGES;

	if (use_pagemap)
	{
		req.hdr.size = sizeof(fio_send_request) + (*file).pagemap.bitmapsize + strlen(from_fullpath) + 1;
		req.arg.bitmapsize = (*file).pagemap.bitmapsize;

		/* TODO: add optimization for the case of pagemap
		 * containing small number of blocks with big serial numbers:
		 * https://github.com/postgrespro/pg_probackup/blob/remote_page_backup/src/utils/file.c#L1211
		 */
	}
	else
	{
		req.hdr.size = sizeof(fio_send_request) + strlen(from_fullpath) + 1;
		req.arg.bitmapsize = 0;
	}

	req.arg.nblocks = file->size/BLCKSZ;
	req.arg.segmentno = file->segno * RELSEG_SIZE;
	req.arg.horizonLsn = horizonLsn;
	req.arg.checksumVersion = checksum_version;
	req.arg.calg = calg;
	req.arg.clevel = clevel;
	req.arg.path_len = strlen(from_fullpath) + 1;

	file->compress_alg = calg; /* TODO: wtf? why here? */

//<-----
//	datapagemap_iterator_t *iter;
//	BlockNumber blkno;
//	iter = datapagemap_iterate(pagemap);
//	while (datapagemap_next(iter, &blkno))
//		elog(INFO, "block %u", blkno);
//	pg_free(iter);
//<-----

	/* send header */
	IO_CHECK(fio_write_all(fio_stdout, &req, sizeof(req)), sizeof(req));

	/* send file path */
	IO_CHECK(fio_write_all(fio_stdout, from_fullpath, req.arg.path_len), req.arg.path_len);

	/* send pagemap if any */
	if (use_pagemap)
		IO_CHECK(fio_write_all(fio_stdout, (*file).pagemap.bitmap, (*file).pagemap.bitmapsize), (*file).pagemap.bitmapsize);

	while (true)
	{
		fio_header hdr;
		char buf[BLCKSZ + sizeof(BackupPageHeader)];
		IO_CHECK(fio_read_all(fio_stdin, &hdr, sizeof(hdr)), sizeof(hdr));

		if (interrupted)
			elog(ERROR, "Interrupted during page reading");

		if (hdr.cop == FIO_ERROR)
		{
			/* FILE_MISSING, OPEN_FAILED and READ_FAILED */
			if (hdr.size > 0)
			{
				IO_CHECK(fio_read_all(fio_stdin, buf, hdr.size), hdr.size);
				*errormsg = pgut_malloc(hdr.size);
				snprintf(*errormsg, hdr.size, "%s", buf);
			}

			return hdr.arg;
		}
		else if (hdr.cop == FIO_SEND_FILE_CORRUPTION)
		{
			*err_blknum = hdr.arg;

			if (hdr.size > 0)
			{
				IO_CHECK(fio_read_all(fio_stdin, buf, hdr.size), hdr.size);
				*errormsg = pgut_malloc(hdr.size);
				snprintf(*errormsg, hdr.size, "%s", buf);
			}
			return PAGE_CORRUPTION;
		}
		else if (hdr.cop == FIO_SEND_FILE_EOF)
		{
			/* n_blocks_read reported by EOF */
			n_blocks_read = hdr.arg;

			/* receive headers if any */
			if (hdr.size > 0)
			{
				*headers = pgut_malloc(hdr.size);
				IO_CHECK(fio_read_all(fio_stdin, *headers, hdr.size), hdr.size);
				file->n_headers = (hdr.size / sizeof(BackupPageHeader2)) -1;
			}

			break;
		}
		else if (hdr.cop == FIO_PAGE)
		{
			blknum = hdr.arg;

			Assert(hdr.size <= sizeof(buf));
			IO_CHECK(fio_read_all(fio_stdin, buf, hdr.size), hdr.size);

			COMP_CRC32C(file->crc, buf, hdr.size);

			/* lazily open backup file */
			if (!out)
				out = open_local_file_rw(to_fullpath, &out_buf, STDIO_BUFSIZE);

			if (fio_fwrite(out, buf, hdr.size) != hdr.size)
			{
				fio_fclose(out);
				*err_blknum = blknum;
				return WRITE_FAILED;
			}
			file->write_size += hdr.size;
			file->uncompressed_size += BLCKSZ;
		}
		else
			elog(ERROR, "Remote agent returned message of unexpected type: %i", hdr.cop);
	}

	if (out)
		fclose(out);
	pg_free(out_buf);

	return n_blocks_read;
}

/*
 * Return number of actually(!) readed blocks, attempts or
 * half-readed block are not counted.
 * Return values in case of error:
 *  FILE_MISSING
 *  OPEN_FAILED
 *  READ_ERROR
 *  PAGE_CORRUPTION
 *  WRITE_FAILED
 *
 * If none of the above, this function return number of blocks
 * readed by remote agent.
 *
 * In case of DELTA mode horizonLsn must be a valid lsn,
 * otherwise it should be set to InvalidXLogRecPtr.
 * Взято из fio_send_pages
 */
int
fio_copy_pages(const char *to_fullpath, const char *from_fullpath, pgFile *file,
				   XLogRecPtr horizonLsn, int calg, int clevel, uint32 checksum_version,
				   bool use_pagemap, BlockNumber* err_blknum, char **errormsg)
{
	FILE *out = NULL;
	char *out_buf = NULL;
	struct {
		fio_header hdr;
		fio_send_request arg;
	} req;
	BlockNumber	n_blocks_read = 0;
	BlockNumber blknum = 0;

	/* send message with header

	  16bytes      24bytes             var        var
	--------------------------------------------------------------
	| fio_header | fio_send_request | FILE PATH | BITMAP(if any) |
	--------------------------------------------------------------
	*/

	req.hdr.cop = FIO_SEND_PAGES;

	if (use_pagemap)
	{
		req.hdr.size = sizeof(fio_send_request) + (*file).pagemap.bitmapsize + strlen(from_fullpath) + 1;
		req.arg.bitmapsize = (*file).pagemap.bitmapsize;

		/* TODO: add optimization for the case of pagemap
		 * containing small number of blocks with big serial numbers:
		 * https://github.com/postgrespro/pg_probackup/blob/remote_page_backup/src/utils/file.c#L1211
		 */
	}
	else
	{
		req.hdr.size = sizeof(fio_send_request) + strlen(from_fullpath) + 1;
		req.arg.bitmapsize = 0;
	}

	req.arg.nblocks = file->size/BLCKSZ;
	req.arg.segmentno = file->segno * RELSEG_SIZE;
	req.arg.horizonLsn = horizonLsn;
	req.arg.checksumVersion = checksum_version;
	req.arg.calg = calg;
	req.arg.clevel = clevel;
	req.arg.path_len = strlen(from_fullpath) + 1;

	file->compress_alg = calg; /* TODO: wtf? why here? */

//<-----
//	datapagemap_iterator_t *iter;
//	BlockNumber blkno;
//	iter = datapagemap_iterate(pagemap);
//	while (datapagemap_next(iter, &blkno))
//		elog(INFO, "block %u", blkno);
//	pg_free(iter);
//<-----

	/* send header */
	IO_CHECK(fio_write_all(fio_stdout, &req, sizeof(req)), sizeof(req));

	/* send file path */
	IO_CHECK(fio_write_all(fio_stdout, from_fullpath, req.arg.path_len), req.arg.path_len);

	/* send pagemap if any */
	if (use_pagemap)
		IO_CHECK(fio_write_all(fio_stdout, (*file).pagemap.bitmap, (*file).pagemap.bitmapsize), (*file).pagemap.bitmapsize);

	out = fio_fopen(FIO_BACKUP_HOST, to_fullpath, PG_BINARY_R "+");
	if (out == NULL)
		elog(ERROR, "Cannot open restore target file \"%s\": %s", to_fullpath, strerror(errno));

	/* update file permission */
	if (fio_chmod(FIO_BACKUP_HOST, to_fullpath, file->mode) == -1)
		elog(ERROR, "Cannot change mode of \"%s\": %s", to_fullpath,
			strerror(errno));

	elog(VERBOSE, "ftruncate file \"%s\" to size %zu",
			to_fullpath, file->size);
	if (fio_ftruncate(out, file->size) == -1)
		elog(ERROR, "Cannot ftruncate file \"%s\" to size %zu: %s",
			to_fullpath, file->size, strerror(errno));

	if (!fio_is_remote_file(out))
	{
		out_buf = pgut_malloc(STDIO_BUFSIZE);
		setvbuf(out, out_buf, _IOFBF, STDIO_BUFSIZE);
	}

	while (true)
	{
		fio_header hdr;
		char buf[BLCKSZ + sizeof(BackupPageHeader)];
		IO_CHECK(fio_read_all(fio_stdin, &hdr, sizeof(hdr)), sizeof(hdr));

		if (interrupted)
			elog(ERROR, "Interrupted during page reading");

		if (hdr.cop == FIO_ERROR)
		{
			/* FILE_MISSING, OPEN_FAILED and READ_FAILED */
			if (hdr.size > 0)
			{
				IO_CHECK(fio_read_all(fio_stdin, buf, hdr.size), hdr.size);
				*errormsg = pgut_malloc(hdr.size);
				snprintf(*errormsg, hdr.size, "%s", buf);
			}

			return hdr.arg;
		}
		else if (hdr.cop == FIO_SEND_FILE_CORRUPTION)
		{
			*err_blknum = hdr.arg;

			if (hdr.size > 0)
			{
				IO_CHECK(fio_read_all(fio_stdin, buf, hdr.size), hdr.size);
				*errormsg = pgut_malloc(hdr.size);
				snprintf(*errormsg, hdr.size, "%s", buf);
			}
			return PAGE_CORRUPTION;
		}
		else if (hdr.cop == FIO_SEND_FILE_EOF)
		{
			/* n_blocks_read reported by EOF */
			n_blocks_read = hdr.arg;

			/* receive headers if any */
			if (hdr.size > 0)
			{
				char *tmp = pgut_malloc(hdr.size);
				IO_CHECK(fio_read_all(fio_stdin, tmp, hdr.size), hdr.size);
				pg_free(tmp);
			}

			break;
		}
		else if (hdr.cop == FIO_PAGE)
		{
			blknum = hdr.arg;

			Assert(hdr.size <= sizeof(buf));
			IO_CHECK(fio_read_all(fio_stdin, buf, hdr.size), hdr.size);

			if (fio_fseek(out, blknum * BLCKSZ) < 0)
			{
				elog(ERROR, "Cannot seek block %u of \"%s\": %s",
					blknum, to_fullpath, strerror(errno));
			}
			// должен прилетать некомпрессированный блок с заголовком
			// Вставить assert?
			if (fio_fwrite(out, buf + sizeof(BackupPageHeader), hdr.size - sizeof(BackupPageHeader)) != BLCKSZ)
			{
				fio_fclose(out);
				*err_blknum = blknum;
				return WRITE_FAILED;
			}
			file->write_size += BLCKSZ;
			file->uncompressed_size += BLCKSZ;
		}
		else
			elog(ERROR, "Remote agent returned message of unexpected type: %i", hdr.cop);
	}

	if (out)
		fclose(out);
	pg_free(out_buf);

	return n_blocks_read;
}

/* TODO: read file using large buffer
 * Return codes:
 *  FIO_ERROR:
 *  	FILE_MISSING (-1)
 *  	OPEN_FAILED  (-2)
 *  	READ_FAILED  (-3)

 *  FIO_SEND_FILE_CORRUPTION
 *  FIO_SEND_FILE_EOF
 */
static void
fio_send_pages_impl(int out, char* buf)
{
	FILE        *in = NULL;
	BlockNumber  blknum = 0;
	int          current_pos = 0;
	BlockNumber  n_blocks_read = 0;
	PageState    page_st;
	char         read_buffer[BLCKSZ+1];
	char         in_buf[STDIO_BUFSIZE];
	fio_header   hdr;
	fio_send_request *req = (fio_send_request*) buf;
	char             *from_fullpath = (char*) buf + sizeof(fio_send_request);
	bool with_pagemap = req->bitmapsize > 0 ? true : false;
	/* error reporting */
	char *errormsg = NULL;
	/* parse buffer */
	datapagemap_t *map = NULL;
	datapagemap_iterator_t *iter = NULL;
	/* page headers */
	int32       hdr_num = -1;
	int32       cur_pos_out = 0;
	BackupPageHeader2 *headers = NULL;

	/* open source file */
	in = fopen(from_fullpath, PG_BINARY_R);
	if (!in)
	{
		hdr.cop = FIO_ERROR;

		/* do not send exact wording of ENOENT error message
		 * because it is a very common error in our case, so
		 * error code is enough.
		 */
		if (errno == ENOENT)
		{
			hdr.arg = FILE_MISSING;
			hdr.size = 0;
		}
		else
		{
			hdr.arg = OPEN_FAILED;
			errormsg = pgut_malloc(ERRMSG_MAX_LEN);
			/* Construct the error message */
			snprintf(errormsg, ERRMSG_MAX_LEN, "Cannot open file \"%s\": %s",
					 from_fullpath, strerror(errno));
			hdr.size = strlen(errormsg) + 1;
		}

		/* send header and message */
		IO_CHECK(fio_write_all(out, &hdr, sizeof(hdr)), sizeof(hdr));
		if (errormsg)
			IO_CHECK(fio_write_all(out, errormsg, hdr.size), hdr.size);

		goto cleanup;
	}

	if (with_pagemap)
	{
		map = pgut_malloc(sizeof(datapagemap_t));
		map->bitmapsize = req->bitmapsize;
		map->bitmap = (char*) buf + sizeof(fio_send_request) + req->path_len;

		/* get first block */
		iter = datapagemap_iterate(map);
		datapagemap_next(iter, &blknum);

		setvbuf(in, NULL, _IONBF, BUFSIZ);
	}
	else
		setvbuf(in, in_buf, _IOFBF, STDIO_BUFSIZE);

	/* TODO: what is this barrier for? */
	read_buffer[BLCKSZ] = 1; /* barrier */

	while (blknum < req->nblocks)
	{
		int    rc = 0;
		size_t read_len = 0;
		int    retry_attempts = PAGE_READ_ATTEMPTS;

		/* TODO: handle signals on the agent */
		if (interrupted)
			elog(ERROR, "Interrupted during remote page reading");

		/* read page, check header and validate checksumms */
		for (;;)
		{
			/*
			 * Optimize stdio buffer usage, fseek only when current position
			 * does not match the position of requested block.
			 */
			if (current_pos != blknum*BLCKSZ)
			{
				current_pos = blknum*BLCKSZ;
				if (fseek(in, current_pos, SEEK_SET) != 0)
					elog(ERROR, "fseek to position %u is failed on remote file '%s': %s",
							current_pos, from_fullpath, strerror(errno));
			}

			read_len = fread(read_buffer, 1, BLCKSZ, in);

			current_pos += read_len;

			/* report error */
			if (ferror(in))
			{
				hdr.cop = FIO_ERROR;
				hdr.arg = READ_FAILED;

				errormsg = pgut_malloc(ERRMSG_MAX_LEN);
				/* Construct the error message */
				snprintf(errormsg, ERRMSG_MAX_LEN, "Cannot read block %u of '%s': %s",
						blknum, from_fullpath, strerror(errno));
				hdr.size = strlen(errormsg) + 1;

				/* send header and message */
				IO_CHECK(fio_write_all(out, &hdr, sizeof(hdr)), sizeof(hdr));
				IO_CHECK(fio_write_all(out, errormsg, hdr.size), hdr.size);
				goto cleanup;
			}

			if (read_len == BLCKSZ)
			{
				rc = validate_one_page(read_buffer, req->segmentno + blknum,
										   InvalidXLogRecPtr, &page_st,
										   req->checksumVersion);

				/* TODO: optimize copy of zeroed page */
				if (rc == PAGE_IS_ZEROED)
					break;
				else if (rc == PAGE_IS_VALID)
					break;
			}

			if (feof(in))
				goto eof;
//		  	else /* readed less than BLKSZ bytes, retry */

			/* File is either has insane header or invalid checksum,
			 * retry. If retry attempts are exhausted, report corruption.
			 */
			if (--retry_attempts == 0)
			{
				hdr.cop = FIO_SEND_FILE_CORRUPTION;
				hdr.arg = blknum;

				/* Construct the error message */
				if (rc == PAGE_HEADER_IS_INVALID)
					get_header_errormsg(read_buffer, &errormsg);
				else if (rc == PAGE_CHECKSUM_MISMATCH)
					get_checksum_errormsg(read_buffer, &errormsg,
										  req->segmentno + blknum);

				/* if error message is not empty, set payload size to its length */
				hdr.size = errormsg ? strlen(errormsg) + 1 : 0;

				/* send header */
				IO_CHECK(fio_write_all(out, &hdr, sizeof(hdr)), sizeof(hdr));

				/* send error message if any */
				if (errormsg)
					IO_CHECK(fio_write_all(out, errormsg, hdr.size), hdr.size);

				goto cleanup;
			}
		}

		n_blocks_read++;

		/*
		 * horizonLsn is not 0 only in case of delta and ptrack backup.
		 * As far as unsigned number are always greater or equal than zero,
		 * there is no sense to add more checks.
		 */
		if ((req->horizonLsn == InvalidXLogRecPtr) ||                 /* full, page */
			(page_st.lsn == InvalidXLogRecPtr) ||                     /* zeroed page */
			(req->horizonLsn > 0 && page_st.lsn > req->horizonLsn))   /* delta, ptrack */
		{
			int  compressed_size = 0;
			char write_buffer[BLCKSZ*2];
			BackupPageHeader* bph = (BackupPageHeader*)write_buffer;

			/* compress page */
			hdr.cop = FIO_PAGE;
			hdr.arg = blknum;

			compressed_size = do_compress(write_buffer + sizeof(BackupPageHeader),
										  sizeof(write_buffer) - sizeof(BackupPageHeader),
										  read_buffer, BLCKSZ, req->calg, req->clevel,
										  NULL);

			if (compressed_size <= 0 || compressed_size >= BLCKSZ)
			{
				/* Do not compress page */
				memcpy(write_buffer + sizeof(BackupPageHeader), read_buffer, BLCKSZ);
				compressed_size = BLCKSZ;
			}
			bph->block = blknum;
			bph->compressed_size = compressed_size;

			hdr.size = compressed_size + sizeof(BackupPageHeader);

			IO_CHECK(fio_write_all(out, &hdr, sizeof(hdr)), sizeof(hdr));
			IO_CHECK(fio_write_all(out, write_buffer, hdr.size), hdr.size);

			/* set page header for this file */
			hdr_num++;
			if (!headers)
				headers = (BackupPageHeader2 *) pgut_malloc(sizeof(BackupPageHeader2));
			else
				headers = (BackupPageHeader2 *) pgut_realloc(headers, (hdr_num+1) * sizeof(BackupPageHeader2));

			headers[hdr_num].block = blknum;
			headers[hdr_num].lsn = page_st.lsn;
			headers[hdr_num].checksum = page_st.checksum;
			headers[hdr_num].pos = cur_pos_out;

			cur_pos_out += hdr.size;
		}

		/* next block */
		if (with_pagemap)
		{
			/* exit if pagemap is exhausted */
			if (!datapagemap_next(iter, &blknum))
				break;
		}
		else
			blknum++;
	}

eof:
	/* We are done, send eof */
	hdr.cop = FIO_SEND_FILE_EOF;
	hdr.arg = n_blocks_read;
	hdr.size = 0;

	if (headers)
	{
		hdr.size = (hdr_num+2) * sizeof(BackupPageHeader2);

		/* add dummy header */
		headers = (BackupPageHeader2 *) pgut_realloc(headers, (hdr_num+2) * sizeof(BackupPageHeader2));
		headers[hdr_num+1].pos = cur_pos_out;
	}
	IO_CHECK(fio_write_all(out, &hdr, sizeof(hdr)), sizeof(hdr));

	if (headers)
		IO_CHECK(fio_write_all(out, headers, hdr.size), hdr.size);

cleanup:
	pg_free(map);
	pg_free(iter);
	pg_free(errormsg);
	pg_free(headers);
	if (in)
		fclose(in);
	return;
}

/* Receive chunks of data and write them to destination file.
 * Return codes:
 *   SEND_OK       (0)
 *   FILE_MISSING (-1)
 *   OPEN_FAILED  (-2)
 *   READ_FAILED  (-3)
 *   WRITE_FAILED (-4)
 *
 * OPEN_FAILED and READ_FAIL should also set errormsg.
 * If pgFile is not NULL then we must calculate crc and read_size for it.
 */
int
fio_send_file(const char *from_fullpath, const char *to_fullpath, FILE* out,
												pgFile *file, char **errormsg)
{
	fio_header hdr;
	int exit_code = SEND_OK;
	size_t path_len = strlen(from_fullpath) + 1;
	char *buf = pgut_malloc(CHUNK_SIZE);    /* buffer */

	hdr.cop = FIO_SEND_FILE;
	hdr.size = path_len;

//	elog(VERBOSE, "Thread [%d]: Attempting to open remote WAL file '%s'",
//			thread_num, from_fullpath);

	IO_CHECK(fio_write_all(fio_stdout, &hdr, sizeof(hdr)), sizeof(hdr));
	IO_CHECK(fio_write_all(fio_stdout, from_fullpath, path_len), path_len);

	for (;;)
	{
		/* receive data */
		IO_CHECK(fio_read_all(fio_stdin, &hdr, sizeof(hdr)), sizeof(hdr));

		if (hdr.cop == FIO_SEND_FILE_EOF)
		{
			break;
		}
		else if (hdr.cop == FIO_ERROR)
		{
			/* handle error, reported by the agent */
			if (hdr.size > 0)
			{
				IO_CHECK(fio_read_all(fio_stdin, buf, hdr.size), hdr.size);
				*errormsg = pgut_malloc(hdr.size);
				snprintf(*errormsg, hdr.size, "%s", buf);
			}
			exit_code = hdr.arg;
			break;
		}
		else if (hdr.cop == FIO_PAGE)
		{
			Assert(hdr.size <= CHUNK_SIZE);
			IO_CHECK(fio_read_all(fio_stdin, buf, hdr.size), hdr.size);

			/* We have received a chunk of data data, lets write it out */
			if (fwrite(buf, 1, hdr.size, out) != hdr.size)
			{
				exit_code = WRITE_FAILED;
				break;
			}

			if (file)
			{
				file->read_size += hdr.size;
				COMP_CRC32C(file->crc, buf, hdr.size);
			}
		}
		else
		{
			/* TODO: fio_disconnect may get assert fail when running after this */
			elog(ERROR, "Remote agent returned message of unexpected type: %i", hdr.cop);
		}
	}

	if (exit_code < OPEN_FAILED)
		fio_disconnect(); /* discard possible pending data in pipe */

	pg_free(buf);
	return exit_code;
}

/* Send open file content
 * On error we return FIO_ERROR message with following codes
 *  FIO_ERROR:
 *      FILE_MISSING (-1)
 *      OPEN_FAILED  (-2)
 *      READ_FAILED  (-3)
 *
 *  FIO_PAGE
 *  FIO_SEND_FILE_EOF
 *
 */
static bool
fio_send_file_content_impl(int fd, int out, const char* path)
{
    fio_header hdr;
    int        save_errno;
    char      *buf = pgut_malloc(CHUNK_SIZE);
    size_t	   read_len = 0;
    char      *errormsg = NULL;

    /* copy content */
    for (;;)
    {
        read_len = fio_read_all(fd, buf, CHUNK_SIZE);

        /* report error */
        if (read_len < 0)
        {
            save_errno = errno;
            hdr.cop = FIO_ERROR;
            errormsg = pgut_malloc(ERRMSG_MAX_LEN);
            hdr.arg = READ_FAILED;
            /* Construct the error message */
            snprintf(errormsg, ERRMSG_MAX_LEN, "Cannot read from file '%s': %s",
                     path, strerror(save_errno));
            hdr.size = strlen(errormsg) + 1;
            /* send header and message */
            IO_CHECK(fio_write_all(out, &hdr, sizeof(hdr)), sizeof(hdr));
            IO_CHECK(fio_write_all(out, errormsg, hdr.size), hdr.size);

            free(errormsg);
            free(buf);

            return false;
        }

        if (read_len > 0)
        {
            /* send chunk */
            hdr.cop = FIO_PAGE;
            hdr.size = read_len;
            IO_CHECK(fio_write_all(out, &hdr, sizeof(hdr)), sizeof(hdr));
            IO_CHECK(fio_write_all(out, buf, read_len), read_len);
        }

        if (read_len == 0)
            break;
    }

    /* we are done, send eof */
    hdr.cop = FIO_SEND_FILE_EOF;
    IO_CHECK(fio_write_all(out, &hdr, sizeof(hdr)), sizeof(hdr));

    free(buf);
    return true;
}

/* Send file content
 * On error we return FIO_ERROR message with following codes
 *  FIO_ERROR:
 *      FILE_MISSING (-1)
 *      OPEN_FAILED  (-2)
 *      READ_FAILED  (-3)
 *
 *  FIO_PAGE
 *  FIO_SEND_FILE_EOF
 *
 */
static void
fio_send_file_impl(int out, const char* path)
{
	int        fd;
    int        save_errno;
    fio_header hdr;
	char      *errormsg = NULL;

	/* open source file for read */
	/* TODO: check that file is regular file */
	fd = open(path, O_RDONLY | PG_BINARY);
	if (fd < 0)
	{
		hdr.cop = FIO_ERROR;

		/* do not send exact wording of ENOENT error message
		 * because it is a very common error in our case, so
		 * error code is enough.
		 */
		if (errno == ENOENT)
		{
			hdr.arg = FILE_MISSING;
			hdr.size = 0;
		}
		else
		{
            save_errno = errno;
			hdr.arg = OPEN_FAILED;
			errormsg = pgut_malloc(ERRMSG_MAX_LEN);
			/* Construct the error message */
			snprintf(errormsg, ERRMSG_MAX_LEN, "Cannot open file '%s': %s",
                     path, strerror(save_errno));
			hdr.size = strlen(errormsg) + 1;
		}

		/* send header and message */
		IO_CHECK(fio_write_all(out, &hdr, sizeof(hdr)), sizeof(hdr));
		if (errormsg)
        {
            IO_CHECK(fio_write_all(out, errormsg, hdr.size), hdr.size);
            free(errormsg);
        }

		return;
	}

    fio_send_file_content_impl(fd, out, path);

    close(fd);
}

/* Compile the array of files located on remote machine in directory root */
static void
fio_list_dir_internal(parray *files, const char *root, bool exclude,
								  bool follow_symlink, bool add_root, bool backup_logs,
								  bool skip_hidden, int external_dir_num)
{
	fio_header hdr;
	fio_list_dir_request req;
	char *buf = pgut_malloc(CHUNK_SIZE);

	/* Send to the agent message with parameters for directory listing */
	snprintf(req.path, MAXPGPATH, "%s", root);
	req.exclude = exclude;
	req.follow_symlink = follow_symlink;
	req.add_root = add_root;
	req.backup_logs = backup_logs;
	req.skip_hidden = skip_hidden;
	req.external_dir_num = external_dir_num;

	hdr.cop = FIO_LIST_DIR;
	hdr.size = sizeof(req);

	IO_CHECK(fio_write_all(fio_stdout, &hdr, sizeof(hdr)), sizeof(hdr));
	IO_CHECK(fio_write_all(fio_stdout, &req, hdr.size), hdr.size);

	for (;;)
	{
		/* receive data */
		IO_CHECK(fio_read_all(fio_stdin, &hdr, sizeof(hdr)), sizeof(hdr));

		if (hdr.cop == FIO_SEND_FILE_EOF)
		{
			/* the work is done */
			break;
		}
		else if (hdr.cop == FIO_SEND_FILE)
		{
			pgFile *file = NULL;
			fio_pgFile  fio_file;

			/* receive rel_path */
			IO_CHECK(fio_read_all(fio_stdin, buf, hdr.size), hdr.size);
			file = pgFileInit(buf);

			/* receive metainformation */
			IO_CHECK(fio_read_all(fio_stdin, &fio_file, sizeof(fio_file)), sizeof(fio_file));

			file->mode = fio_file.mode;
			file->size = fio_file.size;
			file->mtime = fio_file.mtime;
			file->is_datafile = fio_file.is_datafile;
			file->tblspcOid = fio_file.tblspcOid;
			file->dbOid = fio_file.dbOid;
			file->relOid = fio_file.relOid;
			file->forkName = fio_file.forkName;
			file->segno = fio_file.segno;
			file->external_dir_num = fio_file.external_dir_num;

			if (fio_file.linked_len > 0)
			{
				IO_CHECK(fio_read_all(fio_stdin, buf, fio_file.linked_len), fio_file.linked_len);

				file->linked = pgut_malloc(fio_file.linked_len);
				snprintf(file->linked, fio_file.linked_len, "%s", buf);
			}

//			elog(INFO, "Received file: %s, mode: %u, size: %lu, mtime: %lu",
//				file->rel_path, file->mode, file->size, file->mtime);

			parray_append(files, file);
		}
		else
		{
			/* TODO: fio_disconnect may get assert fail when running after this */
			elog(ERROR, "Remote agent returned message of unexpected type: %i", hdr.cop);
		}
	}

	pg_free(buf);
}


/*
 * To get the arrays of files we use the same function dir_list_file(),
 * that is used for local backup.
 * After that we iterate over arrays and for every file send at least
 * two messages to main process:
 * 1. rel_path
 * 2. metainformation (size, mtime, etc)
 * 3. link path (optional)
 *
 * TODO: replace FIO_SEND_FILE and FIO_SEND_FILE_EOF with dedicated messages
 */
static void
fio_list_dir_impl(int out, char* buf)
{
	int i;
	fio_header hdr;
	fio_list_dir_request *req = (fio_list_dir_request*) buf;
	parray *file_files = parray_new();

	/*
	 * Disable logging into console any messages with exception of ERROR messages,
	 * because currently we have no mechanism to notify the main process
	 * about then message been sent.
	 * TODO: correctly send elog messages from agent to main process.
	 */
	instance_config.logger.log_level_console = ERROR;

	dir_list_file(file_files, req->path, req->exclude, req->follow_symlink,
				  req->add_root, req->backup_logs, req->skip_hidden,
				  req->external_dir_num, FIO_LOCAL_HOST);

	/* send information about files to the main process */
	for (i = 0; i < parray_num(file_files); i++)
	{
		fio_pgFile  fio_file;
		pgFile	   *file = (pgFile *) parray_get(file_files, i);

		fio_file.mode = file->mode;
		fio_file.size = file->size;
		fio_file.mtime = file->mtime;
		fio_file.is_datafile = file->is_datafile;
		fio_file.tblspcOid = file->tblspcOid;
		fio_file.dbOid = file->dbOid;
		fio_file.relOid = file->relOid;
		fio_file.forkName = file->forkName;
		fio_file.segno = file->segno;
		fio_file.external_dir_num = file->external_dir_num;

		if (file->linked)
			fio_file.linked_len = strlen(file->linked) + 1;
		else
			fio_file.linked_len = 0;

		hdr.cop = FIO_SEND_FILE;
		hdr.size = strlen(file->rel_path) + 1;

		/* send rel_path first */
		IO_CHECK(fio_write_all(out, &hdr, sizeof(hdr)), sizeof(hdr));
		IO_CHECK(fio_write_all(out, file->rel_path, hdr.size), hdr.size);

		/* now send file metainformation */
		IO_CHECK(fio_write_all(out, &fio_file, sizeof(fio_file)), sizeof(fio_file));

		/* If file is a symlink, then send link path */
		if (file->linked)
			IO_CHECK(fio_write_all(out, file->linked, fio_file.linked_len), fio_file.linked_len);

		pgFileFree(file);
	}

	parray_free(file_files);
	hdr.cop = FIO_SEND_FILE_EOF;
	IO_CHECK(fio_write_all(out, &hdr, sizeof(hdr)), sizeof(hdr));
}

/* Wrapper for directory listing */
void
fio_list_dir(parray *files, const char *root, bool exclude,
				  bool follow_symlink, bool add_root, bool backup_logs,
				  bool skip_hidden, int external_dir_num)
{
	if (fio_is_remote(FIO_DB_HOST))
		fio_list_dir_internal(files, root, exclude, follow_symlink, add_root,
							  backup_logs, skip_hidden, external_dir_num);
	else
		dir_list_file(files, root, exclude, follow_symlink, add_root,
					  backup_logs, skip_hidden, external_dir_num, FIO_LOCAL_HOST);
}

PageState *
fio_get_checksum_map(fio_location location, const char *fullpath, uint32 checksum_version,
					 int n_blocks, XLogRecPtr dest_stop_lsn, BlockNumber segmentno)
{
	if (fio_is_remote(location))
	{
		fio_header hdr;
		fio_checksum_map_request req_hdr;
		PageState *checksum_map = NULL;
		size_t path_len = strlen(fullpath) + 1;

		req_hdr.n_blocks = n_blocks;
		req_hdr.segmentno = segmentno;
		req_hdr.stop_lsn = dest_stop_lsn;
		req_hdr.checksumVersion = checksum_version;

		hdr.cop = FIO_GET_CHECKSUM_MAP;
		hdr.size = sizeof(req_hdr) + path_len;

		IO_CHECK(fio_write_all(fio_stdout, &hdr, sizeof(hdr)), sizeof(hdr));
		IO_CHECK(fio_write_all(fio_stdout, &req_hdr, sizeof(req_hdr)), sizeof(req_hdr));
		IO_CHECK(fio_write_all(fio_stdout, fullpath, path_len), path_len);

		/* receive data */
		IO_CHECK(fio_read_all(fio_stdin, &hdr, sizeof(hdr)), sizeof(hdr));

		if (hdr.size > 0)
		{
			checksum_map = pgut_malloc(n_blocks * sizeof(PageState));
			memset(checksum_map, 0, n_blocks * sizeof(PageState));
			IO_CHECK(fio_read_all(fio_stdin, checksum_map, hdr.size * sizeof(PageState)), hdr.size * sizeof(PageState));
		}

		return checksum_map;
	}
	else
	{

		return get_checksum_map(fullpath, checksum_version,
								n_blocks, dest_stop_lsn, segmentno);
	}
}

static void
fio_get_checksum_map_impl(char *buf, int out)
{
	fio_header  hdr;
	PageState  *checksum_map = NULL;
	char       *fullpath = (char*) buf + sizeof(fio_checksum_map_request);
	fio_checksum_map_request *req = (fio_checksum_map_request*) buf;

	checksum_map = get_checksum_map(fullpath, req->checksumVersion,
									req->n_blocks, req->stop_lsn, req->segmentno);
	hdr.size = req->n_blocks;

	/* send array of PageState`s to main process */
	IO_CHECK(fio_write_all(out, &hdr, sizeof(hdr)), sizeof(hdr));
	if (hdr.size > 0)
		IO_CHECK(fio_write_all(out, checksum_map, hdr.size * sizeof(PageState)), hdr.size * sizeof(PageState));

	pg_free(checksum_map);
}

datapagemap_t *
fio_get_lsn_map(fio_location location, const char *fullpath,
				uint32 checksum_version, int n_blocks,
				XLogRecPtr shift_lsn, BlockNumber segmentno)
{
	datapagemap_t* lsn_map = NULL;

	if (fio_is_remote(location))
	{
		fio_header hdr;
		fio_lsn_map_request req_hdr;
		size_t path_len = strlen(fullpath) + 1;

		req_hdr.n_blocks = n_blocks;
		req_hdr.segmentno = segmentno;
		req_hdr.shift_lsn = shift_lsn;
		req_hdr.checksumVersion = checksum_version;

		hdr.cop = FIO_GET_LSN_MAP;
		hdr.size = sizeof(req_hdr) + path_len;

		IO_CHECK(fio_write_all(fio_stdout, &hdr, sizeof(hdr)), sizeof(hdr));
		IO_CHECK(fio_write_all(fio_stdout, &req_hdr, sizeof(req_hdr)), sizeof(req_hdr));
		IO_CHECK(fio_write_all(fio_stdout, fullpath, path_len), path_len);

		/* receive data */
		IO_CHECK(fio_read_all(fio_stdin, &hdr, sizeof(hdr)), sizeof(hdr));

		if (hdr.size > 0)
		{
			lsn_map = pgut_malloc(sizeof(datapagemap_t));
			memset(lsn_map, 0, sizeof(datapagemap_t));

			lsn_map->bitmap = pgut_malloc(hdr.size);
			lsn_map->bitmapsize = hdr.size;

			IO_CHECK(fio_read_all(fio_stdin, lsn_map->bitmap, hdr.size), hdr.size);
		}
	}
	else
	{
		lsn_map = get_lsn_map(fullpath, checksum_version, n_blocks,
							  shift_lsn, segmentno);
	}

	return lsn_map;
}

static void
fio_get_lsn_map_impl(char *buf, int out)
{
	fio_header     hdr;
	datapagemap_t *lsn_map = NULL;
	char          *fullpath = (char*) buf + sizeof(fio_lsn_map_request);
	fio_lsn_map_request *req = (fio_lsn_map_request*) buf;

	lsn_map = get_lsn_map(fullpath, req->checksumVersion, req->n_blocks,
						  req->shift_lsn, req->segmentno);
	if (lsn_map)
		hdr.size = lsn_map->bitmapsize;
	else
		hdr.size = 0;

	/* send bitmap to main process */
	IO_CHECK(fio_write_all(out, &hdr, sizeof(hdr)), sizeof(hdr));
	if (hdr.size > 0)
		IO_CHECK(fio_write_all(out, lsn_map->bitmap, hdr.size), hdr.size);

	if (lsn_map)
	{
		pg_free(lsn_map->bitmap);
		pg_free(lsn_map);
	}
}

/*
 * Return pid of postmaster process running in given pgdata on local machine.
 * Return 0 if there is none.
 * Return 1 if postmaster.pid is mangled.
 */
static pid_t
local_check_postmaster(const char *pgdata)
{
	FILE  *fp;
	pid_t  pid;
	long long lpid;
	char   pid_file[MAXPGPATH];

	join_path_components(pid_file, pgdata, "postmaster.pid");

	fp = fopen(pid_file, "r");
	if (fp == NULL)
	{
		/* No pid file, acceptable*/
		if (errno == ENOENT)
			return 0;
		else
			elog(ERROR, "Cannot open file \"%s\": %s",
				pid_file, strerror(errno));
	}

	if (fscanf(fp, "%lli", &lpid) == 1)
	{
		pid = lpid;
	}
	else
	{
		/* something is wrong with the file content */
		pid = 1;
	}

	if (pid > 1)
	{
		if (kill(pid, 0) != 0)
		{
			/* process no longer exists */
			if (errno == ESRCH)
				pid = 0;
			else
				elog(ERROR, "Failed to send signal 0 to a process %lld: %s",
						(long long)pid, strerror(errno));
		}
	}

	fclose(fp);
	return pid;
}

/*
 * Go to the remote host and get postmaster pid from file postmaster.pid
 * and check that process is running, if process is running, return its pid number.
 */
pid_t
fio_check_postmaster(fio_location location, const char *pgdata)
{
	if (fio_is_remote(location))
	{
		fio_header hdr = {
			.cop = FIO_CHECK_POSTMASTER,
			.handle = -1,
			.size = strlen(pgdata) + 1,
			.arg = 0,
		};

		IO_CHECK(fio_write_all(fio_stdout, &hdr, sizeof(hdr)), sizeof(hdr));
		IO_CHECK(fio_write_all(fio_stdout, pgdata, hdr.size), hdr.size);

		/* receive result */
		IO_CHECK(fio_read_all(fio_stdin, &hdr, sizeof(hdr)), sizeof(hdr));
		Assert(hdr.cop == FIO_CHECK_POSTMASTER);

		return hdr.arg;
	}
	else
		return local_check_postmaster(pgdata);
}

static void
fio_check_postmaster_impl(const char *pgdata, int out)
{
	fio_header hdr = {
		.cop = FIO_CHECK_POSTMASTER,
		.handle = -1,
		.size = 0,
		.arg = 0,
	};

	hdr.arg = local_check_postmaster(pgdata);

	/* send arrays of checksums to main process */
	IO_CHECK(fio_write_all(out, &hdr, sizeof(hdr)), sizeof(hdr));
}

/* Execute commands at remote host */
void
fio_communicate(int in, int out)
{
	/*
	 * Map of file and directory descriptors.
	 * The same mapping is used in agent and master process, so we
	 * can use the same index at both sides.
	 */
	int fd[FIO_FDMAX];
	DIR* dir[FIO_FDMAX];
	struct dirent* entry;
	size_t buf_size = 128*1024;
	char* buf = (char*)pgut_malloc(buf_size);
	fio_header hdr;
	struct stat st;
	int rc;
	int tmp_fd;
	pg_crc32 crc;

#ifdef WIN32
	SYS_CHECK(setmode(in, _O_BINARY));
	SYS_CHECK(setmode(out, _O_BINARY));
#endif

	/* Main loop until end of processing all master commands */
	while ((rc = fio_read_all(in, &hdr, sizeof hdr)) == sizeof(hdr)) {
		if (hdr.size != 0) {
			if (hdr.size > buf_size) {
				/* Extend buffer on demand */
				buf_size = hdr.size;
				buf = (char*)realloc(buf, buf_size);
			}
			IO_CHECK(fio_read_all(in, buf, hdr.size), hdr.size);
		}
		errno = 0; /* reset errno */
		switch (hdr.cop) {
		  case FIO_LOAD: /* Send file content */
			fio_load_file(out, buf);
			break;
		  case FIO_OPENDIR: /* Open directory for traversal */
			dir[hdr.handle] = opendir(buf);
			hdr.arg = dir[hdr.handle] == NULL ? errno : 0;
			hdr.size = 0;
			IO_CHECK(fio_write_all(out, &hdr, sizeof(hdr)), sizeof(hdr));
			break;
		  case FIO_READDIR: /* Get next directory entry */
			hdr.cop = FIO_SEND;
			entry = readdir(dir[hdr.handle]);
			if (entry != NULL)
			{
				hdr.size = sizeof(*entry);
				IO_CHECK(fio_write_all(out, &hdr, sizeof(hdr)), sizeof(hdr));
				IO_CHECK(fio_write_all(out, entry, hdr.size), hdr.size);
			}
			else
			{
				hdr.size = 0;
				IO_CHECK(fio_write_all(out, &hdr, sizeof(hdr)), sizeof(hdr));
			}
			break;
		  case FIO_CLOSEDIR: /* Finish directory traversal */
			SYS_CHECK(closedir(dir[hdr.handle]));
			break;
		  case FIO_OPEN: /* Open file */
			fd[hdr.handle] = open(buf, hdr.arg, FILE_PERMISSION);
			hdr.arg = fd[hdr.handle] < 0 ? errno : 0;
			hdr.size = 0;
			IO_CHECK(fio_write_all(out, &hdr, sizeof(hdr)), sizeof(hdr));
			break;
		  case FIO_CLOSE: /* Close file */
			fio_close_impl(fd[hdr.handle], out);
			break;
		  case FIO_WRITE: /* Write to the current position in file */
//			IO_CHECK(fio_write_all(fd[hdr.handle], buf, hdr.size), hdr.size);
			fio_write_impl(fd[hdr.handle], buf, hdr.size, out);
			break;
		  case FIO_WRITE_ASYNC: /* Write to the current position in file */
			fio_write_async_impl(fd[hdr.handle], buf, hdr.size, out);
			break;
		  case FIO_WRITE_COMPRESSED_ASYNC: /* Write to the current position in file */
			fio_write_compressed_impl(fd[hdr.handle], buf, hdr.size, hdr.arg);
			break;
		  case FIO_READ: /* Read from the current position in file */
			if ((size_t)hdr.arg > buf_size) {
				buf_size = hdr.arg;
				buf = (char*)realloc(buf, buf_size);
			}
			errno = 0;
			rc = read(fd[hdr.handle], buf, hdr.arg);
			hdr.cop = FIO_SEND;
			hdr.size = rc > 0 ? rc : 0;
			hdr.arg = rc >= 0 ? 0 : errno;
			IO_CHECK(fio_write_all(out, &hdr, sizeof(hdr)), sizeof(hdr));
			if (hdr.size != 0)
				IO_CHECK(fio_write_all(out, buf, hdr.size), hdr.size);
			break;
		  case FIO_PREAD: /* Read from specified position in file, ignoring pages beyond horizon of delta backup */
			rc = pread(fd[hdr.handle], buf, BLCKSZ, hdr.arg);
			hdr.cop = FIO_SEND;
			hdr.arg = rc;
			hdr.size = rc >= 0 ? rc : 0;
			IO_CHECK(fio_write_all(out, &hdr, sizeof(hdr)), sizeof(hdr));
			if (hdr.size != 0)
				IO_CHECK(fio_write_all(out, buf, hdr.size),  hdr.size);
			break;
		  case FIO_AGENT_VERSION:
			{
				size_t payload_size = prepare_compatibility_str(buf, buf_size);

				hdr.arg = AGENT_PROTOCOL_VERSION;
				hdr.size = payload_size;

				IO_CHECK(fio_write_all(out, &hdr, sizeof(hdr)), sizeof(hdr));
				IO_CHECK(fio_write_all(out, buf, payload_size), payload_size);
				break;
			}
		  case FIO_STAT: /* Get information about file with specified path */
			hdr.size = sizeof(st);
			rc = hdr.arg ? stat(buf, &st) : lstat(buf, &st);
			hdr.arg = rc < 0 ? errno : 0;
			IO_CHECK(fio_write_all(out, &hdr, sizeof(hdr)), sizeof(hdr));
			IO_CHECK(fio_write_all(out, &st, sizeof(st)), sizeof(st));
			break;
		  case FIO_ACCESS: /* Check presence of file with specified name */
			hdr.size = 0;
			hdr.arg = access(buf, hdr.arg) < 0 ? errno  : 0;
			IO_CHECK(fio_write_all(out, &hdr, sizeof(hdr)), sizeof(hdr));
			break;
		  case FIO_RENAME: /* Rename file */
			/* possible buffer overflow */
			fio_rename_impl(buf, buf + strlen(buf) + 1, out);
			break;
		  case FIO_SYMLINK: /* Create symbolic link */
			fio_symlink_impl(buf, buf + strlen(buf) + 1, hdr.arg == 1, out);
			break;
		  case FIO_REMOVE: /* Remove file or directory (TODO: Win32) */
			fio_remove_impl(buf, hdr.arg == 1, out);
			break;
		  case FIO_MKDIR:  /* Create directory */
			fio_mkdir_impl(buf, hdr.arg, hdr.handle == 1, out);
			break;
		  case FIO_CHMOD:  /* Change file mode */
			SYS_CHECK(chmod(buf, hdr.arg));
			break;
		  case FIO_SEEK:   /* Set current position in file */
			fio_seek_impl(fd[hdr.handle], hdr.arg);
			break;
		  case FIO_TRUNCATE: /* Truncate file */
			SYS_CHECK(ftruncate(fd[hdr.handle], hdr.arg));
			break;
		  case FIO_LIST_DIR:
			fio_list_dir_impl(out, buf);
			break;
		  case FIO_SEND_PAGES:
			/* buf contain fio_send_request header and bitmap. */
			fio_send_pages_impl(out, buf);
			break;
		  case FIO_SEND_FILE:
			fio_send_file_impl(out, buf);
			break;
          case FIO_SEND_FILE_CONTENT:
            fio_send_file_content_impl(fd[hdr.handle], out, buf);
            break;
		  case FIO_SYNC:
			/* open file and fsync it */
			tmp_fd = open(buf, O_WRONLY | PG_BINARY, FILE_PERMISSION);
			if (tmp_fd < 0)
				hdr.arg = errno;
			else
			{
				if (fsync(tmp_fd) == 0)
					hdr.arg = 0;
				else
					hdr.arg = errno;
			}
			close(tmp_fd);

			IO_CHECK(fio_write_all(out, &hdr, sizeof(hdr)), sizeof(hdr));
			break;
          case FIO_SYNC_FILE:
            if (fsync(fd[hdr.handle]) == 0)
                hdr.arg = 0;
            else
                hdr.arg = errno;
            IO_CHECK(fio_write_all(out, &hdr, sizeof(hdr)), sizeof(hdr));
            break;
		  case FIO_GET_CRC32:
			/* calculate crc32 for a file */
			if ((hdr.arg & GET_CRC32_DECOMPRESS))
<<<<<<< HEAD
				crc = pgFileGetCRC32Cgz(buf, (hdr.arg & GET_CRC32_MISSING_OK) != 0);
			else
				crc = pgFileGetCRC32C(buf, (hdr.arg & GET_CRC32_MISSING_OK) != 0);
=======
				crc = pgFileGetCRCgz(buf, true, (hdr.arg & GET_CRC32_MISSING_OK) != 0);
			else
				crc = pgFileGetCRC(buf, true, (hdr.arg & GET_CRC32_MISSING_OK) != 0);
>>>>>>> d25a594d
			IO_CHECK(fio_write_all(out, &crc, sizeof(crc)), sizeof(crc));
			break;
		  case FIO_GET_CHECKSUM_MAP:
			fio_get_checksum_map_impl(buf, out);
			break;
		  case FIO_GET_LSN_MAP:
			fio_get_lsn_map_impl(buf, out);
			break;
		  case FIO_CHECK_POSTMASTER:
			fio_check_postmaster_impl(buf, out);
			break;
		  case FIO_DISCONNECT:
			hdr.cop = FIO_DISCONNECTED;
			IO_CHECK(fio_write_all(out, &hdr, sizeof(hdr)), sizeof(hdr));
			free(buf);
			return;
		  case FIO_GET_ASYNC_ERROR:
			fio_get_async_error_impl(out);
			break;
		  case FIO_READLINK: /* Read content of a symbolic link */
			{
				/*
				 * We need a buf for a arguments and for a result at the same time
				 * hdr.size = strlen(symlink_name) + 1
				 * hdr.arg = bufsize for a answer (symlink content)
				 */
				size_t filename_size = (size_t)hdr.size;
				if (filename_size + hdr.arg > buf_size) {
					buf_size = hdr.arg;
					buf = (char*)realloc(buf, buf_size);
				}
				rc = readlink(buf, buf + filename_size, hdr.arg);
				hdr.cop = FIO_READLINK;
				hdr.size = rc > 0 ? rc : 0;
				IO_CHECK(fio_write_all(out, &hdr, sizeof(hdr)), sizeof(hdr));
				if (hdr.size != 0)
					IO_CHECK(fio_write_all(out, buf + filename_size, hdr.size), hdr.size);
			}
			break;
		  default:
			Assert(false);
		}
	}
	free(buf);
	if (rc != 0) { /* Not end of stream: normal pipe close */
		perror("read");
		exit(EXIT_FAILURE);
	}
}

// CLASSES
typedef struct pioLocalDrive
{
} pioLocalDrive;

typedef struct pioRemoteDrive
{
} pioRemoteDrive;

typedef struct pioFile
{
    const char *path;
    int		flags;
    bool	closed;
} pioFile;

typedef struct pioLocalFile
{
    pioFile	p;
    int		fd;
} pioLocalFile;

typedef struct pioRemoteFile
{
    pioFile	p;
    int		handle;
    bool    asyncMode;
    bool    asyncEof;
    bool	didAsync;
    err_i asyncError;
    /* chunks size is CHUNK_SIZE */
    void*   asyncChunk;
    ft_bytes_t  chunkRest;
} pioRemoteFile;

typedef struct pioReadFilter {
    pioRead_i	wrapped;
    pioFilter_i	filter;
    char*		buffer;
    size_t		len;
    size_t		capa;
    bool        eof;
    bool        finished;
} pioReadFilter;

typedef struct pioWriteFilter {
    pioWriteFlush_i	wrapped;
    pioFilter_i		filter;
    char*			buffer;
    size_t			capa;
    bool			finished;
} pioWriteFilter;

#ifdef HAVE_LIBZ
typedef struct pioGZCompress {
    z_stream    strm;
    bool        finished;
} pioGZCompress;

typedef struct pioGZDecompress {
    z_stream    strm;
    bool        eof;
    bool        finished;
    bool        ignoreTruncate;
} pioGZDecompress;

#define kls__pioGZCompress	iface__pioFilter, mth(fobjDispose), iface(pioFilter)
fobj_klass(pioGZCompress);
#define kls__pioGZDecompress	iface__pioFilter, mth(fobjDispose), iface(pioFilter)
fobj_klass(pioGZDecompress);
#endif

static pioDrive_i localDrive;
static pioDrive_i remoteDrive;

pioDrive_i
pioDriveForLocation(fio_location loc)
{
    if (fio_is_remote(loc))
        return remoteDrive;
    else
        return localDrive;
}

/* Base physical file type */
#define kls__pioFile	mth(fobjDispose)
fobj_klass(pioFile);

static void
pioFile_fobjDispose(VSelf)
{
    Self(pioFile);

    ft_assert(self->closed, "File \"%s\" is disposing unclosed", self->path);
    ft_free((void*)self->path);
    self->path = NULL;
}

static bool
common_pioExists(fobj_t self, path_t path, err_i *err)
{
    struct stat buf;
    fobj_reset_err(err);

    /* follow symlink ? */
    buf = $(pioStat, self, path, true, err);
    if (getErrno(*err) == ENOENT)
    {
        *err = $noerr();
        return false;
    }
    if ($noerr(*err) && !S_ISREG(buf.st_mode))
        *err = $err(SysErr, "File {path:q} is not regular", path(path));
    if ($haserr(*err)) {
        *err = $syserr(getErrno(*err), "Could not check file existance: {cause:$M}",
					   cause((*err).self));
    }
    return $noerr(*err);
}

/* LOCAL DRIVE */

static pioFile_i
pioLocalDrive_pioOpen(VSelf, path_t path, int flags,
                      int permissions, err_i *err)
{
    int	fd;
    fobj_reset_err(err);
    fobj_t file;

    if (permissions == 0)
        fd = open(path, flags, FILE_PERMISSION);
    else
        fd = open(path, flags, permissions);
    if (fd < 0)
    {
        *err = $syserr(errno, "Cannot open file {path:q}", path(path));
        return (pioFile_i){NULL};
    }

    file = $alloc(pioLocalFile, .fd = fd,
                  .p = { .path = ft_cstrdup(path), .flags = flags } );
    return bind_pioFile(file);
}

static struct stat
pioLocalDrive_pioStat(VSelf, path_t path, bool follow_symlink, err_i *err)
{
    struct stat	st = {0};
    int	r;
    fobj_reset_err(err);

    r = follow_symlink ? stat(path, &st) : lstat(path, &st);
    if (r < 0)
        *err = $syserr(errno, "Cannot stat file {path:q}", path(path));
    return st;
}

#define pioLocalDrive_pioExists common_pioExists

static err_i
pioLocalDrive_pioRemove(VSelf, path_t path, bool missing_ok)
{
    if (remove_file_or_dir(path) != 0)
    {
        if (!missing_ok || errno != ENOENT)
            return $syserr(errno, "Cannot remove {path:q}", path(path));
    }
    return $noerr();
}

static err_i
pioLocalDrive_pioRename(VSelf, path_t old_path, path_t new_path)
{
    if (rename(old_path, new_path) != 0)
        return $syserr(errno, "Cannot rename file {old_path:q} to {new_path:q}",
                       old_path(old_path), new_path(new_path));
    return $noerr();
}

static pg_crc32
pioLocalDrive_pioGetCRC32(VSelf, path_t path, bool compressed, err_i *err)
{
    fobj_reset_err(err);
    elog(VERBOSE, "Local Drive calculate crc32 for '%s', compressed=%d",
         path, compressed);
    if (compressed)
        return pgFileGetCRC32Cgz(path, false);
    else
        return pgFileGetCRC32C(path, false);
}

static bool
pioLocalDrive_pioIsRemote(VSelf)
{
    return false;
}

/* LOCAL FILE */
static void
pioLocalFile_fobjDispose(VSelf)
{
	Self(pioLocalFile);
	if (!self->p.closed)
	{
		close(self->fd);
		self->fd = -1;
		self->p.closed = true;
	}
}

static err_i
pioLocalFile_pioClose(VSelf, bool sync)
{
    Self(pioLocalFile);
    err_i	err = $noerr();
    int r;

    ft_assert(self->fd >= 0, "Closed file abused \"%s\"", self->p.path);

    if (sync && (self->p.flags & O_ACCMODE) != O_RDONLY)
    {
        r = fsync(self->fd);
        if (r < 0)
            err = $syserr(errno, "Cannot fsync file {path:q}",
						  path(self->p.path));
    }
    r = close(self->fd);
    if (r < 0 && $isNULL(err))
        err = $syserr(errno, "Cannot close file {path:q}",
					  path(self->p.path));
    self->fd = -1;
    self->p.closed = true;
    return err;
}

static size_t
pioLocalFile_pioRead(VSelf, ft_bytes_t buf, err_i *err)
{
    Self(pioLocalFile);
    ssize_t r;
    fobj_reset_err(err);

    ft_assert(self->fd >= 0, "Closed file abused \"%s\"", self->p.path);

    r = read(self->fd, buf.ptr, buf.len);
    if (r < 0)
    {
        *err = $syserr(errno, "Cannot read from {path:q}",
					   path(self->p.path));
        return 0;
    }
    return r;
}

static size_t
pioLocalFile_pioWrite(VSelf, ft_bytes_t buf, err_i *err)
{
    Self(pioLocalFile);
    ssize_t r;
    fobj_reset_err(err);

    ft_assert(self->fd >= 0, "Closed file abused \"%s\"", self->p.path);

    if (buf.len == 0)
        return 0;

    r = durable_write(self->fd, buf.ptr, buf.len);
    if (r < 0)
    {
        *err = $syserr(errno, "Cannot write to file {path:q}",
					   path(self->p.path));
        return 0;
    }
    if (r < buf.len)
    {
        *err = $err(SysErr, "Short write on {path:q}: {writtenSz} < {wantedSz}",
                    path(self->p.path), writtenSz(r), wantedSz(buf.len));
    }
    return r;
}

static err_i
pioLocalFile_pioFlush(VSelf)
{
    Self(pioLocalFile);
    ft_assert(self->fd >= 0, "Closed file abused \"%s\"", self->p.path);
    /* do nothing for unbuffered file */
    return $noerr();
}

static err_i
pioLocalFile_pioTruncate(VSelf, size_t sz)
{
    Self(pioLocalFile);
    ft_assert(self->fd >= 0, "Closed file abused \"%s\"", self->p.path);

    if (ftruncate(self->fd, sz) < 0)
        return $syserr(errno, "Cannot truncate file {path:q}",
					   path(self->p.path));
    return $noerr();
}

static fobjStr*
pioLocalFile_fobjRepr(VSelf)
{
    Self(pioLocalFile);
    return $fmt("pioLocalFile({path:q}, fd:{fd}",
                (path, $S(self->p.path)), (fd, $I(self->fd)));
}

/* REMOTE DRIVE */

static pioFile_i
pioRemoteDrive_pioOpen(VSelf, path_t path,
                       int flags, int permissions,
                       err_i *err)
{
    int i;
    fio_header hdr;
    unsigned long mask;
    fobj_reset_err(err);
    fobj_t file;

    mask = fio_fdset;
    for (i = 0; (mask & 1) != 0; i++, mask >>= 1);
    if (i == FIO_FDMAX)
        elog(ERROR, "Descriptor pool for remote files is exhausted, "
                    "probably too many remote files are opened");

    hdr.cop = FIO_OPEN;
    hdr.handle = i;
    hdr.size = strlen(path) + 1;
    hdr.arg = flags;
    fio_fdset |= 1 << i;

    IO_CHECK(fio_write_all(fio_stdout, &hdr, sizeof(hdr)), sizeof(hdr));
    IO_CHECK(fio_write_all(fio_stdout, path, hdr.size), hdr.size);

    /* check results */
    IO_CHECK(fio_read_all(fio_stdin, &hdr, sizeof(hdr)), sizeof(hdr));

    if (hdr.arg != 0)
    {
        *err = $syserr((int)hdr.arg, "Cannot open remote file {path:q}",
					   path(path));
        fio_fdset &= ~(1 << hdr.handle);
        return (pioFile_i){NULL};
    }
    file = $alloc(pioRemoteFile, .handle = i,
                  .p = { .path = ft_cstrdup(path), .flags = flags });
    return bind_pioFile(file);
}

static struct stat
pioRemoteDrive_pioStat(VSelf, path_t path, bool follow_symlink, err_i *err)
{
    struct stat	st = {0};
    fio_header hdr = {
            .cop = FIO_STAT,
            .handle = -1,
            .size = strlen(path) + 1,
            .arg = follow_symlink,
    };
    fobj_reset_err(err);

    IO_CHECK(fio_write_all(fio_stdout, &hdr, sizeof(hdr)), sizeof(hdr));
    IO_CHECK(fio_write_all(fio_stdout, path, hdr.size), hdr.size);

    IO_CHECK(fio_read_all(fio_stdin, &hdr, sizeof(hdr)), sizeof(hdr));
    ft_dbg_assert(hdr.cop == FIO_STAT);
    IO_CHECK(fio_read_all(fio_stdin, &st, sizeof(st)), sizeof(st));

    if (hdr.arg != 0)
    {
        *err = $syserr((int)hdr.arg, "Cannot stat remote file {path:q}",
					   path(path));
    }
    return st;
}

#define pioRemoteDrive_pioExists common_pioExists

static err_i
pioRemoteDrive_pioRemove(VSelf, path_t path, bool missing_ok)
{
    fio_header hdr = {
            .cop = FIO_REMOVE,
            .handle = -1,
            .size = strlen(path) + 1,
            .arg = missing_ok ? 1 : 0,
    };

    IO_CHECK(fio_write_all(fio_stdout, &hdr, sizeof(hdr)), sizeof(hdr));
    IO_CHECK(fio_write_all(fio_stdout, path, hdr.size), hdr.size);

    IO_CHECK(fio_read_all(fio_stdin, &hdr, sizeof(hdr)), sizeof(hdr));
    ft_dbg_assert(hdr.cop == FIO_REMOVE);

    if (hdr.arg != 0)
    {
        return $syserr((int)hdr.arg, "Cannot remove remote file {path:q}",
					   path(path));
    }
    return $noerr();
}

static err_i
pioRemoteDrive_pioRename(VSelf, path_t old_path, path_t new_path)
{
    size_t old_path_len = strlen(old_path) + 1;
    size_t new_path_len = strlen(new_path) + 1;
    fio_header hdr = {
            .cop = FIO_RENAME,
            .handle = -1,
            .size = old_path_len + new_path_len,
            .arg = 0,
    };

    IO_CHECK(fio_write_all(fio_stdout, &hdr, sizeof(hdr)), sizeof(hdr));
    IO_CHECK(fio_write_all(fio_stdout, old_path, old_path_len), old_path_len);
    IO_CHECK(fio_write_all(fio_stdout, new_path, new_path_len), new_path_len);

    IO_CHECK(fio_read_all(fio_stdin, &hdr, sizeof(hdr)), sizeof(hdr));
    ft_dbg_assert(hdr.cop == FIO_RENAME);

    if (hdr.arg != 0)
    {
        return $syserr((int)hdr.arg, "Cannot rename remote file {old_path:q} to {new_path:q}",
                       old_path(old_path), new_path(new_path));
    }
    return $noerr();
}

static pg_crc32
pioRemoteDrive_pioGetCRC32(VSelf, path_t path, bool compressed, err_i *err)
{
    fio_header hdr;
    size_t path_len = strlen(path) + 1;
    pg_crc32 crc = 0;
    fobj_reset_err(err);

    hdr.cop = FIO_GET_CRC32;
    hdr.handle = -1;
    hdr.size = path_len;
    hdr.arg = 0;

    if (compressed)
        hdr.arg = GET_CRC32_DECOMPRESS;
    elog(VERBOSE, "Remote Drive calculate crc32 for '%s', hdr.arg=%d",
         path, compressed);

    IO_CHECK(fio_write_all(fio_stdout, &hdr, sizeof(hdr)), sizeof(hdr));
    IO_CHECK(fio_write_all(fio_stdout, path, path_len), path_len);
    IO_CHECK(fio_read_all(fio_stdin, &crc, sizeof(crc)), sizeof(crc));

    return crc;
}

static bool
pioRemoteDrive_pioIsRemote(VSelf)
{
    return true;
}

/* REMOTE FILE */

static err_i
pioRemoteFile_pioSync(VSelf)
{
    Self(pioRemoteFile);

    fio_header hdr;
    hdr.cop = FIO_SYNC_FILE;
    hdr.handle = self->handle;
    hdr.arg = 0;
    hdr.size = 0;

    IO_CHECK(fio_write_all(fio_stdout, &hdr, sizeof(hdr)), sizeof(hdr));
    IO_CHECK(fio_read_all(fio_stdin, &hdr, sizeof(hdr)), sizeof(hdr));

    if (hdr.arg != 0)
    {
        return $syserr((int)hdr.arg, "Cannot fsync remote file {path:q}",
					   path(self->p.path));
    }
    return $noerr();
}

static err_i
pioRemoteFile_doClose(VSelf)
{
	Self(pioRemoteFile);
	err_i err = $noerr();
	fio_header hdr;

	hdr = (fio_header){
			.cop = FIO_CLOSE,
			.handle = self->handle,
			.size = 0,
			.arg = 0,
	};

	fio_fdset &= ~(1 << hdr.handle);
	IO_CHECK(fio_write_all(fio_stdout, &hdr, sizeof(hdr)), sizeof(hdr));

	/* Wait for response */
	IO_CHECK(fio_read_all(fio_stdin, &hdr, sizeof(hdr)), sizeof(hdr));
	ft_dbg_assert(hdr.cop == FIO_CLOSE);

	if (hdr.arg != 0 && $isNULL(err))
	{
		err = $syserr((int)hdr.arg, "Cannot close remote file {path:q}",
					  path(self->p.path));
	}

	self->p.closed = true;

	return err;
}

static err_i
pioRemoteFile_pioClose(VSelf, bool sync)
{
	Self(pioRemoteFile);
	err_i err = $noerr();

	ft_assert(self->handle >= 0, "Remote closed file abused \"%s\"", self->p.path);

	if (sync && (self->p.flags & O_ACCMODE) != O_RDONLY)
		err = pioRemoteFile_pioSync(self);

	return fobj_err_combine(err, pioRemoteFile_doClose(self));
}

static size_t
pioRemoteFile_pioAsyncRead(VSelf, ft_bytes_t buf, err_i *err)
{
    Self(pioRemoteFile);
    fio_header      hdr = {0};
    size_t          buflen = buf.len;
    ft_bytes_t      bytes;
    fobj_reset_err(err);

    ft_assert(self->handle >= 0, "Remote closed file abused \"%s\"", self->p.path);

    if (self->asyncEof)
    {
        return 0;
    }
    else if (!self->didAsync)
    {
        /* start reading */
        hdr.cop = FIO_SEND_FILE_CONTENT;
        hdr.handle = self->handle;

        IO_CHECK(fio_write_all(fio_stdout, &hdr, sizeof(hdr)), sizeof(hdr));
        if (self->asyncChunk == NULL)
            self->asyncChunk = ft_malloc(CHUNK_SIZE);
        self->didAsync = true;
    }

    while (buf.len > 0)
    {
        if (self->chunkRest.len > 0)
        {
            ft_bytes_move(&buf, &self->chunkRest);
            continue;
        }

        if (buf.len >= CHUNK_SIZE)
            bytes = ft_bytes(buf.ptr, CHUNK_SIZE);
        else
            bytes = ft_bytes(self->asyncChunk, CHUNK_SIZE);

        /* receive data */
        IO_CHECK(fio_read_all(fio_stdin, &hdr, sizeof(hdr)), sizeof(hdr));

        if (hdr.cop == FIO_SEND_FILE_EOF)
        {
            self->asyncEof = true;
            break;
        }
        else if (hdr.cop == FIO_ERROR)
        {
            int erno = EIO;
            switch ((int)hdr.arg)
            {
                case FILE_MISSING:
                    erno = ENOENT;
                    break;
                case OPEN_FAILED:
                    /* We should be already opened. */
                    ft_assert((int)hdr.arg != OPEN_FAILED);
                    break;
                case READ_FAILED:
                    erno = EIO;
                    break;
            }
            /* handle error, reported by the agent */
            if (hdr.size > 0)
            {
                ft_assert(hdr.size < CHUNK_SIZE);
                IO_CHECK(fio_read_all(fio_stdin, self->asyncChunk, hdr.size), hdr.size);
                ft_assert(((char*)self->asyncChunk)[hdr.size] == 0);
                *err = $syserr(erno, "Cannot async read remote file {path:q}: {remotemsg}",
                               remotemsg(self->asyncChunk),
                               path(self->p.path));
                break;
            }
            else
            {
                *err = $syserr(erno, "Cannot async read remote file {path:q}",
							   path(self->p.path));
            }
            fio_disconnect(); /* discard possible pending data in pipe */
            break;
        }
        else if (hdr.cop == FIO_PAGE)
        {
            ft_assert(hdr.size <= CHUNK_SIZE);
            IO_CHECK(fio_read_all(fio_stdin, bytes.ptr, hdr.size), hdr.size);

            if (bytes.ptr != buf.ptr)
            {
                bytes.len = hdr.size;
                ft_bytes_move(&buf, &bytes);
                self->chunkRest = bytes;
            }
            else
            {
                ft_bytes_consume(&buf, hdr.size);
            }
        }
        else
        {
            /* TODO: fio_disconnect may get assert fail when running after this */
            elog(ERROR, "Remote agent returned message of unexpected type: %i", hdr.cop);
        }
    }

    return (buflen - buf.len);
}

static size_t
pioRemoteFile_pioRead(VSelf, ft_bytes_t buf, err_i *err)
{
    Self(pioRemoteFile);

    ft_assert(self->handle >= 0, "Remote closed file abused \"%s\"", self->p.path);

    if (self->asyncMode)
        return $(pioAsyncRead, self, buf, err);

    fio_header hdr = {
            .cop = FIO_READ,
            .handle = self->handle,
            .size = 0,
            .arg = buf.len,
    };
    fobj_reset_err(err);

    IO_CHECK(fio_write_all(fio_stdout, &hdr, sizeof(hdr)), sizeof(hdr));

    IO_CHECK(fio_read_all(fio_stdin, &hdr, sizeof(hdr)), sizeof(hdr));
    ft_dbg_assert(hdr.cop == FIO_SEND);
    IO_CHECK(fio_read_all(fio_stdin, buf.ptr, hdr.size), hdr.size);
    if (hdr.arg != 0) {
        *err = $syserr((int)hdr.arg, "Cannot read remote file {path:q}",
					   path(self->p.path));
        return 0;
    }

    return hdr.size;
}

static size_t
pioRemoteFile_pioWrite(VSelf, ft_bytes_t buf, err_i *err)
{
    Self(pioRemoteFile);
    fio_header hdr;
    fobj_reset_err(err);

    ft_assert(self->handle >= 0, "Remote closed file abused \"%s\"", self->p.path);

    if (buf.len == 0)
        return 0;

    if (self->asyncMode)
        return pioAsyncWrite(self, buf, err);

    hdr = (fio_header){
            .cop = FIO_WRITE,
            .handle = self->handle,
            .size = buf.len,
            .arg = 0,
    };

    IO_CHECK(fio_write_all(fio_stdout, &hdr, sizeof(hdr)), sizeof(hdr));
    IO_CHECK(fio_write_all(fio_stdout, buf.ptr, buf.len), buf.len);

    /* check results */
    IO_CHECK(fio_read_all(fio_stdin, &hdr, sizeof(hdr)), sizeof(hdr));
    ft_dbg_assert(hdr.cop == FIO_WRITE);

    /* set errno */
    if (hdr.arg != 0) {
        *err = $syserr((int)hdr.arg, "Cannot write remote file {path:q}",
					   path(self->p.path));
        return 0;
    }

    return buf.len;
}

static err_i
pioRemoteFile_pioFlush(VSelf)
{
    Self(pioRemoteFile);

    ft_assert(self->handle >= 0, "Remote closed file abused \"%s\"", self->p.path);

    if (self->asyncMode)
        return pioAsyncError(self);
    return $noerr();
}

static err_i
pioRemoteFile_pioTruncate(VSelf, size_t sz)
{
    Self(pioRemoteFile);

    ft_assert(self->handle >= 0, "Remote closed file abused \"%s\"", self->p.path);

    fio_header hdr = {
            .cop = FIO_TRUNCATE,
            .handle = self->handle,
            .size = 0,
            .arg = sz,
    };

    IO_CHECK(fio_write_all(fio_stdout, &hdr, sizeof(hdr)), sizeof(hdr));

    return $noerr();
}

static err_i
pioRemoteFile_pioSetAsync(VSelf, bool async)
{
    Self(pioRemoteFile);

    ft_assert(self->handle >= 0, "Remote closed file abused \"%s\"", self->p.path);

    if (!self->asyncMode && async)
    {
        if ((self->p.flags & O_ACCMODE) == O_RDWR)
            return $err(RT, "Could not enable async mode on Read-Write file");
        self->asyncMode = true;
    }
    else if (self->asyncMode && !async)
    {
        err_i err = pioAsyncError(self);
        self->asyncMode = false;
        return err;
    }
    return $noerr();
}

static size_t
pioRemoteFile_pioAsyncWrite(VSelf, ft_bytes_t buf, err_i *err)
{
    Self(pioRemoteFile);
    fio_header hdr;

    ft_assert(self->handle >= 0, "Remote closed file abused \"%s\"", self->p.path);

    if ($haserr(self->asyncError)) {
        *err = self->asyncError;
        return 0;
    }

    if (buf.len == 0)
        return 0;

    hdr = (fio_header){
            .cop = FIO_WRITE_ASYNC,
            .handle = self->handle,
            .size = buf.len,
            .arg = 0,
    };

    IO_CHECK(fio_write_all(fio_stdout, &hdr, sizeof(hdr)), sizeof(hdr));
    IO_CHECK(fio_write_all(fio_stdout, buf.ptr, buf.len), buf.len);
    self->didAsync = true;
    return buf.len;
}

static err_i
pioRemoteFile_pioAsyncError(VSelf)
{
    Self(pioRemoteFile);
    char *errmsg;
    fio_header hdr;

    if ($haserr(self->asyncError) || !self->didAsync)
    {
        self->didAsync = false;
        return self->asyncError;
    }

    hdr.cop = FIO_GET_ASYNC_ERROR;
    hdr.size = 0;

    IO_CHECK(fio_write_all(fio_stdout, &hdr, sizeof(hdr)), sizeof(hdr));

    /* check results */
    IO_CHECK(fio_read_all(fio_stdin, &hdr, sizeof(hdr)), sizeof(hdr));

    if (hdr.size == 0)
        return $noerr();

    errmsg = pgut_malloc(ERRMSG_MAX_LEN);
    IO_CHECK(fio_read_all(fio_stdin, errmsg, hdr.size), hdr.size);
    self->asyncError = $err(SysErr, "{remotemsg}", remotemsg(errmsg));
    self->didAsync = false;
    free(errmsg);
    return self->asyncError;
}

static void
pioRemoteFile_fobjDispose(VSelf)
{
    Self(pioRemoteFile);
	if (!self->p.closed)
	{
		err_i	err;

		err = pioRemoteFile_doClose(self);
		if ($haserr(err))
			elog(WARNING, "%s", $errmsg(err));
	}
    $idel(&self->asyncError);
    ft_free(self->asyncChunk);
}

static fobjStr*
pioRemoteFile_fobjRepr(VSelf)
{
    Self(pioRemoteFile);
    return $fmt("pioRemoteFile({path:q}, hnd:{hnd}, async:{asyncMode}, err:{asyncError})",
                (path, $S(self->p.path)),
                (hnd, $I(self->handle)),
                (asyncMode, $B(self->asyncMode)),
                (err, self->asyncError.self));
}

pioRead_i
pioWrapReadFilter(pioRead_i fl, pioFilter_i flt, size_t buf_size)
{
    void *buf;
    fobj_t wrap;

    buf = ft_malloc(buf_size);
    wrap = $alloc(pioReadFilter,
                  .wrapped = $iref(fl),
                  .filter = $iref(flt),
                  .buffer = buf,
                  .capa = buf_size);
    return bind_pioRead(wrap);
}

static size_t
pioReadFilter_pioRead(VSelf, ft_bytes_t wbuf, err_i *err)
{
    Self(pioReadFilter);
    fobj_reset_err(err);
    pioTransformResult tr;
    size_t      wlen = wbuf.len;
    ft_bytes_t	rbuf;
    size_t 		r;

    if (self->eof && self->finished)
        return 0;

    while (wbuf.len > 0)
    {
        /* feed filter */
        rbuf = ft_bytes(self->buffer, self->len);
        while (rbuf.len > 0)
        {
            tr = $i(pioTransform, self->filter, rbuf, wbuf, err);
            if ($haserr(*err))
                return wlen - wbuf.len;
            ft_bytes_consume(&rbuf, tr.consumed);
            ft_bytes_consume(&wbuf, tr.produced);

            if (tr.produced == 0) /* Probably need more input to produce */
                break;
        }

        if (self->eof)
            break;

        /* move rest if any */
        if (rbuf.len > 0)
            memmove(self->buffer, rbuf.ptr, rbuf.len);
        self->len = rbuf.len;

        /* feed buffer */
        rbuf = ft_bytes(self->buffer, self->capa);
        ft_bytes_consume(&rbuf, self->len);
        ft_assert(rbuf.len > 0);
        r = $i(pioRead, self->wrapped, rbuf, err);
        if ($haserr(*err))
            return wlen - wbuf.len;
        if (r == 0)
            self->eof = true;
        self->len += r;
    }

    while (wbuf.len > 0 && self->eof)
    {
        r = $i(pioFinish, self->filter, wbuf, err);
        if ($haserr(*err))
            return (ssize_t)(wlen - wbuf.len);
        ft_bytes_consume(&wbuf, r);
        if (r == 0)
        {
            self->finished = true;
            break;
        }
    }

    return wlen - wbuf.len;
}

static err_i
pioReadFilter_pioClose(VSelf, bool sync)
{
    Self(pioReadFilter);
    err_i err = $noerr();
    err_i errcl = $noerr();
    size_t r;

    if (!self->finished)
    {
        r = $i(pioFinish, self->filter, ft_bytes(NULL, 0), &err);
        ft_assert(r == 0);
    }
    if ($ifdef(errcl =, pioClose, self->wrapped.self, sync))
        err = fobj_err_combine(err, errcl);
    return err;
}

static void
pioReadFilter_fobjDispose(VSelf)
{
    Self(pioReadFilter);
    $idel(&self->wrapped);
    $idel(&self->filter);
    ft_free(self->buffer);
}

static fobjStr*
pioReadFilter_fobjRepr(VSelf)
{
    Self(pioReadFilter);
    return $fmt("pioReadFilter(wrapped: {wrapped}, filter: {filter})",
                (wrapped, self->wrapped.self),
                (filter,  self->filter.self));
}

pioWriteFlush_i
pioWrapWriteFilter(pioWriteFlush_i fl, pioFilter_i flt, size_t buf_size)
{
    void *buf;
    fobj_t wrap;

    buf = ft_malloc(buf_size);
    wrap = $alloc(pioWriteFilter,
                  .wrapped = $iref(fl),
                  .filter = $iref(flt),
                  .buffer = buf,
                  .capa = buf_size);
    return bind_pioWriteFlush(wrap);
}

static size_t
pioWriteFilter_pioWrite(VSelf, ft_bytes_t rbuf, err_i *err)
{
    Self(pioWriteFilter);
    fobj_reset_err(err);
    pioTransformResult tr;
    size_t      rlen = rbuf.len;
    ft_bytes_t	wbuf;
    size_t 		r;

    while (rbuf.len > 0)
    {
        wbuf = ft_bytes(self->buffer, self->capa);
        while (wbuf.len > 0)
        {
            tr = $i(pioTransform, self->filter, rbuf, wbuf, err);
            if ($haserr(*err))
                return rlen - rbuf.len;
            ft_bytes_consume(&rbuf, tr.consumed);
            ft_bytes_consume(&wbuf, tr.produced);

            if (tr.produced == 0) /* Probably need more input to produce */
                break;
        }

        /* feed writer */
        wbuf = ft_bytes(self->buffer, (char*)wbuf.ptr - (char*)self->buffer);
        if (wbuf.len == 0)
        {
            ft_dbg_assert(rbuf.len == 0);
            break;
        }
        r = $i(pioWrite, self->wrapped, wbuf, err);
        if ($haserr(*err))
            return rlen - rbuf.len;
        ft_assert(r == wbuf.len);
    }

    if (rbuf.len)
    {
        *err = $err(SysErr, "short write: {writtenSz} < {wantedSz}",
                    writtenSz(rlen - rbuf.len), wantedSz(rbuf.len));
    }
    return rlen - rbuf.len;
}

static err_i
pioWriteFilter_pioFlush(VSelf)
{
    Self(pioWriteFilter);
    err_i err = $noerr();
    ft_bytes_t	wbuf;
    size_t 		r;

    while (!self->finished)
    {
        wbuf = ft_bytes(self->buffer, self->capa);
        while (wbuf.len > 0)
        {
            r = $i(pioFinish, self->filter, wbuf, &err);
            if ($haserr(err))
                return err;
            ft_bytes_consume(&wbuf, r);
            if (r == 0)
            {
                self->finished = true;
                break;
            }
        }

        /* feed writer */
        wbuf = ft_bytes(self->buffer, (char*)wbuf.ptr - (char*)self->buffer);
        if (wbuf.len == 0)
            break;

        ft_assert(wbuf.len > 0);
        r = $i(pioWrite, self->wrapped, wbuf, &err);
        if ($haserr(err))
            return err;
        ft_assert(r == wbuf.len);
    }
    return err;
}

static err_i
pioWriteFilter_pioClose(VSelf, bool sync)
{
    Self(pioWriteFilter);
    err_i err = $noerr();
    err_i errcl = $noerr();
    size_t r;

    if (!self->finished)
    {
        r = $i(pioFinish, self->filter, ft_bytes(NULL, 0), &err);
        ft_assert(r == 0);
    }
    if ($ifdef(errcl =, pioClose, self->wrapped.self, sync))
        err = fobj_err_combine(err, errcl);
    return err;
}

static void
pioWriteFilter_fobjDispose(VSelf)
{
    Self(pioWriteFilter);
    $idel(&self->wrapped);
    $idel(&self->filter);
    ft_free(self->buffer);
}

static fobjStr*
pioWriteFilter_fobjRepr(VSelf)
{
    Self(pioWriteFilter);
    return $fmt("pioWriteFilter(wrapped: {wrapped}, filter: {filter})",
                (wrapped, self->wrapped.self),
                (filter,  self->filter.self));
}

#ifdef HAVE_LIBZ
static err_i
newGZError(const char *gzmsg, int gzerrno)
{
    if (gzerrno == Z_OK && errno == 0)
        return $noerr();
    if (gzerrno == Z_ERRNO) {
        return $syserr(errno, "System error during GZ");
    }

    return $err(GZ, "GZ error: {gzErrStr}", gzErrStr(gzmsg), gzErrNo(gzerrno));
}

pioFilter_i
pioGZCompressFilter(int level)
{
    pioGZCompress  *gz;
    int				rc;

    gz = $alloc(pioGZCompress);
    rc = deflateInit2(&gz->strm,
                      level,
                      Z_DEFLATED,
                      MAX_WBITS + 16, DEF_MEM_LEVEL,
                      Z_DEFAULT_STRATEGY);
    ft_assert(rc == Z_OK, "zlib internal error: %s", gz->strm.msg);
    return bind_pioFilter(gz);
}

pioFilter_i
pioGZDecompressFilter(bool ignoreTruncate)
{
    pioGZDecompress	*gz;
    int              rc;

    gz = $alloc(pioGZDecompress, .ignoreTruncate = ignoreTruncate);

    rc = inflateInit2(&gz->strm, 15 + 16);
    ft_assert(rc == Z_OK, "zlib internal error: %s", gz->strm.msg);
    return bind_pioFilter(gz);
}

static pioTransformResult
pioGZCompress_pioTransform(VSelf, ft_bytes_t rbuf, ft_bytes_t wbuf, err_i *err)
{
    Self(pioGZCompress);
    pioTransformResult  tr = {0, 0};
    size_t  rlen = rbuf.len;
    size_t	wlen = wbuf.len;
    ssize_t rc;
    fobj_reset_err(err);

    if (self->finished)
    {
        *err = $err(RT, "pioGZCompress already finished");
        return tr;
    }

    while (rbuf.len > 0 && wbuf.len > 0)
    {
        self->strm.next_in = (Bytef *)rbuf.ptr;
        self->strm.avail_in = rbuf.len;
        self->strm.next_out = (Bytef *)wbuf.ptr;
        self->strm.avail_out = wbuf.len;

        rc = deflate(&self->strm, Z_NO_FLUSH);
        ft_dbg_assert(rc == Z_OK);

        ft_bytes_consume(&wbuf, wbuf.len - self->strm.avail_out);
        ft_bytes_consume(&rbuf, rbuf.len - self->strm.avail_in);
    }

    tr.produced = wlen - wbuf.len;
    tr.consumed = rlen - rbuf.len;
    return tr;
}

static size_t
pioGZCompress_pioFinish(VSelf, ft_bytes_t wbuf, err_i *err)
{
    Self(pioGZCompress);
    size_t	wlen = wbuf.len;
    int     rc;
    fobj_reset_err(err);

    if (self->finished)
        return 0;

    while (wbuf.len > 0)
    {
        self->strm.avail_in = 0;
        self->strm.next_out = (Bytef *)wbuf.ptr;
        self->strm.avail_out = wbuf.len;

        rc = deflate(&self->strm, Z_FINISH);

        ft_bytes_consume(&wbuf, wbuf.len - self->strm.avail_out);

        if (rc == Z_STREAM_END)
        {
            rc = deflateEnd(&self->strm);
            ft_dbg_assert(rc == Z_OK);
            self->finished = true;
            break;
        }
        ft_dbg_assert(rc == Z_OK);
    }

    return wlen - wbuf.len;
}

static void
pioGZCompress_fobjDispose(VSelf)
{
    Self(pioGZCompress);
    int rc;

    if (!self->finished)
    {
        rc = deflateEnd(&self->strm);
        ft_dbg_assert(rc == Z_OK || rc == Z_DATA_ERROR);
    }
}

static fobjStr*
pioGZCompress_fobjRepr(VSelf)
{
    Self(pioGZCompress);
    return $S("pioGZCompress");
}

static pioTransformResult
pioGZDecompress_pioTransform(VSelf, ft_bytes_t rbuf, ft_bytes_t wbuf, err_i* err)
{
    Self(pioGZDecompress);
    pioTransformResult  tr = {0, 0};
    size_t  rlen = rbuf.len;
    size_t	wlen = wbuf.len;
    int rc;
    fobj_reset_err(err);

    if (self->finished)
    {
        *err = $err(RT, "pioGZDecompress already finished");
        return tr;
    }

    if (self->eof)
        return tr;

    while (rbuf.len > 0 && wbuf.len > 0)
    {
        self->strm.next_in = (Bytef *)rbuf.ptr;
        self->strm.avail_in = rbuf.len;
        self->strm.next_out = (Bytef *)wbuf.ptr;
        self->strm.avail_out = wbuf.len;

        rc = inflate(&self->strm, Z_NO_FLUSH);

        ft_bytes_consume(&wbuf, wbuf.len - self->strm.avail_out);
        ft_bytes_consume(&rbuf, rbuf.len - self->strm.avail_in);

        if (rc == Z_STREAM_END)
        {
            self->eof = true;
            break;
        }
        else if (rc != Z_OK)
        {
            *err = newGZError(self->strm.msg, rc);
            break;
        }
    }

    tr.produced += wlen - wbuf.len;
    tr.consumed += rlen - rbuf.len;
    return tr;
}

static size_t
pioGZDecompress_pioFinish(VSelf, ft_bytes_t wbuf, err_i *err)
{
    Self(pioGZDecompress);
    size_t	wlen = wbuf.len;
    int     rc;
    fobj_reset_err(err);

    if (self->finished)
        return 0;

    while (wbuf.len > 0 && !self->eof)
    {
        self->strm.avail_in = 0;
        self->strm.next_out = (Bytef *)wbuf.ptr;
        self->strm.avail_out = wbuf.len;

        rc = inflate(&self->strm, Z_SYNC_FLUSH);

        ft_bytes_consume(&wbuf, wbuf.len - self->strm.avail_out);

        if (rc == Z_STREAM_END)
        {
            self->eof = true;
        }
        else if (rc == Z_BUF_ERROR && self->ignoreTruncate)
        {
            self->eof = true;
        }
        else if (rc != Z_OK)
        {
            *err = newGZError(self->strm.msg, rc);
            break;
        }
    }

    if (self->eof && !self->finished)
    {
        rc = inflateEnd(&self->strm);
        ft_dbg_assert(rc == Z_OK);
        self->finished = true;
    }

    return wlen - wbuf.len;
}

static void
pioGZDecompress_fobjDispose(VSelf)
{
    Self(pioGZDecompress);
    int rc;

    if (!self->finished) {
        rc = inflateEnd(&self->strm);
        ft_dbg_assert(rc == Z_OK);
    }
}

static fobjStr*
pioGZDecompress_fobjRepr(VSelf)
{
    Self(pioGZCompress);
    return $S("pioGZDecompress");
}
#endif

err_i
pioCopyWithFilters(pioWriteFlush_i dest, pioRead_i src,
                   pioFilter_i *filters, int nfilters, size_t *copied)
{
    FOBJ_FUNC_ARP();
    size_t      _fallback_copied = 0;
    err_i    err = $noerr();
    void*       buf;
    int         i;

    if (copied == NULL)
        copied = &_fallback_copied;

    if ($ifdef(err = , pioSetAsync, src.self) && $haserr(err))
        elog(ERROR, "Cannot enable async mode on source \"%s\": %s",
             $irepr(src), $errmsg(err));

    if ($ifdef(err = , pioSetAsync, dest.self) && $haserr(err))
        elog(ERROR, "Cannot enable async mode on destination \"%s\": %s",
             $irepr(dest), $errmsg(err));

    for (i = nfilters - 1; i >= 0; i--)
        dest = pioWrapWriteFilter(dest, filters[i], OUT_BUF_SIZE);

    buf = ft_malloc(OUT_BUF_SIZE);

    for (;;)
    {
        size_t read_len = 0;
        size_t write_len = 0;

        read_len = $i(pioRead, src, ft_bytes(buf, OUT_BUF_SIZE), &err);

        if ($haserr(err))
            $ireturn(err);

        if (read_len == 0)
            break;

        write_len = $i(pioWrite, dest, ft_bytes(buf, read_len), &err);
        if (write_len != read_len || $haserr(err))
        {
            if ($haserr(err))
                $ireturn(err);

            $ireturn($err(SysErr, "Short write to destination file {path}: {writtenSz} < {wantedSz}",
                         path($irepr(dest)),
                         wantedSz(read_len), writtenSz(write_len)));
        }
    }

    /* pioFlush will check for async error if destination was remote */
    err = $i(pioFlush, dest);
    if ($haserr(err))
        $ireturn($err(SysErr, "Cannot flush file {path}: {cause}",
                     path($irepr(dest)), cause(err.self)));
    return $noerr();
}

fobj_klass_handle(pioFile);
fobj_klass_handle(pioLocalDrive);
fobj_klass_handle(pioRemoteDrive);
fobj_klass_handle(pioLocalFile, inherits(pioFile), mth(fobjDispose, fobjRepr));
fobj_klass_handle(pioRemoteFile, inherits(pioFile), mth(fobjDispose, fobjRepr));
fobj_klass_handle(pioWriteFilter, mth(fobjDispose, fobjRepr));
fobj_klass_handle(pioReadFilter, mth(fobjDispose, fobjRepr));

#ifdef HAVE_LIBZ
fobj_klass_handle(pioGZCompress, mth(fobjRepr));
fobj_klass_handle(pioGZDecompress, mth(fobjRepr));
#endif

void
init_pio_objects(void)
{
    FOBJ_FUNC_ARP();

    localDrive = bindref_pioDrive($alloc(pioLocalDrive));
    remoteDrive = bindref_pioDrive($alloc(pioRemoteDrive));
}<|MERGE_RESOLUTION|>--- conflicted
+++ resolved
@@ -1376,11 +1376,7 @@
 
 /* Get crc32 of file */
 pg_crc32
-<<<<<<< HEAD
 fio_get_crc32(fio_location location, const char *file_path,
-=======
-fio_get_crc32(const char *file_path, fio_location location,
->>>>>>> d25a594d
 			  bool decompress, bool missing_ok)
 {
 	if (fio_is_remote(location))
@@ -1407,15 +1403,9 @@
 	else
 	{
 		if (decompress)
-<<<<<<< HEAD
 			return pgFileGetCRC32Cgz(file_path, missing_ok);
 		else
 			return pgFileGetCRC32C(file_path, missing_ok);
-=======
-			return pgFileGetCRCgz(file_path, true, missing_ok);
-		else
-			return pgFileGetCRC(file_path, true, missing_ok);
->>>>>>> d25a594d
 	}
 }
 
@@ -3361,15 +3351,9 @@
 		  case FIO_GET_CRC32:
 			/* calculate crc32 for a file */
 			if ((hdr.arg & GET_CRC32_DECOMPRESS))
-<<<<<<< HEAD
 				crc = pgFileGetCRC32Cgz(buf, (hdr.arg & GET_CRC32_MISSING_OK) != 0);
 			else
 				crc = pgFileGetCRC32C(buf, (hdr.arg & GET_CRC32_MISSING_OK) != 0);
-=======
-				crc = pgFileGetCRCgz(buf, true, (hdr.arg & GET_CRC32_MISSING_OK) != 0);
-			else
-				crc = pgFileGetCRC(buf, true, (hdr.arg & GET_CRC32_MISSING_OK) != 0);
->>>>>>> d25a594d
 			IO_CHECK(fio_write_all(out, &crc, sizeof(crc)), sizeof(crc));
 			break;
 		  case FIO_GET_CHECKSUM_MAP:
