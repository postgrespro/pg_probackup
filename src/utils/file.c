--- conflicted
+++ resolved
@@ -1427,11 +1427,7 @@
 
 /* Get crc32 of file */
 pg_crc32
-<<<<<<< HEAD
 fio_get_crc32(fio_location location, const char *file_path, bool decompress, bool missing_ok)
-=======
-fio_get_crc32(fio_location location, const char *file_path, bool decompress)
->>>>>>> 6e70ef99
 {
 	if (fio_is_remote(location))
 	{
@@ -1499,7 +1495,6 @@
 			if (!missing_ok || errno != ENOENT)
 				result = -1;
 		}
-<<<<<<< HEAD
 	}
 	return result;
 }
@@ -1523,31 +1518,6 @@
 	IO_CHECK(fio_write_all(out, &hdr, sizeof(hdr)), sizeof(hdr));
 }
 
-=======
-	}
-	return result;
-}
-
-static void
-fio_remove_impl(const char* path, bool missing_ok, int out)
-{
-	fio_header hdr = {
-		.cop = FIO_REMOVE,
-		.handle = -1,
-		.size = 0,
-		.arg = 0,
-	};
-
-	if (remove_file_or_dir(path) != 0)
-	{
-		if (!missing_ok || errno != ENOENT)
-			hdr.arg = errno;
-	}
-
-	IO_CHECK(fio_write_all(out, &hdr, sizeof(hdr)), sizeof(hdr));
-}
-
->>>>>>> 6e70ef99
 /*
  * Create directory, also create parent directories if necessary.
  * In strict mode treat already existing directory as error.
