#include <stdio.h>
#include <unistd.h>

#include "pg_probackup.h"
/* sys/stat.h must be included after pg_probackup.h (see problems with compilation for windows described in PGPRO-5750) */
#include <sys/stat.h>

#include "file.h"
#include "storage/checksum.h"

#define PRINTF_BUF_SIZE  1024
#define FILE_PERMISSIONS 0600

static __thread unsigned long fio_fdset = 0;
static __thread void* fio_stdin_buffer;
static __thread int fio_stdout = 0;
static __thread int fio_stdin = 0;
static __thread int fio_stderr = 0;
static char *async_errormsg = NULL;

fio_location MyLocation;

typedef struct
{
	BlockNumber nblocks;
	BlockNumber segmentno;
	XLogRecPtr  horizonLsn;
	uint32      checksumVersion;
	int         calg;
	int         clevel;
	int         bitmapsize;
	int         path_len;
} fio_send_request;

<<<<<<< HEAD
//typedef struct
//{
//	int         calg;
//	int         clevel;
//	int         path_len;
//	int         read_len;
//	pg_crc      uncompressed_crc;
//} fio_send_file_request;
//
//typedef struct
//{
//	int         read_len;
//	pg_crc      uncompressed_crc;
//} fio_send_file_response;


=======
>>>>>>> cadded9b
typedef struct
{
	char path[MAXPGPATH];
	bool exclude;
	bool follow_symlink;
	bool add_root;
	bool backup_logs;
	bool exclusive_backup;
	bool skip_hidden;
	int  external_dir_num;
} fio_list_dir_request;

typedef struct
{
	mode_t  mode;
	size_t  size;
	time_t  mtime;
	bool    is_datafile;
	Oid     tblspcOid;
	Oid     dbOid;
	Oid     relOid;
	ForkName   forkName;
	int     segno;
	int     external_dir_num;
	int     linked_len;
} fio_pgFile;

typedef struct
{
	BlockNumber n_blocks;
	BlockNumber segmentno;
	XLogRecPtr  stop_lsn;
	uint32      checksumVersion;
} fio_checksum_map_request;

typedef struct
{
	BlockNumber n_blocks;
	BlockNumber segmentno;
	XLogRecPtr  shift_lsn;
	uint32      checksumVersion;
} fio_lsn_map_request;


/* Convert FIO pseudo handle to index in file descriptor array */
#define fio_fileno(f) (((size_t)f - 1) | FIO_PIPE_MARKER)

#if defined(WIN32)
#undef open(a, b, c)
#undef fopen(a, b)
#endif

void
setMyLocation(ProbackupSubcmd const subcmd)
{

#ifdef WIN32
	if (IsSshProtocol())
		elog(ERROR, "Currently remote operations on Windows are not supported");
#endif

	MyLocation = IsSshProtocol()
		? (subcmd == ARCHIVE_PUSH_CMD || subcmd == ARCHIVE_GET_CMD)
		   ? FIO_DB_HOST
		   : (subcmd == BACKUP_CMD || subcmd == RESTORE_CMD || subcmd == ADD_INSTANCE_CMD || subcmd == CATCHUP_CMD)
		      ? FIO_BACKUP_HOST
		      : FIO_LOCAL_HOST
		: FIO_LOCAL_HOST;
}

/* Use specified file descriptors as stdin/stdout for FIO functions */
void
fio_redirect(int in, int out, int err)
{
	fio_stdin = in;
	fio_stdout = out;
	fio_stderr = err;
}

void
fio_error(int rc, int size, const char* file, int line)
{
	if (remote_agent)
	{
		fprintf(stderr, "%s:%d: processed %d bytes instead of %d: %s\n", file, line, rc, size, rc >= 0 ? "end of data" :  strerror(errno));
		exit(EXIT_FAILURE);
	}
	else
	{
		char buf[PRINTF_BUF_SIZE+1];
//		Assert(false);
		int err_size = read(fio_stderr, buf, PRINTF_BUF_SIZE);
		if (err_size > 0)
		{
			buf[err_size] = '\0';
			elog(ERROR, "Agent error: %s", buf);
		}
		else
			elog(ERROR, "Communication error: %s", rc >= 0 ? "end of data" :  strerror(errno));
	}
}

/* Check if file descriptor is local or remote (created by FIO) */
static bool
fio_is_remote_fd(int fd)
{
	return (fd & FIO_PIPE_MARKER) != 0;
}

#ifdef WIN32

#undef stat

/*
 * The stat() function in win32 is not guaranteed to update the st_size
 * field when run. So we define our own version that uses the Win32 API
 * to update this field.
 */
static int
fio_safestat(const char *path, struct stat *buf)
{
    int            r;
    WIN32_FILE_ATTRIBUTE_DATA attr;

    r = stat(path, buf);
    if (r < 0)
        return r;

    if (!GetFileAttributesEx(path, GetFileExInfoStandard, &attr))
    {
        errno = ENOENT;
        return -1;
    }

    /*
     * XXX no support for large files here, but we don't do that in general on
     * Win32 yet.
     */
    buf->st_size = attr.nFileSizeLow;

    return 0;
}

#define stat(x, y) fio_safestat(x, y)
#endif /* WIN32 */

#ifdef WIN32
/* TODO: use real pread on Linux */
static ssize_t
pread(int fd, void* buf, size_t size, off_t off)
{
	off_t rc = lseek(fd, off, SEEK_SET);
	if (rc != off)
		return -1;
	return read(fd, buf, size);
}
#endif /* WIN32 */

#ifdef WIN32
static int
remove_file_or_dir(const char* path)
{
	int rc = remove(path);

	if (rc < 0 && errno == EACCESS)
		rc = rmdir(path);
	return rc;
}
#else
#define remove_file_or_dir(path) remove(path)
#endif

/* Check if specified location is local for current node */
bool
fio_is_remote(fio_location location)
{
	bool is_remote = MyLocation != FIO_LOCAL_HOST
		&& location != FIO_LOCAL_HOST
		&& location != MyLocation;
	if (is_remote && !fio_stdin && !launch_agent())
		elog(ERROR, "Failed to establish SSH connection: %s", strerror(errno));
	return is_remote;
}

/* Check if specified location is local for current node */
bool
fio_is_remote_simple(fio_location location)
{
	bool is_remote = MyLocation != FIO_LOCAL_HOST
		&& location != FIO_LOCAL_HOST
		&& location != MyLocation;
	return is_remote;
}

/* Try to read specified amount of bytes unless error or EOF are encountered */
static ssize_t
fio_read_all(int fd, void* buf, size_t size)
{
	size_t offs = 0;
	while (offs < size)
	{
		ssize_t rc = read(fd, (char*)buf + offs, size - offs);
		if (rc < 0)
		{
			if (errno == EINTR)
				continue;
			elog(ERROR, "fio_read_all error, fd %i: %s", fd, strerror(errno));
			return rc;
		}
		else if (rc == 0)
			break;

		offs += rc;
	}
	return offs;
}

/* Try to write specified amount of bytes unless error is encountered */
static ssize_t
fio_write_all(int fd, void const* buf, size_t size)
{
	size_t offs = 0;
	while (offs < size)
	{
		ssize_t rc = write(fd, (char*)buf + offs, size - offs);
		if (rc <= 0)
		{
			if (errno == EINTR)
				continue;

			elog(ERROR, "fio_write_all error, fd %i: %s", fd, strerror(errno));

			return rc;
		}
		offs += rc;
	}
	return offs;
}

/* Get version of remote agent */
int
fio_get_agent_version(void)
{
	fio_header hdr;
	hdr.cop = FIO_AGENT_VERSION;
	hdr.size = 0;

	IO_CHECK(fio_write_all(fio_stdout, &hdr, sizeof(hdr)), sizeof(hdr));
	IO_CHECK(fio_read_all(fio_stdin, &hdr, sizeof(hdr)), sizeof(hdr));

	return hdr.arg;
}

/* Open input stream. Remote file is fetched to the in-memory buffer and then accessed through Linux fmemopen */
FILE*
fio_open_stream(fio_location location, const char* path)
{
	FILE* f;
	if (fio_is_remote(location))
	{
		fio_header hdr;
		hdr.cop = FIO_LOAD;
		hdr.size = strlen(path) + 1;

		IO_CHECK(fio_write_all(fio_stdout, &hdr, sizeof(hdr)), sizeof(hdr));
		IO_CHECK(fio_write_all(fio_stdout, path, hdr.size), hdr.size);

		IO_CHECK(fio_read_all(fio_stdin, &hdr, sizeof(hdr)), sizeof(hdr));
		Assert(hdr.cop == FIO_SEND);
		if (hdr.size > 0)
		{
			Assert(fio_stdin_buffer == NULL);
			fio_stdin_buffer = pgut_malloc(hdr.size);
			IO_CHECK(fio_read_all(fio_stdin, fio_stdin_buffer, hdr.size), hdr.size);
#ifdef WIN32
			f = tmpfile();
			IO_CHECK(fwrite(f, 1, hdr.size, fio_stdin_buffer), hdr.size);
			SYS_CHECK(fseek(f, 0, SEEK_SET));
#else
			f = fmemopen(fio_stdin_buffer, hdr.size, "r");
#endif
		}
		else
		{
			f = NULL;
		}
	}
	else
	{
		f = fopen(path, "rt");
	}
	return f;
}

/* Close input stream */
int
fio_close_stream(FILE* f)
{
	if (fio_stdin_buffer)
	{
		free(fio_stdin_buffer);
		fio_stdin_buffer = NULL;
	}
	return fclose(f);
}

/* Open directory */
DIR*
fio_opendir(fio_location location, const char* path)
{
	DIR* dir;
	if (fio_is_remote(location))
	{
		int i;
		fio_header hdr;
		unsigned long mask;

		mask = fio_fdset;
		for (i = 0; (mask & 1) != 0; i++, mask >>= 1);
		if (i == FIO_FDMAX) {
			elog(ERROR, "Descriptor pool for remote files is exhausted, "
					"probably too many remote directories are opened");
		}
		hdr.cop = FIO_OPENDIR;
		hdr.handle = i;
		hdr.size = strlen(path) + 1;
		fio_fdset |= 1 << i;

		IO_CHECK(fio_write_all(fio_stdout, &hdr, sizeof(hdr)), sizeof(hdr));
		IO_CHECK(fio_write_all(fio_stdout, path, hdr.size), hdr.size);

		IO_CHECK(fio_read_all(fio_stdin, &hdr, sizeof(hdr)), sizeof(hdr));

		if (hdr.arg != 0)
		{
			errno = hdr.arg;
			fio_fdset &= ~(1 << hdr.handle);
			return NULL;
		}
		dir = (DIR*)(size_t)(i + 1);
	}
	else
	{
		dir = opendir(path);
	}
	return dir;
}

/* Get next directory entry */
struct dirent*
fio_readdir(DIR *dir)
{
	if (fio_is_remote_file((FILE*)dir))
	{
		fio_header hdr;
		static __thread struct dirent entry;

		hdr.cop = FIO_READDIR;
		hdr.handle = (size_t)dir - 1;
		hdr.size = 0;
		IO_CHECK(fio_write_all(fio_stdout, &hdr, sizeof(hdr)), sizeof(hdr));

		IO_CHECK(fio_read_all(fio_stdin, &hdr, sizeof(hdr)), sizeof(hdr));
		Assert(hdr.cop == FIO_SEND);
		if (hdr.size) {
			Assert(hdr.size == sizeof(entry));
			IO_CHECK(fio_read_all(fio_stdin, &entry, sizeof(entry)), sizeof(entry));
		}

		return hdr.size ? &entry : NULL;
	}
	else
	{
		return readdir(dir);
	}
}

/* Close directory */
int
fio_closedir(DIR *dir)
{
	if (fio_is_remote_file((FILE*)dir))
	{
		fio_header hdr;
		hdr.cop = FIO_CLOSEDIR;
		hdr.handle = (size_t)dir - 1;
		hdr.size = 0;
		fio_fdset &= ~(1 << hdr.handle);

		IO_CHECK(fio_write_all(fio_stdout, &hdr, sizeof(hdr)), sizeof(hdr));
		return 0;
	}
	else
	{
		return closedir(dir);
	}
}

/* Open file */
int
fio_open(fio_location location, const char* path, int mode)
{
	int fd;
	if (fio_is_remote(location))
	{
		int i;
		fio_header hdr;
		unsigned long mask;

		mask = fio_fdset;
		for (i = 0; (mask & 1) != 0; i++, mask >>= 1);
		if (i == FIO_FDMAX)
			elog(ERROR, "Descriptor pool for remote files is exhausted, "
					"probably too many remote files are opened");

		hdr.cop = FIO_OPEN;
		hdr.handle = i;
		hdr.size = strlen(path) + 1;
		hdr.arg = mode;
//		hdr.arg = mode & ~O_EXCL;
//		elog(INFO, "PATH: %s MODE: %i, %i", path, mode, O_EXCL);
//		elog(INFO, "MODE: %i", hdr.arg);
		fio_fdset |= 1 << i;

		IO_CHECK(fio_write_all(fio_stdout, &hdr, sizeof(hdr)), sizeof(hdr));
		IO_CHECK(fio_write_all(fio_stdout, path, hdr.size), hdr.size);

		/* check results */
		IO_CHECK(fio_read_all(fio_stdin, &hdr, sizeof(hdr)), sizeof(hdr));

		if (hdr.arg != 0)
		{
			errno = hdr.arg;
			fio_fdset &= ~(1 << hdr.handle);
			return -1;
		}
		fd = i | FIO_PIPE_MARKER;
	}
	else
	{
		fd = open(path, mode, FILE_PERMISSIONS);
	}
	return fd;
}


/* Close ssh session */
void
fio_disconnect(void)
{
	if (fio_stdin)
	{
		fio_header hdr;
		hdr.cop = FIO_DISCONNECT;
		hdr.size = 0;
		IO_CHECK(fio_write_all(fio_stdout, &hdr, sizeof(hdr)), sizeof(hdr));
		IO_CHECK(fio_read_all(fio_stdin, &hdr, sizeof(hdr)), sizeof(hdr));
		Assert(hdr.cop == FIO_DISCONNECTED);
		SYS_CHECK(close(fio_stdin));
		SYS_CHECK(close(fio_stdout));
		fio_stdin = 0;
		fio_stdout = 0;
		wait_ssh();
	}
}

/* Open stdio file */
FILE*
fio_fopen(fio_location location, const char* path, const char* mode)
{
	FILE	   *f = NULL;

	if (fio_is_remote(location))
	{
		int flags = 0;
		int fd;
		if (strcmp(mode, PG_BINARY_W) == 0) {
			flags = O_TRUNC|PG_BINARY|O_RDWR|O_CREAT;
		} else if (strcmp(mode, "w") == 0) {
			flags = O_TRUNC|O_RDWR|O_CREAT;
		} else if (strcmp(mode, PG_BINARY_R) == 0) {
			flags = O_RDONLY|PG_BINARY;
		} else if (strcmp(mode, "r") == 0) {
			flags = O_RDONLY;
		} else if (strcmp(mode, PG_BINARY_R "+") == 0) {
			/* stdio fopen("rb+") actually doesn't create unexisted file, but probackup frequently
			 * needs to open existed file or create new one if not exists.
			 * In stdio it can be done using two fopen calls: fopen("r+") and if failed then fopen("w").
			 * But to eliminate extra call which especially critical in case of remote connection
			 * we change r+ semantic to create file if not exists.
			 */
			flags = O_RDWR|O_CREAT|PG_BINARY;
		} else if (strcmp(mode, "r+") == 0) { /* see comment above */
			flags |= O_RDWR|O_CREAT;
		} else if (strcmp(mode, "a") == 0) {
			flags |= O_CREAT|O_RDWR|O_APPEND;
		} else {
			Assert(false);
		}
		fd = fio_open(location, path, flags);
		if (fd >= 0)
			f = (FILE*)(size_t)((fd + 1) & ~FIO_PIPE_MARKER);
	}
	else
	{
		f = fopen(path, mode);
		if (f == NULL && strcmp(mode, PG_BINARY_R "+") == 0)
			f = fopen(path, PG_BINARY_W);
	}
	return f;
}

/* Format output to file stream */
int
fio_fprintf(FILE* f, const char* format, ...)
{
	int rc;
	va_list args;
	va_start (args, format);
	if (fio_is_remote_file(f))
	{
		char buf[PRINTF_BUF_SIZE];
#ifdef HAS_VSNPRINTF
		rc = vsnprintf(buf, sizeof(buf), format,  args);
#else
		rc = vsprintf(buf, format,  args);
#endif
		if (rc > 0) {
			fio_fwrite(f, buf, rc);
		}
	}
	else
	{
		rc = vfprintf(f, format, args);
	}
	va_end (args);
	return rc;
}

/* Flush stream data (does nothing for remote file) */
int
fio_fflush(FILE* f)
{
	int rc = 0;
	if (!fio_is_remote_file(f))
		rc = fflush(f);
	return rc;
}

/* Sync file to the disk (does nothing for remote file) */
int
fio_flush(int fd)
{
	return fio_is_remote_fd(fd) ? 0 : fsync(fd);
}

/* Close output stream */
int
fio_fclose(FILE* f)
{
	return fio_is_remote_file(f)
		? fio_close(fio_fileno(f))
		: fclose(f);
}

/* Close file */
int
fio_close(int fd)
{
	if (fio_is_remote_fd(fd))
	{
		fio_header hdr = {
			.cop = FIO_CLOSE,
			.handle = fd & ~FIO_PIPE_MARKER,
			.size = 0,
			.arg = 0,
		};

		fio_fdset &= ~(1 << hdr.handle);
		IO_CHECK(fio_write_all(fio_stdout, &hdr, sizeof(hdr)), sizeof(hdr));

		/* Wait for response */
		IO_CHECK(fio_read_all(fio_stdin, &hdr, sizeof(hdr)), sizeof(hdr));
		Assert(hdr.cop == FIO_CLOSE);

		if (hdr.arg != 0)
		{
			errno = hdr.arg;
			return -1;
		}

		return 0;
	}
	else
	{
		return close(fd);
	}
}

/* Close remote file implementation */
static void
fio_close_impl(int fd, int out)
{
	fio_header hdr = {
		.cop = FIO_CLOSE,
		.handle = -1,
		.size = 0,
		.arg = 0,
	};

	if (close(fd) != 0)
		hdr.arg = errno;

	/* send header */
	IO_CHECK(fio_write_all(out, &hdr, sizeof(hdr)), sizeof(hdr));
}

/* Truncate stdio file */
int
fio_ftruncate(FILE* f, off_t size)
{
	return fio_is_remote_file(f)
		? fio_truncate(fio_fileno(f), size)
		: ftruncate(fileno(f), size);
}

/* Truncate file
 * TODO: make it synchronous
 */
int
fio_truncate(int fd, off_t size)
{
	if (fio_is_remote_fd(fd))
	{
		fio_header hdr = {
			.cop = FIO_TRUNCATE,
			.handle = fd & ~FIO_PIPE_MARKER,
			.size = 0,
			.arg = size,
		};

		IO_CHECK(fio_write_all(fio_stdout, &hdr, sizeof(hdr)), sizeof(hdr));

		return 0;
	}
	else
	{
		return ftruncate(fd, size);
	}
}


/*
 * Read file from specified location.
 */
int
fio_pread(FILE* f, void* buf, off_t offs)
{
	if (fio_is_remote_file(f))
	{
		int fd = fio_fileno(f);
		fio_header hdr;

		hdr.cop = FIO_PREAD;
		hdr.handle = fd & ~FIO_PIPE_MARKER;
		hdr.size = 0;
		hdr.arg = offs;

		IO_CHECK(fio_write_all(fio_stdout, &hdr, sizeof(hdr)), sizeof(hdr));

		IO_CHECK(fio_read_all(fio_stdin, &hdr, sizeof(hdr)), sizeof(hdr));
		Assert(hdr.cop == FIO_SEND);
		if (hdr.size != 0)
			IO_CHECK(fio_read_all(fio_stdin, buf, hdr.size), hdr.size);

		/* TODO: error handling */

		return hdr.arg;
	}
	else
	{
		/* For local file, opened by fopen, we should use stdio functions */
		int rc = fseek(f, offs, SEEK_SET);

		if (rc < 0)
			return rc;

		return fread(buf, 1, BLCKSZ, f);
	}
}

/* Set position in stdio file */
int
fio_fseek(FILE* f, off_t offs)
{
	return fio_is_remote_file(f)
		? fio_seek(fio_fileno(f), offs)
		: fseek(f, offs, SEEK_SET);
}

/* Set position in file */
/* TODO: make it synchronous or check async error */
int
fio_seek(int fd, off_t offs)
{
	if (fio_is_remote_fd(fd))
	{
		fio_header hdr;

		hdr.cop = FIO_SEEK;
		hdr.handle = fd & ~FIO_PIPE_MARKER;
		hdr.size = 0;
		hdr.arg = offs;

		IO_CHECK(fio_write_all(fio_stdout, &hdr, sizeof(hdr)), sizeof(hdr));

		return 0;
	}
	else
	{
		return lseek(fd, offs, SEEK_SET);
	}
}

/* seek is asynchronous */
static void
fio_seek_impl(int fd, off_t offs)
{
	int rc;

	/* Quick exit for tainted agent */
	if (async_errormsg)
		return;

	rc = lseek(fd, offs, SEEK_SET);

	if (rc < 0)
	{
		async_errormsg = pgut_malloc(ERRMSG_MAX_LEN);
		snprintf(async_errormsg, ERRMSG_MAX_LEN, "%s", strerror(errno));
	}
}

/* Write data to stdio file */
size_t
fio_fwrite(FILE* f, void const* buf, size_t size)
{
	if (fio_is_remote_file(f))
		return fio_write(fio_fileno(f), buf, size);
	else
		return fwrite(buf, 1, size, f);
}

/*
 * Write buffer to descriptor by calling write(),
 * If size of written data is less than buffer size,
 * then try to write what is left.
 * We do this to get honest errno if there are some problems
 * with filesystem, since writing less than buffer size
 * is not considered an error.
 */
static ssize_t
durable_write(int fd, const char* buf, size_t size)
{
	off_t current_pos = 0;
	size_t bytes_left = size;

	while (bytes_left > 0)
	{
		int rc = write(fd, buf + current_pos, bytes_left);

		if (rc <= 0)
			return rc;

		bytes_left -= rc;
		current_pos += rc;
	}

	return size;
}

/* Write data to the file synchronously */
ssize_t
fio_write(int fd, void const* buf, size_t size)
{
	if (fio_is_remote_fd(fd))
	{
		fio_header hdr = {
			.cop = FIO_WRITE,
			.handle = fd & ~FIO_PIPE_MARKER,
			.size = size,
			.arg = 0,
		};

		IO_CHECK(fio_write_all(fio_stdout, &hdr, sizeof(hdr)), sizeof(hdr));
		IO_CHECK(fio_write_all(fio_stdout, buf, size), size);

		/* check results */
		IO_CHECK(fio_read_all(fio_stdin, &hdr, sizeof(hdr)), sizeof(hdr));
		Assert(hdr.cop == FIO_WRITE);

		/* set errno */
		if (hdr.arg > 0)
		{
			errno = hdr.arg;
			return -1;
		}

		return size;
	}
	else
	{
		return durable_write(fd, buf, size);
	}
}

static void
fio_write_impl(int fd, void const* buf, size_t size, int out)
{
	fio_header hdr = {
		.cop = FIO_WRITE,
		.handle = -1,
		.size = 0,
		.arg = 0,
	};
	int rc;

	rc = durable_write(fd, buf, size);

	if (rc < 0)
		hdr.arg = errno;

	/* send header */
	IO_CHECK(fio_write_all(out, &hdr, sizeof(hdr)), sizeof(hdr));

	return;
}

size_t
fio_fwrite_async(FILE* f, void const* buf, size_t size)
{
	return fio_is_remote_file(f)
		? fio_write_async(fio_fileno(f), buf, size)
		: fwrite(buf, 1, size, f);
}

/* Write data to the file */
/* TODO: support async report error */
ssize_t
fio_write_async(int fd, void const* buf, size_t size)
{
	if (size == 0)
		return 0;

	if (fio_is_remote_fd(fd))
	{
		fio_header hdr = {
			.cop = FIO_WRITE_ASYNC,
			.handle = fd & ~FIO_PIPE_MARKER,
			.size = size,
			.arg = 0,
		};

		IO_CHECK(fio_write_all(fio_stdout, &hdr, sizeof(hdr)), sizeof(hdr));
		IO_CHECK(fio_write_all(fio_stdout, buf, size), size);
		return size;
	}
	else
		return durable_write(fd, buf, size);
}

static void
fio_write_async_impl(int fd, void const* buf, size_t size, int out)
{
	/* Quick exit if agent is tainted */
	if (async_errormsg)
		return;

	if (durable_write(fd, buf, size) <= 0)
	{
		async_errormsg = pgut_malloc(ERRMSG_MAX_LEN);
		snprintf(async_errormsg, ERRMSG_MAX_LEN, "%s", strerror(errno));
	}
}

static int32
fio_decompress(void* dst, void const* src, size_t size, int compress_alg, char **errormsg)
{
	const char *internal_errormsg = NULL;
	int32 uncompressed_size = do_decompress(dst, BLCKSZ,
										    src,
											size,
											compress_alg, &internal_errormsg);

	if (uncompressed_size < 0 && internal_errormsg != NULL)
	{
		*errormsg = pgut_malloc(ERRMSG_MAX_LEN);
		snprintf(*errormsg, ERRMSG_MAX_LEN, "An error occured during decompressing block: %s", internal_errormsg);
		return -1;
	}

	if (uncompressed_size != BLCKSZ)
	{
		*errormsg = pgut_malloc(ERRMSG_MAX_LEN);
		snprintf(*errormsg, ERRMSG_MAX_LEN, "Page uncompressed to %d bytes != BLCKSZ", uncompressed_size);
		return -1;
	}
	return uncompressed_size;
}

/* Write data to the file */
ssize_t
fio_fwrite_async_compressed(FILE* f, void const* buf, size_t size, int compress_alg)
{
	if (fio_is_remote_file(f))
	{
		fio_header hdr;

		hdr.cop = FIO_WRITE_COMPRESSED_ASYNC;
		hdr.handle = fio_fileno(f) & ~FIO_PIPE_MARKER;
		hdr.size = size;
		hdr.arg = compress_alg;

		IO_CHECK(fio_write_all(fio_stdout, &hdr, sizeof(hdr)), sizeof(hdr));
		IO_CHECK(fio_write_all(fio_stdout, buf, size), size);

		return size;
	}
	else
	{
		char *errormsg = NULL;
		char decompressed_buf[BLCKSZ];
		int32 decompressed_size = fio_decompress(decompressed_buf, buf, size, compress_alg, &errormsg);

		if (decompressed_size < 0)
			elog(ERROR, "%s", errormsg);

		return fwrite(decompressed_buf, 1, decompressed_size, f);
	}
}

static void
fio_write_compressed_impl(int fd, void const* buf, size_t size, int compress_alg)
{
	int32 decompressed_size;
	char decompressed_buf[BLCKSZ];

	/* If the previous command already have failed,
	 * then there is no point in bashing a head against the wall
	 */
	if (async_errormsg)
		return;

	/* decompress chunk */
	decompressed_size = fio_decompress(decompressed_buf, buf, size, compress_alg, &async_errormsg);

	if (decompressed_size < 0)
		return;

	if (durable_write(fd, decompressed_buf, decompressed_size) <= 0)
	{
		async_errormsg = pgut_malloc(ERRMSG_MAX_LEN);
		snprintf(async_errormsg, ERRMSG_MAX_LEN, "%s", strerror(errno));
	}
}

/* check if remote agent encountered any error during execution of async operations */
int
fio_check_error_file(FILE* f, char **errmsg)
{
	if (fio_is_remote_file(f))
	{
		fio_header hdr;

		hdr.cop = FIO_GET_ASYNC_ERROR;
		hdr.size = 0;

		IO_CHECK(fio_write_all(fio_stdout, &hdr, sizeof(hdr)), sizeof(hdr));

		/* check results */
		IO_CHECK(fio_read_all(fio_stdin, &hdr, sizeof(hdr)), sizeof(hdr));

		if (hdr.size > 0)
		{
			*errmsg = pgut_malloc(ERRMSG_MAX_LEN);
			IO_CHECK(fio_read_all(fio_stdin, *errmsg, hdr.size), hdr.size);
			return 1;
		}
	}

	return 0;
}

/* check if remote agent encountered any error during execution of async operations */
int
fio_check_error_fd(int fd, char **errmsg)
{
	if (fio_is_remote_fd(fd))
	{
		fio_header hdr;

		hdr.cop = FIO_GET_ASYNC_ERROR;
		hdr.size = 0;

		IO_CHECK(fio_write_all(fio_stdout, &hdr, sizeof(hdr)), sizeof(hdr));

		/* check results */
		IO_CHECK(fio_read_all(fio_stdin, &hdr, sizeof(hdr)), sizeof(hdr));

		if (hdr.size > 0)
		{
			*errmsg = pgut_malloc(ERRMSG_MAX_LEN);
			IO_CHECK(fio_read_all(fio_stdin, *errmsg, hdr.size), hdr.size);
			return 1;
		}
	}
	return 0;
}

static void
fio_get_async_error_impl(int out)
{
	fio_header hdr;
	hdr.cop = FIO_GET_ASYNC_ERROR;

	/* send error message */
	if (async_errormsg)
	{
		hdr.size = strlen(async_errormsg) + 1;

		/* send header */
		IO_CHECK(fio_write_all(out, &hdr, sizeof(hdr)), sizeof(hdr));

		/* send message itself */
		IO_CHECK(fio_write_all(out, async_errormsg, hdr.size), hdr.size);

		//TODO: should we reset the tainted state ?
//		pg_free(async_errormsg);
//		async_errormsg = NULL;
	}
	else
	{
		hdr.size = 0;
		/* send header */
		IO_CHECK(fio_write_all(out, &hdr, sizeof(hdr)), sizeof(hdr));
	}
}

/* Read data from stdio file */
ssize_t
fio_fread(FILE* f, void* buf, size_t size)
{
	size_t rc;
	if (fio_is_remote_file(f))
		return fio_read(fio_fileno(f), buf, size);
	rc = fread(buf, 1, size, f);
	return rc == 0 && !feof(f) ? -1 : rc;
}

/* Read data from file */
ssize_t
fio_read(int fd, void* buf, size_t size)
{
	if (fio_is_remote_fd(fd))
	{
		fio_header hdr = {
			.cop = FIO_READ,
			.handle = fd & ~FIO_PIPE_MARKER,
			.size = 0,
			.arg = size,
		};

		IO_CHECK(fio_write_all(fio_stdout, &hdr, sizeof(hdr)), sizeof(hdr));

		IO_CHECK(fio_read_all(fio_stdin, &hdr, sizeof(hdr)), sizeof(hdr));
		Assert(hdr.cop == FIO_SEND);
		IO_CHECK(fio_read_all(fio_stdin, buf, hdr.size), hdr.size);

		return hdr.size;
	}
	else
	{
		return read(fd, buf, size);
	}
}

/* Get information about file */
int
fio_stat(fio_location location, const char* path, struct stat* st, bool follow_symlink)
{
	if (fio_is_remote(location))
	{
		fio_header hdr = {
			.cop = FIO_STAT,
			.handle = -1,
			.size = strlen(path) + 1,
			.arg = follow_symlink,
		};

		IO_CHECK(fio_write_all(fio_stdout, &hdr, sizeof(hdr)), sizeof(hdr));
		IO_CHECK(fio_write_all(fio_stdout, path, hdr.size), hdr.size);

		IO_CHECK(fio_read_all(fio_stdin, &hdr, sizeof(hdr)), sizeof(hdr));
		Assert(hdr.cop == FIO_STAT);
		IO_CHECK(fio_read_all(fio_stdin, st, sizeof(*st)), sizeof(*st));

		if (hdr.arg != 0)
		{
			errno = hdr.arg;
			return -1;
		}
		return 0;
	}
	else
	{
		return follow_symlink ? stat(path, st) : lstat(path,  st);
	}
}

/*
 * Compare, that filename1 and filename2 is the same file
 * in windows compare only filenames
 */
bool
fio_is_same_file(fio_location location, const char* filename1, const char* filename2, bool follow_symlink)
{
#ifndef WIN32
	struct stat	stat1, stat2;

	if (fio_stat(location, filename1, &stat1, follow_symlink) < 0)
		elog(ERROR, "Can't stat file \"%s\": %s", filename1, strerror(errno));

	if (fio_stat(location, filename2, &stat2, follow_symlink) < 0)
		elog(ERROR, "Can't stat file \"%s\": %s", filename2, strerror(errno));

	return stat1.st_ino == stat2.st_ino && stat1.st_dev == stat2.st_dev;
#else
	char	*abs_name1 = make_absolute_path(filename1);
	char	*abs_name2 = make_absolute_path(filename2);
	bool	result = strcmp(abs_name1, abs_name2) == 0;
	free(abs_name2);
	free(abs_name1);
	return result;
#endif
}

/*
 * Read value of a symbolic link
 * this is a wrapper about readlink() syscall
 * side effects: string truncation occur (and it
 * can be checked by caller by comparing
 * returned value >= valsiz)
 */
ssize_t
fio_readlink(fio_location location, const char *path, char *value, size_t valsiz)
{
	if (!fio_is_remote(location))
	{
		/* readlink don't place trailing \0 */
		ssize_t len = readlink(path, value, valsiz);
		value[len < valsiz ? len : valsiz] = '\0';
		return len;
	}
	else
	{
		fio_header hdr;
		size_t path_len = strlen(path) + 1;

		hdr.cop = FIO_READLINK;
		hdr.handle = -1;
		Assert(valsiz <= UINT_MAX); /* max value of fio_header.arg */
		hdr.arg = valsiz;
		hdr.size = path_len;

		IO_CHECK(fio_write_all(fio_stdout, &hdr, sizeof(hdr)), sizeof(hdr));
		IO_CHECK(fio_write_all(fio_stdout, path, path_len), path_len);

		IO_CHECK(fio_read_all(fio_stdin, &hdr, sizeof(hdr)), sizeof(hdr));
		Assert(hdr.cop == FIO_READLINK);
		Assert(hdr.size <= valsiz);
		IO_CHECK(fio_read_all(fio_stdin, value, hdr.size), hdr.size);
		value[hdr.size < valsiz ? hdr.size : valsiz] = '\0';
		return hdr.size;
	}
}

/* Check presence of the file */
int
fio_access(fio_location location, const char* path, int mode)
{
	if (fio_is_remote(location))
	{
		fio_header hdr = {
			.cop = FIO_ACCESS,
			.handle = -1,
			.size = strlen(path) + 1,
			.arg = mode,
		};

		IO_CHECK(fio_write_all(fio_stdout, &hdr, sizeof(hdr)), sizeof(hdr));
		IO_CHECK(fio_write_all(fio_stdout, path, hdr.size), hdr.size);

		IO_CHECK(fio_read_all(fio_stdin, &hdr, sizeof(hdr)), sizeof(hdr));
		Assert(hdr.cop == FIO_ACCESS);

		if (hdr.arg != 0)
		{
			errno = hdr.arg;
			return -1;
		}
		return 0;
	}
	else
	{
		return access(path, mode);
	}
}

/* Create symbolic link */
int
fio_symlink(fio_location location, const char* target, const char* link_path, bool overwrite)
{
	if (fio_is_remote(location))
	{
		size_t target_len = strlen(target) + 1;
		size_t link_path_len = strlen(link_path) + 1;
		fio_header hdr = {
			.cop = FIO_SYMLINK,
			.handle = -1,
			.size = target_len + link_path_len,
			.arg = overwrite ? 1 : 0,
		};

		IO_CHECK(fio_write_all(fio_stdout, &hdr, sizeof(hdr)), sizeof(hdr));
		IO_CHECK(fio_write_all(fio_stdout, target, target_len), target_len);
		IO_CHECK(fio_write_all(fio_stdout, link_path, link_path_len), link_path_len);

		IO_CHECK(fio_read_all(fio_stdin, &hdr, sizeof(hdr)), sizeof(hdr));
		Assert(hdr.cop == FIO_SYMLINK);

		if (hdr.arg != 0)
		{
			errno = hdr.arg;
			return -1;
		}
		return 0;
	}
	else
	{
		if (overwrite)
			remove_file_or_dir(link_path);

		return symlink(target, link_path);
	}
}

static void
fio_symlink_impl(const char* target, const char* link_path, bool overwrite, int out)
{
	fio_header hdr = {
		.cop = FIO_SYMLINK,
		.handle = -1,
		.size = 0,
		.arg = 0,
	};

	if (overwrite)
		remove_file_or_dir(link_path);

	if (symlink(target, link_path) != 0)
		hdr.arg = errno;

	IO_CHECK(fio_write_all(out, &hdr, sizeof(hdr)), sizeof(hdr));
}

/* Rename file */
int
fio_rename(fio_location location, const char* old_path, const char* new_path)
{
	if (fio_is_remote(location))
	{
		size_t old_path_len = strlen(old_path) + 1;
		size_t new_path_len = strlen(new_path) + 1;
		fio_header hdr = {
			.cop = FIO_RENAME,
			.handle = -1,
			.size = old_path_len + new_path_len,
			.arg = 0,
		};

		IO_CHECK(fio_write_all(fio_stdout, &hdr, sizeof(hdr)), sizeof(hdr));
		IO_CHECK(fio_write_all(fio_stdout, old_path, old_path_len), old_path_len);
		IO_CHECK(fio_write_all(fio_stdout, new_path, new_path_len), new_path_len);

		IO_CHECK(fio_read_all(fio_stdin, &hdr, sizeof(hdr)), sizeof(hdr));
		Assert(hdr.cop == FIO_RENAME);

		if (hdr.arg != 0)
		{
			errno = hdr.arg;
			return -1;
		}
		return 0;
	}
	else
	{
		return rename(old_path, new_path);
	}
}

static void
fio_rename_impl(char const* old_path, const char* new_path, int out)
{
	fio_header hdr = {
		.cop = FIO_RENAME,
		.handle = -1,
		.size = 0,
		.arg = 0,
	};

	if (rename(old_path, new_path) != 0)
		hdr.arg = errno;

	IO_CHECK(fio_write_all(out, &hdr, sizeof(hdr)), sizeof(hdr));
}

/* Sync file to disk */
int
fio_sync(fio_location location, const char* path)
{
	if (fio_is_remote(location))
	{
		fio_header hdr;
		size_t path_len = strlen(path) + 1;
		hdr.cop = FIO_SYNC;
		hdr.handle = -1;
		hdr.size = path_len;

		IO_CHECK(fio_write_all(fio_stdout, &hdr, sizeof(hdr)), sizeof(hdr));
		IO_CHECK(fio_write_all(fio_stdout, path, path_len), path_len);
		IO_CHECK(fio_read_all(fio_stdin, &hdr, sizeof(hdr)), sizeof(hdr));

		if (hdr.arg != 0)
		{
			errno = hdr.arg;
			return -1;
		}

		return 0;
	}
	else
	{
		int fd;

		fd = open(path, O_WRONLY | PG_BINARY, FILE_PERMISSIONS);
		if (fd < 0)
			return -1;

		if (fsync(fd) < 0)
		{
			close(fd);
			return -1;
		}
		close(fd);

		return 0;
	}
}

/* Get crc32 of file */
<<<<<<< HEAD
pg_crc32 fio_get_crc32(const char *file_path, fio_location location, bool decompress, bool missing_ok)
=======
pg_crc32
fio_get_crc32(fio_location location, const char *file_path, bool decompress)
>>>>>>> cadded9b
{
	if (fio_is_remote(location))
	{
		fio_header hdr;
		size_t path_len = strlen(file_path) + 1;
		pg_crc32 crc = 0;
		hdr.cop = FIO_GET_CRC32;
		hdr.handle = -1;
		hdr.size = path_len;
		hdr.arg = 0;

		if (decompress)
			hdr.arg = 1;

		/* TODO: send missing_ok flag */

		IO_CHECK(fio_write_all(fio_stdout, &hdr, sizeof(hdr)), sizeof(hdr));
		IO_CHECK(fio_write_all(fio_stdout, file_path, path_len), path_len);
		IO_CHECK(fio_read_all(fio_stdin, &crc, sizeof(crc)), sizeof(crc));

		return crc;
	}
	else
	{
		if (decompress)
			return pgFileGetCRCgz(file_path, true, missing_ok);
		else
			return pgFileGetCRC(file_path, true, NONE_COMPRESS, false, missing_ok);
	}
}

/*
 * Remove file or directory
 * if missing_ok, then ignore ENOENT error
 */
int
fio_remove(fio_location location, const char* path, bool missing_ok)
{
	int result = 0;

	if (fio_is_remote(location))
	{
		fio_header hdr = {
			.cop = FIO_REMOVE,
			.handle = -1,
			.size = strlen(path) + 1,
			.arg = missing_ok ? 1 : 0,
		};

		IO_CHECK(fio_write_all(fio_stdout, &hdr, sizeof(hdr)), sizeof(hdr));
		IO_CHECK(fio_write_all(fio_stdout, path, hdr.size), hdr.size);

		IO_CHECK(fio_read_all(fio_stdin, &hdr, sizeof(hdr)), sizeof(hdr));
		Assert(hdr.cop == FIO_REMOVE);

		if (hdr.arg != 0)
		{
			errno = hdr.arg;
			result = -1;
		}
	}
	else
	{
		if (remove_file_or_dir(path) != 0)
		{
			if (!missing_ok || errno != ENOENT)
				result = -1;
		}
	}
	return result;
}

static void
fio_remove_impl(const char* path, bool missing_ok, int out)
{
	fio_header hdr = {
		.cop = FIO_REMOVE,
		.handle = -1,
		.size = 0,
		.arg = 0,
	};

	if (remove_file_or_dir(path) != 0)
	{
		if (!missing_ok || errno != ENOENT)
			hdr.arg = errno;
	}

	IO_CHECK(fio_write_all(out, &hdr, sizeof(hdr)), sizeof(hdr));
}

/*
 * Create directory, also create parent directories if necessary.
 * In strict mode treat already existing directory as error.
 * Return values:
 *  0 - ok
 * -1 - error (check errno)
 */
static int
dir_create_dir(const char *dir, mode_t mode, bool strict)
{
	char		parent[MAXPGPATH];

	strncpy(parent, dir, MAXPGPATH);
	get_parent_directory(parent);

	/* Create parent first */
	if (access(parent, F_OK) == -1)
		dir_create_dir(parent, mode, false);

	/* Create directory */
	if (mkdir(dir, mode) == -1)
	{
		if (errno == EEXIST && !strict)	/* already exist */
			return 0;
		return -1;
	}

	return 0;
}

/*
 * Create directory
 */
int
fio_mkdir(fio_location location, const char* path, int mode, bool strict)
{
	if (fio_is_remote(location))
	{
		fio_header hdr = {
			.cop = FIO_MKDIR,
			.handle = strict ? 1 : 0, /* ugly "hack" to pass more params*/
			.size = strlen(path) + 1,
			.arg = mode,
		};

		IO_CHECK(fio_write_all(fio_stdout, &hdr, sizeof(hdr)), sizeof(hdr));
		IO_CHECK(fio_write_all(fio_stdout, path, hdr.size), hdr.size);

		IO_CHECK(fio_read_all(fio_stdin, &hdr, sizeof(hdr)), sizeof(hdr));
		Assert(hdr.cop == FIO_MKDIR);

		if (hdr.arg != 0)
		{
			errno = hdr.arg;
			return -1;
		}
		return 0;
	}
	else
	{
		return dir_create_dir(path, mode, strict);
	}
}

static void
fio_mkdir_impl(const char* path, int mode, bool strict, int out)
{
	fio_header hdr = {
		.cop = FIO_MKDIR,
		.handle = -1,
		.size = 0,
		.arg = 0,
	};

	if (dir_create_dir(path, mode, strict) != 0)
		hdr.arg = errno;

	IO_CHECK(fio_write_all(out, &hdr, sizeof(hdr)), sizeof(hdr));
}

/* Change file mode */
int
fio_chmod(fio_location location, const char* path, int mode)
{
	if (fio_is_remote(location))
	{
		fio_header hdr;
		size_t path_len = strlen(path) + 1;
		hdr.cop = FIO_CHMOD;
		hdr.handle = -1;
		hdr.size = path_len;
		hdr.arg = mode;

		IO_CHECK(fio_write_all(fio_stdout, &hdr, sizeof(hdr)), sizeof(hdr));
		IO_CHECK(fio_write_all(fio_stdout, path, path_len), path_len);

		return 0;
	}
	else
	{
		return chmod(path, mode);
	}
}

#ifdef HAVE_LIBZ

#define ZLIB_BUFFER_SIZE     (64*1024)
#define MAX_WBITS            15 /* 32K LZ77 window */
#define DEF_MEM_LEVEL        8
/* last bit used to differenciate remote gzFile from local gzFile
 * TODO: this is insane, we should create our own scructure for this,
 * not flip some bits in someone's else and hope that it will not break
 * between zlib versions.
 */
#define FIO_GZ_REMOTE_MARKER 1

typedef struct fioGZFile
{
	z_stream strm;
	int      fd;
	int      errnum;
	bool     compress;
	bool     eof;
	Bytef    buf[ZLIB_BUFFER_SIZE];
} fioGZFile;

/* check if remote agent encountered any error during execution of async operations */
int
fio_check_error_fd_gz(gzFile f, char **errmsg)
{
	if (f && ((size_t)f & FIO_GZ_REMOTE_MARKER))
	{
		fio_header hdr;

		hdr.cop = FIO_GET_ASYNC_ERROR;
		hdr.size = 0;

		IO_CHECK(fio_write_all(fio_stdout, &hdr, sizeof(hdr)), sizeof(hdr));

		/* check results */
		IO_CHECK(fio_read_all(fio_stdin, &hdr, sizeof(hdr)), sizeof(hdr));

		if (hdr.size > 0)
		{
			*errmsg = pgut_malloc(ERRMSG_MAX_LEN);
			IO_CHECK(fio_read_all(fio_stdin, *errmsg, hdr.size), hdr.size);
			return 1;
		}
	}
	return 0;
}

/* On error returns NULL and errno should be checked */
gzFile
fio_gzopen(fio_location location, const char* path, const char* mode, int level)
{
	int rc;
	if (fio_is_remote(location))
	{
		fioGZFile* gz = (fioGZFile*) pgut_malloc(sizeof(fioGZFile));
		memset(&gz->strm, 0, sizeof(gz->strm));
		gz->eof = 0;
		gz->errnum = Z_OK;
		/* check if file opened for writing */
		if (strcmp(mode, PG_BINARY_W) == 0) /* compress */
		{
			gz->strm.next_out = gz->buf;
			gz->strm.avail_out = ZLIB_BUFFER_SIZE;
			rc = deflateInit2(&gz->strm,
							  level,
							  Z_DEFLATED,
							  MAX_WBITS + 16, DEF_MEM_LEVEL,
							  Z_DEFAULT_STRATEGY);
			if (rc == Z_OK)
			{
				gz->compress = 1;
				gz->fd = fio_open(location, path, O_WRONLY | O_CREAT | O_EXCL | PG_BINARY);
				if (gz->fd < 0)
				{
					free(gz);
					return NULL;
				}
			}
		}
		else
		{
			gz->strm.next_in = gz->buf;
			gz->strm.avail_in = ZLIB_BUFFER_SIZE;
			rc = inflateInit2(&gz->strm, 15 + 16);
			gz->strm.avail_in = 0;
			if (rc == Z_OK)
			{
				gz->compress = 0;
				gz->fd = fio_open(location, path, O_RDONLY | PG_BINARY);
				if (gz->fd < 0)
				{
					free(gz);
					return NULL;
				}
			}
		}
		if (rc != Z_OK)
		{
			elog(ERROR, "zlib internal error when opening file %s: %s",
				path, gz->strm.msg);
		}
		return (gzFile)((size_t)gz + FIO_GZ_REMOTE_MARKER);
	}
	else
	{
		gzFile file;
		/* check if file opened for writing */
		if (strcmp(mode, PG_BINARY_W) == 0)
		{
			int fd = open(path, O_WRONLY | O_CREAT | O_EXCL | PG_BINARY, FILE_PERMISSIONS);
			if (fd < 0)
				return NULL;
			file = gzdopen(fd, mode);
		}
		else
			file = gzopen(path, mode);
		if (file != NULL && level != Z_DEFAULT_COMPRESSION)
		{
			if (gzsetparams(file, level, Z_DEFAULT_STRATEGY) != Z_OK)
				elog(ERROR, "Cannot set compression level %d: %s",
					 level, strerror(errno));
		}
		return file;
	}
}

int
fio_gzread(gzFile f, void *buf, unsigned size)
{
	if ((size_t)f & FIO_GZ_REMOTE_MARKER)
	{
		int rc;
		fioGZFile* gz = (fioGZFile*)((size_t)f - FIO_GZ_REMOTE_MARKER);

		if (gz->eof)
		{
			return 0;
		}

		gz->strm.next_out = (Bytef *)buf;
		gz->strm.avail_out = size;

		while (1)
		{
			if (gz->strm.avail_in != 0) /* If there is some data in receiver buffer, then decompress it */
			{
				rc = inflate(&gz->strm, Z_NO_FLUSH);
				if (rc == Z_STREAM_END)
				{
					gz->eof = 1;
				}
				else if (rc != Z_OK)
				{
					gz->errnum = rc;
					return -1;
				}
				if (gz->strm.avail_out != size)
				{
					return size - gz->strm.avail_out;
				}
				if (gz->strm.avail_in == 0)
				{
					gz->strm.next_in = gz->buf;
				}
			}
			else
			{
				gz->strm.next_in = gz->buf;
			}
			rc = fio_read(gz->fd, gz->strm.next_in + gz->strm.avail_in,
						  gz->buf + ZLIB_BUFFER_SIZE - gz->strm.next_in - gz->strm.avail_in);
			if (rc > 0)
			{
				gz->strm.avail_in += rc;
			}
			else
			{
				if (rc == 0)
				{
					gz->eof = 1;
				}
				return rc;
			}
		}
	}
	else
	{
		return gzread(f, buf, size);
	}
}

int
fio_gzwrite(gzFile f, void const* buf, unsigned size)
{
	if ((size_t)f & FIO_GZ_REMOTE_MARKER)
	{
		int rc;
		fioGZFile* gz = (fioGZFile*)((size_t)f - FIO_GZ_REMOTE_MARKER);

		gz->strm.next_in = (Bytef *)buf;
		gz->strm.avail_in = size;

		do
		{
			if (gz->strm.avail_out == ZLIB_BUFFER_SIZE) /* Compress buffer is empty */
			{
				gz->strm.next_out = gz->buf; /* Reset pointer to the  beginning of buffer */

				if (gz->strm.avail_in != 0) /* Has something in input buffer */
				{
					rc = deflate(&gz->strm, Z_NO_FLUSH);
					Assert(rc == Z_OK);
					gz->strm.next_out = gz->buf; /* Reset pointer to the  beginning of buffer */
				}
				else
				{
					break;
				}
			}
			rc = fio_write_async(gz->fd, gz->strm.next_out, ZLIB_BUFFER_SIZE - gz->strm.avail_out);
			if (rc >= 0)
			{
				gz->strm.next_out += rc;
				gz->strm.avail_out += rc;
			}
			else
			{
				return rc;
			}
		} while (gz->strm.avail_out != ZLIB_BUFFER_SIZE || gz->strm.avail_in != 0);

		return size;
	}
	else
	{
		return gzwrite(f, buf, size);
	}
}

int
fio_gzclose(gzFile f)
{
	if ((size_t)f & FIO_GZ_REMOTE_MARKER)
	{
		fioGZFile* gz = (fioGZFile*)((size_t)f - FIO_GZ_REMOTE_MARKER);
		int rc;
		if (gz->compress)
		{
			gz->strm.next_out = gz->buf;
			rc = deflate(&gz->strm, Z_FINISH);
			Assert(rc == Z_STREAM_END && gz->strm.avail_out != ZLIB_BUFFER_SIZE);
			deflateEnd(&gz->strm);
			rc = fio_write(gz->fd, gz->buf, ZLIB_BUFFER_SIZE - gz->strm.avail_out);
			if (rc != ZLIB_BUFFER_SIZE - gz->strm.avail_out)
			{
				return -1;
			}
		}
		else
		{
			inflateEnd(&gz->strm);
		}
		rc = fio_close(gz->fd);
		free(gz);
		return rc;
	}
	else
	{
		return gzclose(f);
	}
}

int
fio_gzeof(gzFile f)
{
	if ((size_t)f & FIO_GZ_REMOTE_MARKER)
	{
		fioGZFile* gz = (fioGZFile*)((size_t)f - FIO_GZ_REMOTE_MARKER);
		return gz->eof;
	}
	else
	{
		return gzeof(f);
	}
}

const char*
fio_gzerror(gzFile f, int *errnum)
{
	if ((size_t)f & FIO_GZ_REMOTE_MARKER)
	{
		fioGZFile* gz = (fioGZFile*)((size_t)f - FIO_GZ_REMOTE_MARKER);
		if (errnum)
			*errnum = gz->errnum;
		return gz->strm.msg;
	}
	else
	{
		return gzerror(f, errnum);
	}
}

z_off_t
fio_gzseek(gzFile f, z_off_t offset, int whence)
{
	Assert(!((size_t)f & FIO_GZ_REMOTE_MARKER));
	return gzseek(f, offset, whence);
}


#endif

/* Send file content
 * Note: it should not be used for large files.
 */
static void
fio_load_file(int out, const char* path)
{
	int fd = open(path, O_RDONLY);
	fio_header hdr;
	void* buf = NULL;

	hdr.cop = FIO_SEND;
	hdr.size = 0;

	if (fd >= 0)
	{
		off_t size = lseek(fd, 0, SEEK_END);
		buf = pgut_malloc(size);
		lseek(fd, 0, SEEK_SET);
		IO_CHECK(fio_read_all(fd, buf, size), size);
		hdr.size = size;
		SYS_CHECK(close(fd));
	}
	IO_CHECK(fio_write_all(out, &hdr, sizeof(hdr)), sizeof(hdr));
	if (buf)
	{
		IO_CHECK(fio_write_all(out, buf, hdr.size), hdr.size);
		free(buf);
	}
}

/*
 * Return number of actually(!) readed blocks, attempts or
 * half-readed block are not counted.
 * Return values in case of error:
 *  FILE_MISSING
 *  OPEN_FAILED
 *  READ_ERROR
 *  PAGE_CORRUPTION
 *  WRITE_FAILED
 *
 * If none of the above, this function return number of blocks
 * readed by remote agent.
 *
 * In case of DELTA mode horizonLsn must be a valid lsn,
 * otherwise it should be set to InvalidXLogRecPtr.
 */
int
fio_send_pages(const char *to_fullpath, const char *from_fullpath, pgFile *file,
				   XLogRecPtr horizonLsn, int calg, int clevel, uint32 checksum_version,
				   bool use_pagemap, BlockNumber* err_blknum, char **errormsg,
				   BackupPageHeader2 **headers)
{
	FILE *out = NULL;
	char *out_buf = NULL;
	struct {
		fio_header hdr;
		fio_send_request arg;
	} req;
	BlockNumber	n_blocks_read = 0;
	BlockNumber blknum = 0;

	/* send message with header

	  16bytes      24bytes             var        var
	--------------------------------------------------------------
	| fio_header | fio_send_request | FILE PATH | BITMAP(if any) |
	--------------------------------------------------------------
	*/

	req.hdr.cop = FIO_SEND_PAGES;

	if (use_pagemap)
	{
		req.hdr.size = sizeof(fio_send_request) + (*file).pagemap.bitmapsize + strlen(from_fullpath) + 1;
		req.arg.bitmapsize = (*file).pagemap.bitmapsize;

		/* TODO: add optimization for the case of pagemap
		 * containing small number of blocks with big serial numbers:
		 * https://github.com/postgrespro/pg_probackup/blob/remote_page_backup/src/utils/file.c#L1211
		 */
	}
	else
	{
		req.hdr.size = sizeof(fio_send_request) + strlen(from_fullpath) + 1;
		req.arg.bitmapsize = 0;
	}

	req.arg.nblocks = file->size/BLCKSZ;
	req.arg.segmentno = file->segno * RELSEG_SIZE;
	req.arg.horizonLsn = horizonLsn;
	req.arg.checksumVersion = checksum_version;
	req.arg.calg = calg;
	req.arg.clevel = clevel;
	req.arg.path_len = strlen(from_fullpath) + 1;

	file->compress_alg = calg; /* TODO: wtf? why here? */

//<-----
//	datapagemap_iterator_t *iter;
//	BlockNumber blkno;
//	iter = datapagemap_iterate(pagemap);
//	while (datapagemap_next(iter, &blkno))
//		elog(INFO, "block %u", blkno);
//	pg_free(iter);
//<-----

	/* send header */
	IO_CHECK(fio_write_all(fio_stdout, &req, sizeof(req)), sizeof(req));

	/* send file path */
	IO_CHECK(fio_write_all(fio_stdout, from_fullpath, req.arg.path_len), req.arg.path_len);

	/* send pagemap if any */
	if (use_pagemap)
		IO_CHECK(fio_write_all(fio_stdout, (*file).pagemap.bitmap, (*file).pagemap.bitmapsize), (*file).pagemap.bitmapsize);

	while (true)
	{
		fio_header hdr;
		char buf[BLCKSZ + sizeof(BackupPageHeader)];
		IO_CHECK(fio_read_all(fio_stdin, &hdr, sizeof(hdr)), sizeof(hdr));

		if (interrupted)
			elog(ERROR, "Interrupted during page reading");

		if (hdr.cop == FIO_ERROR)
		{
			/* FILE_MISSING, OPEN_FAILED and READ_FAILED */
			if (hdr.size > 0)
			{
				IO_CHECK(fio_read_all(fio_stdin, buf, hdr.size), hdr.size);
				*errormsg = pgut_malloc(hdr.size);
				snprintf(*errormsg, hdr.size, "%s", buf);
			}

			return hdr.arg;
		}
		else if (hdr.cop == FIO_SEND_FILE_CORRUPTION)
		{
			*err_blknum = hdr.arg;

			if (hdr.size > 0)
			{
				IO_CHECK(fio_read_all(fio_stdin, buf, hdr.size), hdr.size);
				*errormsg = pgut_malloc(hdr.size);
				snprintf(*errormsg, hdr.size, "%s", buf);
			}
			return PAGE_CORRUPTION;
		}
		else if (hdr.cop == FIO_SEND_FILE_EOF)
		{
			/* n_blocks_read reported by EOF */
			n_blocks_read = hdr.arg;

			/* receive headers if any */
			if (hdr.size > 0)
			{
				*headers = pgut_malloc(hdr.size);
				IO_CHECK(fio_read_all(fio_stdin, *headers, hdr.size), hdr.size);
				file->n_headers = (hdr.size / sizeof(BackupPageHeader2)) -1;
			}

			break;
		}
		else if (hdr.cop == FIO_PAGE)
		{
			blknum = hdr.arg;

			Assert(hdr.size <= sizeof(buf));
			IO_CHECK(fio_read_all(fio_stdin, buf, hdr.size), hdr.size);

			COMP_FILE_CRC32(true, file->crc, buf, hdr.size);

			/* lazily open backup file */
			if (!out)
				out = open_local_file_rw(to_fullpath, &out_buf, STDIO_BUFSIZE);

			if (fio_fwrite(out, buf, hdr.size) != hdr.size)
			{
				fio_fclose(out);
				*err_blknum = blknum;
				return WRITE_FAILED;
			}
			file->write_size += hdr.size;
			file->uncompressed_size += BLCKSZ;
		}
		else
			elog(ERROR, "Remote agent returned message of unexpected type: %i", hdr.cop);
	}

	if (out)
		fclose(out);
	pg_free(out_buf);

	return n_blocks_read;
}

/*
 * Return number of actually(!) readed blocks, attempts or
 * half-readed block are not counted.
 * Return values in case of error:
 *  FILE_MISSING
 *  OPEN_FAILED
 *  READ_ERROR
 *  PAGE_CORRUPTION
 *  WRITE_FAILED
 *
 * If none of the above, this function return number of blocks
 * readed by remote agent.
 *
 * In case of DELTA mode horizonLsn must be a valid lsn,
 * otherwise it should be set to InvalidXLogRecPtr.
 * Взято из fio_send_pages
 */
int
fio_copy_pages(const char *to_fullpath, const char *from_fullpath, pgFile *file,
				   XLogRecPtr horizonLsn, int calg, int clevel, uint32 checksum_version,
				   bool use_pagemap, BlockNumber* err_blknum, char **errormsg)
{
	FILE *out = NULL;
	char *out_buf = NULL;
	struct {
		fio_header hdr;
		fio_send_request arg;
	} req;
	BlockNumber	n_blocks_read = 0;
	BlockNumber blknum = 0;

	/* send message with header

	  16bytes      24bytes             var        var
	--------------------------------------------------------------
	| fio_header | fio_send_request | FILE PATH | BITMAP(if any) |
	--------------------------------------------------------------
	*/

	req.hdr.cop = FIO_SEND_PAGES;

	if (use_pagemap)
	{
		req.hdr.size = sizeof(fio_send_request) + (*file).pagemap.bitmapsize + strlen(from_fullpath) + 1;
		req.arg.bitmapsize = (*file).pagemap.bitmapsize;

		/* TODO: add optimization for the case of pagemap
		 * containing small number of blocks with big serial numbers:
		 * https://github.com/postgrespro/pg_probackup/blob/remote_page_backup/src/utils/file.c#L1211
		 */
	}
	else
	{
		req.hdr.size = sizeof(fio_send_request) + strlen(from_fullpath) + 1;
		req.arg.bitmapsize = 0;
	}

	req.arg.nblocks = file->size/BLCKSZ;
	req.arg.segmentno = file->segno * RELSEG_SIZE;
	req.arg.horizonLsn = horizonLsn;
	req.arg.checksumVersion = checksum_version;
	req.arg.calg = calg;
	req.arg.clevel = clevel;
	req.arg.path_len = strlen(from_fullpath) + 1;

	file->compress_alg = calg; /* TODO: wtf? why here? */

//<-----
//	datapagemap_iterator_t *iter;
//	BlockNumber blkno;
//	iter = datapagemap_iterate(pagemap);
//	while (datapagemap_next(iter, &blkno))
//		elog(INFO, "block %u", blkno);
//	pg_free(iter);
//<-----

	/* send header */
	IO_CHECK(fio_write_all(fio_stdout, &req, sizeof(req)), sizeof(req));

	/* send file path */
	IO_CHECK(fio_write_all(fio_stdout, from_fullpath, req.arg.path_len), req.arg.path_len);

	/* send pagemap if any */
	if (use_pagemap)
		IO_CHECK(fio_write_all(fio_stdout, (*file).pagemap.bitmap, (*file).pagemap.bitmapsize), (*file).pagemap.bitmapsize);

	out = fio_fopen(FIO_BACKUP_HOST, to_fullpath, PG_BINARY_R "+");
	if (out == NULL)
		elog(ERROR, "Cannot open restore target file \"%s\": %s", to_fullpath, strerror(errno));

	/* update file permission */
	if (fio_chmod(FIO_BACKUP_HOST, to_fullpath, file->mode) == -1)
		elog(ERROR, "Cannot change mode of \"%s\": %s", to_fullpath,
			strerror(errno));

	elog(VERBOSE, "ftruncate file \"%s\" to size %lu",
			to_fullpath, file->size);
	if (fio_ftruncate(out, file->size) == -1)
		elog(ERROR, "Cannot ftruncate file \"%s\" to size %lu: %s",
			to_fullpath, file->size, strerror(errno));

	if (!fio_is_remote_file(out))
	{
		out_buf = pgut_malloc(STDIO_BUFSIZE);
		setvbuf(out, out_buf, _IOFBF, STDIO_BUFSIZE);
	}

	while (true)
	{
		fio_header hdr;
		char buf[BLCKSZ + sizeof(BackupPageHeader)];
		IO_CHECK(fio_read_all(fio_stdin, &hdr, sizeof(hdr)), sizeof(hdr));

		if (interrupted)
			elog(ERROR, "Interrupted during page reading");

		if (hdr.cop == FIO_ERROR)
		{
			/* FILE_MISSING, OPEN_FAILED and READ_FAILED */
			if (hdr.size > 0)
			{
				IO_CHECK(fio_read_all(fio_stdin, buf, hdr.size), hdr.size);
				*errormsg = pgut_malloc(hdr.size);
				snprintf(*errormsg, hdr.size, "%s", buf);
			}

			return hdr.arg;
		}
		else if (hdr.cop == FIO_SEND_FILE_CORRUPTION)
		{
			*err_blknum = hdr.arg;

			if (hdr.size > 0)
			{
				IO_CHECK(fio_read_all(fio_stdin, buf, hdr.size), hdr.size);
				*errormsg = pgut_malloc(hdr.size);
				snprintf(*errormsg, hdr.size, "%s", buf);
			}
			return PAGE_CORRUPTION;
		}
		else if (hdr.cop == FIO_SEND_FILE_EOF)
		{
			/* n_blocks_read reported by EOF */
			n_blocks_read = hdr.arg;

			/* receive headers if any */
			if (hdr.size > 0)
			{
				char *tmp = pgut_malloc(hdr.size);
				IO_CHECK(fio_read_all(fio_stdin, tmp, hdr.size), hdr.size);
				pg_free(tmp);
			}

			break;
		}
		else if (hdr.cop == FIO_PAGE)
		{
			blknum = hdr.arg;

			Assert(hdr.size <= sizeof(buf));
			IO_CHECK(fio_read_all(fio_stdin, buf, hdr.size), hdr.size);

			COMP_FILE_CRC32(true, file->crc, buf, hdr.size);

			if (fio_fseek(out, blknum * BLCKSZ) < 0)
			{
				elog(ERROR, "Cannot seek block %u of \"%s\": %s",
					blknum, to_fullpath, strerror(errno));
			}
			// должен прилетать некомпрессированный блок с заголовком
			// Вставить assert?
			if (fio_fwrite(out, buf + sizeof(BackupPageHeader), hdr.size - sizeof(BackupPageHeader)) != BLCKSZ)
			{
				fio_fclose(out);
				*err_blknum = blknum;
				return WRITE_FAILED;
			}
			file->write_size += BLCKSZ;
			file->uncompressed_size += BLCKSZ;
		}
		else
			elog(ERROR, "Remote agent returned message of unexpected type: %i", hdr.cop);
	}

	if (out)
		fclose(out);
	pg_free(out_buf);

	return n_blocks_read;
}

/* TODO: read file using large buffer
 * Return codes:
 *  FIO_ERROR:
 *  	FILE_MISSING (-1)
 *  	OPEN_FAILED  (-2)
 *  	READ_FAILED  (-3)

 *  FIO_SEND_FILE_CORRUPTION
 *  FIO_SEND_FILE_EOF
 */
static void
fio_send_pages_impl(int out, char* buf)
{
	FILE        *in = NULL;
	BlockNumber  blknum = 0;
	int          current_pos = 0;
	BlockNumber  n_blocks_read = 0;
	PageState    page_st;
	char         read_buffer[BLCKSZ+1];
	char         in_buf[STDIO_BUFSIZE];
	fio_header   hdr;
	fio_send_request *req = (fio_send_request*) buf;
	char             *from_fullpath = (char*) buf + sizeof(fio_send_request);
	bool with_pagemap = req->bitmapsize > 0 ? true : false;
	/* error reporting */
	char *errormsg = NULL;
	/* parse buffer */
	datapagemap_t *map = NULL;
	datapagemap_iterator_t *iter = NULL;
	/* page headers */
	int32       hdr_num = -1;
	int32       cur_pos_out = 0;
	BackupPageHeader2 *headers = NULL;

	/* open source file */
	in = fopen(from_fullpath, PG_BINARY_R);
	if (!in)
	{
		hdr.cop = FIO_ERROR;

		/* do not send exact wording of ENOENT error message
		 * because it is a very common error in our case, so
		 * error code is enough.
		 */
		if (errno == ENOENT)
		{
			hdr.arg = FILE_MISSING;
			hdr.size = 0;
		}
		else
		{
			hdr.arg = OPEN_FAILED;
			errormsg = pgut_malloc(ERRMSG_MAX_LEN);
			/* Construct the error message */
			snprintf(errormsg, ERRMSG_MAX_LEN, "Cannot open file \"%s\": %s",
					 from_fullpath, strerror(errno));
			hdr.size = strlen(errormsg) + 1;
		}

		/* send header and message */
		IO_CHECK(fio_write_all(out, &hdr, sizeof(hdr)), sizeof(hdr));
		if (errormsg)
			IO_CHECK(fio_write_all(out, errormsg, hdr.size), hdr.size);

		goto cleanup;
	}

	if (with_pagemap)
	{
		map = pgut_malloc(sizeof(datapagemap_t));
		map->bitmapsize = req->bitmapsize;
		map->bitmap = (char*) buf + sizeof(fio_send_request) + req->path_len;

		/* get first block */
		iter = datapagemap_iterate(map);
		datapagemap_next(iter, &blknum);

		setvbuf(in, NULL, _IONBF, BUFSIZ);
	}
	else
		setvbuf(in, in_buf, _IOFBF, STDIO_BUFSIZE);

	/* TODO: what is this barrier for? */
	read_buffer[BLCKSZ] = 1; /* barrier */

	while (blknum < req->nblocks)
	{
		int    rc = 0;
		size_t read_len = 0;
		int    retry_attempts = PAGE_READ_ATTEMPTS;

		/* TODO: handle signals on the agent */
		if (interrupted)
			elog(ERROR, "Interrupted during remote page reading");

		/* read page, check header and validate checksumms */
		for (;;)
		{
			/*
			 * Optimize stdio buffer usage, fseek only when current position
			 * does not match the position of requested block.
			 */
			if (current_pos != blknum*BLCKSZ)
			{
				current_pos = blknum*BLCKSZ;
				if (fseek(in, current_pos, SEEK_SET) != 0)
					elog(ERROR, "fseek to position %u is failed on remote file '%s': %s",
							current_pos, from_fullpath, strerror(errno));
			}

			read_len = fread(read_buffer, 1, BLCKSZ, in);

			current_pos += read_len;

			/* report error */
			if (ferror(in))
			{
				hdr.cop = FIO_ERROR;
				hdr.arg = READ_FAILED;

				errormsg = pgut_malloc(ERRMSG_MAX_LEN);
				/* Construct the error message */
				snprintf(errormsg, ERRMSG_MAX_LEN, "Cannot read block %u of '%s': %s",
						blknum, from_fullpath, strerror(errno));
				hdr.size = strlen(errormsg) + 1;

				/* send header and message */
				IO_CHECK(fio_write_all(out, &hdr, sizeof(hdr)), sizeof(hdr));
				IO_CHECK(fio_write_all(out, errormsg, hdr.size), hdr.size);
				goto cleanup;
			}

			if (read_len == BLCKSZ)
			{
				rc = validate_one_page(read_buffer, req->segmentno + blknum,
										   InvalidXLogRecPtr, &page_st,
										   req->checksumVersion);

				/* TODO: optimize copy of zeroed page */
				if (rc == PAGE_IS_ZEROED)
					break;
				else if (rc == PAGE_IS_VALID)
					break;
			}

			if (feof(in))
				goto eof;
//		  	else /* readed less than BLKSZ bytes, retry */

			/* File is either has insane header or invalid checksum,
			 * retry. If retry attempts are exhausted, report corruption.
			 */
			if (--retry_attempts == 0)
			{
				hdr.cop = FIO_SEND_FILE_CORRUPTION;
				hdr.arg = blknum;

				/* Construct the error message */
				if (rc == PAGE_HEADER_IS_INVALID)
					get_header_errormsg(read_buffer, &errormsg);
				else if (rc == PAGE_CHECKSUM_MISMATCH)
					get_checksum_errormsg(read_buffer, &errormsg,
										  req->segmentno + blknum);

				/* if error message is not empty, set payload size to its length */
				hdr.size = errormsg ? strlen(errormsg) + 1 : 0;

				/* send header */
				IO_CHECK(fio_write_all(out, &hdr, sizeof(hdr)), sizeof(hdr));

				/* send error message if any */
				if (errormsg)
					IO_CHECK(fio_write_all(out, errormsg, hdr.size), hdr.size);

				goto cleanup;
			}
		}

		n_blocks_read++;

		/*
		 * horizonLsn is not 0 only in case of delta and ptrack backup.
		 * As far as unsigned number are always greater or equal than zero,
		 * there is no sense to add more checks.
		 */
		if ((req->horizonLsn == InvalidXLogRecPtr) ||                 /* full, page */
			(page_st.lsn == InvalidXLogRecPtr) ||                     /* zeroed page */
			(req->horizonLsn > 0 && page_st.lsn > req->horizonLsn))   /* delta, ptrack */
		{
			int  compressed_size = 0;
			char write_buffer[BLCKSZ*2];
			BackupPageHeader* bph = (BackupPageHeader*)write_buffer;

			/* compress page */
			hdr.cop = FIO_PAGE;
			hdr.arg = blknum;

			compressed_size = do_compress(write_buffer + sizeof(BackupPageHeader),
										  sizeof(write_buffer) - sizeof(BackupPageHeader),
										  read_buffer, BLCKSZ, req->calg, req->clevel,
										  NULL);

			if (compressed_size <= 0 || compressed_size >= BLCKSZ)
			{
				/* Do not compress page */
				memcpy(write_buffer + sizeof(BackupPageHeader), read_buffer, BLCKSZ);
				compressed_size = BLCKSZ;
			}
			bph->block = blknum;
			bph->compressed_size = compressed_size;

			hdr.size = compressed_size + sizeof(BackupPageHeader);

			IO_CHECK(fio_write_all(out, &hdr, sizeof(hdr)), sizeof(hdr));
			IO_CHECK(fio_write_all(out, write_buffer, hdr.size), hdr.size);

			/* set page header for this file */
			hdr_num++;
			if (!headers)
				headers = (BackupPageHeader2 *) pgut_malloc(sizeof(BackupPageHeader2));
			else
				headers = (BackupPageHeader2 *) pgut_realloc(headers, (hdr_num+1) * sizeof(BackupPageHeader2));

			headers[hdr_num].block = blknum;
			headers[hdr_num].lsn = page_st.lsn;
			headers[hdr_num].checksum = page_st.checksum;
			headers[hdr_num].pos = cur_pos_out;

			cur_pos_out += hdr.size;
		}

		/* next block */
		if (with_pagemap)
		{
			/* exit if pagemap is exhausted */
			if (!datapagemap_next(iter, &blknum))
				break;
		}
		else
			blknum++;
	}

eof:
	/* We are done, send eof */
	hdr.cop = FIO_SEND_FILE_EOF;
	hdr.arg = n_blocks_read;
	hdr.size = 0;

	if (headers)
	{
		hdr.size = (hdr_num+2) * sizeof(BackupPageHeader2);

		/* add dummy header */
		headers = (BackupPageHeader2 *) pgut_realloc(headers, (hdr_num+2) * sizeof(BackupPageHeader2));
		headers[hdr_num+1].pos = cur_pos_out;
	}
	IO_CHECK(fio_write_all(out, &hdr, sizeof(hdr)), sizeof(hdr));

	if (headers)
		IO_CHECK(fio_write_all(out, headers, hdr.size), hdr.size);

cleanup:
	pg_free(map);
	pg_free(iter);
	pg_free(errormsg);
	pg_free(headers);
	if (in)
		fclose(in);
	return;
}

/* Receive chunks of compressed data, decompress them and write to
 * destination file.
 * Return codes:
 *   FILE_MISSING (-1)
 *   OPEN_FAILED  (-2)
 *   READ_FAILED  (-3)
 *   WRITE_FAILED (-4)
 *   ZLIB_ERROR   (-5)
 *   REMOTE_ERROR (-6)
 */
int
fio_send_file_gz(const char *from_fullpath, const char *to_fullpath, FILE* out, char **errormsg)
{
	fio_header hdr;
	int exit_code = SEND_OK;
	char *in_buf = pgut_malloc(CHUNK_SIZE);    /* buffer for compressed data */
	char *out_buf = pgut_malloc(OUT_BUF_SIZE); /* 1MB buffer for decompressed data */
	size_t path_len = strlen(from_fullpath) + 1;
	/* decompressor */
	z_stream *strm = NULL;

	hdr.cop = FIO_SEND_FILE;
	hdr.size = path_len;

//	elog(VERBOSE, "Thread [%d]: Attempting to open remote compressed WAL file '%s'",
//			thread_num, from_fullpath);

	IO_CHECK(fio_write_all(fio_stdout, &hdr, sizeof(hdr)), sizeof(hdr));
	IO_CHECK(fio_write_all(fio_stdout, from_fullpath, path_len), path_len);

	for (;;)
	{
		fio_header hdr;
		IO_CHECK(fio_read_all(fio_stdin, &hdr, sizeof(hdr)), sizeof(hdr));

		if (hdr.cop == FIO_SEND_FILE_EOF)
		{
			break;
		}
		else if (hdr.cop == FIO_ERROR)
		{
			/* handle error, reported by the agent */
			if (hdr.size > 0)
			{
				IO_CHECK(fio_read_all(fio_stdin, in_buf, hdr.size), hdr.size);
				*errormsg = pgut_malloc(hdr.size);
				snprintf(*errormsg, hdr.size, "%s", in_buf);
			}
			exit_code = hdr.arg;
			goto cleanup;
		}
		else if (hdr.cop == FIO_PAGE)
		{
			int rc;
			Assert(hdr.size <= CHUNK_SIZE);
			IO_CHECK(fio_read_all(fio_stdin, in_buf, hdr.size), hdr.size);

			/* We have received a chunk of compressed data, lets decompress it */
			if (strm == NULL)
			{
				/* Initialize decompressor */
				strm = pgut_malloc(sizeof(z_stream));
				memset(strm, 0, sizeof(z_stream));

				/* The fields next_in, avail_in initialized before init */
				strm->next_in = (Bytef *)in_buf;
				strm->avail_in = hdr.size;

				rc = inflateInit2(strm, 15 + 16);

				if (rc != Z_OK)
				{
					*errormsg = pgut_malloc(ERRMSG_MAX_LEN);
					snprintf(*errormsg, ERRMSG_MAX_LEN,
							"Failed to initialize decompression stream for file '%s': %i: %s",
							from_fullpath, rc, strm->msg);
					exit_code = ZLIB_ERROR;
					goto cleanup;
				}
			}
			else
			{
				strm->next_in = (Bytef *)in_buf;
				strm->avail_in = hdr.size;
			}

			strm->next_out = (Bytef *)out_buf; /* output buffer */
			strm->avail_out = OUT_BUF_SIZE; /* free space in output buffer */

			/*
			 * From zlib documentation:
			 * The application must update next_in and avail_in when avail_in
			 * has dropped to zero. It must update next_out and avail_out when
			 * avail_out has dropped to zero.
			 */
			while (strm->avail_in != 0) /* while there is data in input buffer, decompress it */
			{
				/* decompress until there is no data to decompress,
				 * or buffer with uncompressed data is full
				 */
				rc = inflate(strm, Z_NO_FLUSH);
				if (rc == Z_STREAM_END)
					/* end of stream */
					break;
				else if (rc != Z_OK)
				{
					/* got an error */
					*errormsg = pgut_malloc(ERRMSG_MAX_LEN);
					snprintf(*errormsg, ERRMSG_MAX_LEN,
							"Decompression failed for file '%s': %i: %s",
							from_fullpath, rc, strm->msg);
					exit_code = ZLIB_ERROR;
					goto cleanup;
				}

				if (strm->avail_out == 0)
				{
					/* Output buffer is full, write it out */
					if (fwrite(out_buf, 1, OUT_BUF_SIZE, out) != OUT_BUF_SIZE)
					{
						exit_code = WRITE_FAILED;
						goto cleanup;
					}

					strm->next_out = (Bytef *)out_buf; /* output buffer */
					strm->avail_out = OUT_BUF_SIZE;
				}
			}

			/* write out leftovers if any */
			if (strm->avail_out != OUT_BUF_SIZE)
			{
				int len = OUT_BUF_SIZE - strm->avail_out;

				if (fwrite(out_buf, 1, len, out) != len)
				{
					exit_code = WRITE_FAILED;
					goto cleanup;
				}
			}
		}
		else
			elog(ERROR, "Remote agent returned message of unexpected type: %i", hdr.cop);
	}

cleanup:
	if (exit_code < OPEN_FAILED)
		fio_disconnect(); /* discard possible pending data in pipe */

	if (strm)
	{
		inflateEnd(strm);
		pg_free(strm);
	}

	pg_free(in_buf);
	pg_free(out_buf);
	return exit_code;
}

/* Receive chunks of data and write them to destination file.
 * Return codes:
 *   SEND_OK       (0)
 *   FILE_MISSING (-1)
 *   OPEN_FAILED  (-2)
 *   READ_FAILED  (-3)
 *   WRITE_FAILED (-4)
 *
 * OPEN_FAILED and READ_FAIL should also set errormsg.
 * If pgFile is not NULL then we must calculate crc and read_size for it.
 */
int
fio_send_file(const char *from_fullpath, const char *to_fullpath, FILE* out,
												pgFile *file, char **errormsg)
{
	fio_header hdr;
	int exit_code = SEND_OK;
	size_t path_len = strlen(from_fullpath) + 1;
	char *buf = pgut_malloc(CHUNK_SIZE);    /* buffer */

	hdr.cop = FIO_SEND_FILE;
	hdr.size = path_len;

//	elog(VERBOSE, "Thread [%d]: Attempting to open remote WAL file '%s'",
//			thread_num, from_fullpath);

	IO_CHECK(fio_write_all(fio_stdout, &hdr, sizeof(hdr)), sizeof(hdr));
	IO_CHECK(fio_write_all(fio_stdout, from_fullpath, path_len), path_len);

	for (;;)
	{
		/* receive data */
		IO_CHECK(fio_read_all(fio_stdin, &hdr, sizeof(hdr)), sizeof(hdr));

		if (hdr.cop == FIO_SEND_FILE_EOF)
		{
			break;
		}
		else if (hdr.cop == FIO_ERROR)
		{
			/* handle error, reported by the agent */
			if (hdr.size > 0)
			{
				IO_CHECK(fio_read_all(fio_stdin, buf, hdr.size), hdr.size);
				*errormsg = pgut_malloc(hdr.size);
				snprintf(*errormsg, hdr.size, "%s", buf);
			}
			exit_code = hdr.arg;
			break;
		}
		else if (hdr.cop == FIO_PAGE)
		{
			Assert(hdr.size <= CHUNK_SIZE);
			IO_CHECK(fio_read_all(fio_stdin, buf, hdr.size), hdr.size);

			/* We have received a chunk of data data, lets write it out */
			if (fwrite(buf, 1, hdr.size, out) != hdr.size)
			{
				exit_code = WRITE_FAILED;
				break;
			}

			if (file)
			{
				file->read_size += hdr.size;
				COMP_FILE_CRC32(true, file->crc, buf, hdr.size);
			}
		}
		else
		{
			/* TODO: fio_disconnect may get assert fail when running after this */
			elog(ERROR, "Remote agent returned message of unexpected type: %i", hdr.cop);
		}
	}

	if (exit_code < OPEN_FAILED)
		fio_disconnect(); /* discard possible pending data in pipe */

	pg_free(buf);
	return exit_code;
}

/* Receive chunks of data and write them to destination file.
 * Return codes:
 *   SEND_OK         (0)
 *   FILE_MISSING    (-1)
 *   OPEN_FAILED_DST (-3)
 *   READ_FAILED     (-4)
 *   WRITE_FAILED    (-5)
 *   CLOSE_FAILED    (-6)
 *
 * OPEN_FAILED and READ_FAIL should also set errormsg.
 * If pgFile is not NULL then we must calculate crc and read_size for it.
 *
 * TODO: data compression and calculation of uncompressed crc must be done on the agent.
 * At this point for the purpose of backward compatibility we cannot compress data on the
 * agent to avoid changing agent API and forcing user to update.
 */
int fio_send_file_new(const char *from_fullpath, const char *to_fullpath,
					  pgFile *file, CompressAlg calg, int clevel, char **errormsg)
{
	fio_header hdr;
	int exit_code = SEND_OK;
	size_t   path_len = strlen(from_fullpath) + 1;
	char    *buf = pgut_malloc(CHUNK_SIZE);    /* buffer */
	PbkFile *out = NULL;

	hdr.cop = FIO_SEND_FILE;
	hdr.size = path_len;

	if (file)
		INIT_FILE_CRC32(true, file->crc);

	IO_CHECK(fio_write_all(fio_stdout, &hdr, sizeof(hdr)), sizeof(hdr));
	IO_CHECK(fio_write_all(fio_stdout, from_fullpath, path_len), path_len);

	for (;;)
	{
		/* receive data */
		IO_CHECK(fio_read_all(fio_stdin, &hdr, sizeof(hdr)), sizeof(hdr));

		if (hdr.cop == FIO_SEND_FILE_EOF)
		{
			break;
		}
		else if (hdr.cop == FIO_ERROR)
		{
			/* handle error, reported by the agent */
			if (hdr.size > 0)
			{
				IO_CHECK(fio_read_all(fio_stdin, buf, hdr.size), hdr.size);
				*errormsg = pgut_malloc(hdr.size);
				snprintf(*errormsg, hdr.size, "%s", buf);
			}
			/* possible values are FILE_MISSING, OPEN_FAILED, READ_FAILED */
			exit_code = hdr.arg;
			break;
		}
		else if (hdr.cop == FIO_PAGE)
		{
			Assert(hdr.size <= CHUNK_SIZE);
			IO_CHECK(fio_read_all(fio_stdin, buf, hdr.size), hdr.size);

			if (!out)
			{
				/* open backup file for write  */
				out = open_for_write(to_fullpath, calg, clevel, (file) ? file->mode : FILE_PERMISSIONS, CRC32C);
				if (out->fd <= 0)
				{
					exit_code = OPEN_FAILED_DST;
					*errormsg = out->errmsg;
					break;
				}
			}

			/* calculate uncompressed crc  */
			if (file)
				COMP_FILE_CRC32(true, file->crc, buf, hdr.size);

			/* We have received a chunk of data data, lets write it out */
			if (write_file(out, buf, hdr.size) < 0)
			{
				exit_code = WRITE_FAILED;
				*errormsg = out->errmsg;
			    break;
			}
		}
		else
		{
			/* TODO: fio_disconnect may get assert fail when running after this */
			elog(ERROR, "Remote agent returned message of unexpected type: %i", hdr.cop);
		}
	}

	if (out)
	{
		if (close_file(out) < 0 && exit_code == SEND_OK)
			exit_code = CLOSE_FAILED;

		if (file)
		{
			file->z_crc = out->crc;
			file->write_size = out->currpos;
			/* finish uncompressed CRC calculation */
			FIN_FILE_CRC32(true, file->crc);
		}
		free_file(out);
	}

	if (exit_code < FILE_MISSING)
		fio_disconnect(); /* discard possible pending data in pipe */

	pg_free(buf);
	return exit_code;
}

/* Send file content
 * On error we return FIO_ERROR message with following codes
 *  FIO_ERROR:
 *      FILE_MISSING (-1)
 *      OPEN_FAILED  (-2)
 *      READ_FAILED  (-3)
 *
 *  FIO_PAGE
 *  FIO_SEND_FILE_EOF
 *
 */
static void
fio_send_file_impl(int out, const char* path)
{
	FILE      *fp;
	fio_header hdr;
	char      *buf = pgut_malloc(CHUNK_SIZE);
	size_t	   read_len = 0;
	char      *errormsg = NULL;

	/* open source file for read */
	/* TODO: check that file is regular file */
	fp = fopen(path, PG_BINARY_R);
	if (!fp)
	{
		hdr.cop = FIO_ERROR;

		/* do not send exact wording of ENOENT error message
		 * because it is a very common error in our case, so
		 * error code is enough.
		 */
		if (errno == ENOENT)
		{
			hdr.arg = FILE_MISSING;
			hdr.size = 0;
		}
		else
		{
			hdr.arg = OPEN_FAILED;
			errormsg = pgut_malloc(ERRMSG_MAX_LEN);
			/* Construct the error message */
			snprintf(errormsg, ERRMSG_MAX_LEN, "Cannot open file '%s': %s", path, strerror(errno));
			hdr.size = strlen(errormsg) + 1;
		}

		/* send header and message */
		IO_CHECK(fio_write_all(out, &hdr, sizeof(hdr)), sizeof(hdr));
		if (errormsg)
			IO_CHECK(fio_write_all(out, errormsg, hdr.size), hdr.size);

		goto cleanup;
	}

	/* disable stdio buffering */
	setvbuf(fp, NULL, _IONBF, BUFSIZ);

	/* copy content */
	for (;;)
	{
		read_len = fread(buf, 1, CHUNK_SIZE, fp);

		/* report error */
		if (ferror(fp))
		{
			hdr.cop = FIO_ERROR;
			errormsg = pgut_malloc(ERRMSG_MAX_LEN);
			hdr.arg = READ_FAILED;
			/* Construct the error message */
			snprintf(errormsg, ERRMSG_MAX_LEN, "Cannot read from file '%s': %s", path, strerror(errno));
			hdr.size = strlen(errormsg) + 1;
			/* send header and message */
			IO_CHECK(fio_write_all(out, &hdr, sizeof(hdr)), sizeof(hdr));
			IO_CHECK(fio_write_all(out, errormsg, hdr.size), hdr.size);

			goto cleanup;
		}

		if (read_len > 0)
		{
			/* send chunk */
			hdr.cop = FIO_PAGE;
			hdr.size = read_len;
			IO_CHECK(fio_write_all(out, &hdr, sizeof(hdr)), sizeof(hdr));
			IO_CHECK(fio_write_all(out, buf, read_len), read_len);
		}

		if (feof(fp))
			break;
	}

	/* we are done, send eof */
	hdr.cop = FIO_SEND_FILE_EOF;
	IO_CHECK(fio_write_all(out, &hdr, sizeof(hdr)), sizeof(hdr));

cleanup:
	if (fp)
		fclose(fp);
	pg_free(buf);
	pg_free(errormsg);
	return;
}

/* Compile the array of files located on remote machine in directory root */
static void
fio_list_dir_internal(parray *files, const char *root, bool exclude,
								  bool follow_symlink, bool add_root, bool backup_logs,
								  bool skip_hidden, int external_dir_num)
{
	fio_header hdr;
	fio_list_dir_request req;
	char *buf = pgut_malloc(CHUNK_SIZE);

	/* Send to the agent message with parameters for directory listing */
	snprintf(req.path, MAXPGPATH, "%s", root);
	req.exclude = exclude;
	req.follow_symlink = follow_symlink;
	req.add_root = add_root;
	req.backup_logs = backup_logs;
	req.exclusive_backup = exclusive_backup;
	req.skip_hidden = skip_hidden;
	req.external_dir_num = external_dir_num;

	hdr.cop = FIO_LIST_DIR;
	hdr.size = sizeof(req);

	IO_CHECK(fio_write_all(fio_stdout, &hdr, sizeof(hdr)), sizeof(hdr));
	IO_CHECK(fio_write_all(fio_stdout, &req, hdr.size), hdr.size);

	for (;;)
	{
		/* receive data */
		IO_CHECK(fio_read_all(fio_stdin, &hdr, sizeof(hdr)), sizeof(hdr));

		if (hdr.cop == FIO_SEND_FILE_EOF)
		{
			/* the work is done */
			break;
		}
		else if (hdr.cop == FIO_SEND_FILE)
		{
			pgFile *file = NULL;
			fio_pgFile  fio_file;

			/* receive rel_path */
			IO_CHECK(fio_read_all(fio_stdin, buf, hdr.size), hdr.size);
			file = pgFileInit(buf);

			/* receive metainformation */
			IO_CHECK(fio_read_all(fio_stdin, &fio_file, sizeof(fio_file)), sizeof(fio_file));

			file->mode = fio_file.mode;
			file->size = fio_file.size;
			file->mtime = fio_file.mtime;
			file->is_datafile = fio_file.is_datafile;
			file->tblspcOid = fio_file.tblspcOid;
			file->dbOid = fio_file.dbOid;
			file->relOid = fio_file.relOid;
			file->forkName = fio_file.forkName;
			file->segno = fio_file.segno;
			file->external_dir_num = fio_file.external_dir_num;

			if (fio_file.linked_len > 0)
			{
				IO_CHECK(fio_read_all(fio_stdin, buf, fio_file.linked_len), fio_file.linked_len);

				file->linked = pgut_malloc(fio_file.linked_len);
				snprintf(file->linked, fio_file.linked_len, "%s", buf);
			}

//			elog(INFO, "Received file: %s, mode: %u, size: %lu, mtime: %lu",
//				file->rel_path, file->mode, file->size, file->mtime);

			parray_append(files, file);
		}
		else
		{
			/* TODO: fio_disconnect may get assert fail when running after this */
			elog(ERROR, "Remote agent returned message of unexpected type: %i", hdr.cop);
		}
	}

	pg_free(buf);
}


/*
 * To get the arrays of files we use the same function dir_list_file(),
 * that is used for local backup.
 * After that we iterate over arrays and for every file send at least
 * two messages to main process:
 * 1. rel_path
 * 2. metainformation (size, mtime, etc)
 * 3. link path (optional)
 *
 * TODO: replace FIO_SEND_FILE and FIO_SEND_FILE_EOF with dedicated messages
 */
static void
fio_list_dir_impl(int out, char* buf)
{
	int i;
	fio_header hdr;
	fio_list_dir_request *req = (fio_list_dir_request*) buf;
	parray *file_files = parray_new();

	/*
	 * Disable logging into console any messages with exception of ERROR messages,
	 * because currently we have no mechanism to notify the main process
	 * about then message been sent.
	 * TODO: correctly send elog messages from agent to main process.
	 */
	instance_config.logger.log_level_console = ERROR;
	exclusive_backup = req->exclusive_backup;

	dir_list_file(file_files, req->path, req->exclude, req->follow_symlink,
				  req->add_root, req->backup_logs, req->skip_hidden,
				  req->external_dir_num, FIO_LOCAL_HOST);

	/* send information about files to the main process */
	for (i = 0; i < parray_num(file_files); i++)
	{
		fio_pgFile  fio_file;
		pgFile	   *file = (pgFile *) parray_get(file_files, i);

		fio_file.mode = file->mode;
		fio_file.size = file->size;
		fio_file.mtime = file->mtime;
		fio_file.is_datafile = file->is_datafile;
		fio_file.tblspcOid = file->tblspcOid;
		fio_file.dbOid = file->dbOid;
		fio_file.relOid = file->relOid;
		fio_file.forkName = file->forkName;
		fio_file.segno = file->segno;
		fio_file.external_dir_num = file->external_dir_num;

		if (file->linked)
			fio_file.linked_len = strlen(file->linked) + 1;
		else
			fio_file.linked_len = 0;

		hdr.cop = FIO_SEND_FILE;
		hdr.size = strlen(file->rel_path) + 1;

		/* send rel_path first */
		IO_CHECK(fio_write_all(out, &hdr, sizeof(hdr)), sizeof(hdr));
		IO_CHECK(fio_write_all(out, file->rel_path, hdr.size), hdr.size);

		/* now send file metainformation */
		IO_CHECK(fio_write_all(out, &fio_file, sizeof(fio_file)), sizeof(fio_file));

		/* If file is a symlink, then send link path */
		if (file->linked)
			IO_CHECK(fio_write_all(out, file->linked, fio_file.linked_len), fio_file.linked_len);

		pgFileFree(file);
	}

	parray_free(file_files);
	hdr.cop = FIO_SEND_FILE_EOF;
	IO_CHECK(fio_write_all(out, &hdr, sizeof(hdr)), sizeof(hdr));
}

/* Wrapper for directory listing */
void
fio_list_dir(parray *files, const char *root, bool exclude,
				  bool follow_symlink, bool add_root, bool backup_logs,
				  bool skip_hidden, int external_dir_num)
{
	if (fio_is_remote(FIO_DB_HOST))
		fio_list_dir_internal(files, root, exclude, follow_symlink, add_root,
							  backup_logs, skip_hidden, external_dir_num);
	else
		dir_list_file(files, root, exclude, follow_symlink, add_root,
					  backup_logs, skip_hidden, external_dir_num, FIO_LOCAL_HOST);
}

PageState *
fio_get_checksum_map(fio_location location, const char *fullpath, uint32 checksum_version,
					 int n_blocks, XLogRecPtr dest_stop_lsn, BlockNumber segmentno)
{
	if (fio_is_remote(location))
	{
		fio_header hdr;
		fio_checksum_map_request req_hdr;
		PageState *checksum_map = NULL;
		size_t path_len = strlen(fullpath) + 1;

		req_hdr.n_blocks = n_blocks;
		req_hdr.segmentno = segmentno;
		req_hdr.stop_lsn = dest_stop_lsn;
		req_hdr.checksumVersion = checksum_version;

		hdr.cop = FIO_GET_CHECKSUM_MAP;
		hdr.size = sizeof(req_hdr) + path_len;

		IO_CHECK(fio_write_all(fio_stdout, &hdr, sizeof(hdr)), sizeof(hdr));
		IO_CHECK(fio_write_all(fio_stdout, &req_hdr, sizeof(req_hdr)), sizeof(req_hdr));
		IO_CHECK(fio_write_all(fio_stdout, fullpath, path_len), path_len);

		/* receive data */
		IO_CHECK(fio_read_all(fio_stdin, &hdr, sizeof(hdr)), sizeof(hdr));

		if (hdr.size > 0)
		{
			checksum_map = pgut_malloc(n_blocks * sizeof(PageState));
			memset(checksum_map, 0, n_blocks * sizeof(PageState));
			IO_CHECK(fio_read_all(fio_stdin, checksum_map, hdr.size * sizeof(PageState)), hdr.size * sizeof(PageState));
		}

		return checksum_map;
	}
	else
	{

		return get_checksum_map(fullpath, checksum_version,
								n_blocks, dest_stop_lsn, segmentno);
	}
}

static void
fio_get_checksum_map_impl(char *buf, int out)
{
	fio_header  hdr;
	PageState  *checksum_map = NULL;
	char       *fullpath = (char*) buf + sizeof(fio_checksum_map_request);
	fio_checksum_map_request *req = (fio_checksum_map_request*) buf;

	checksum_map = get_checksum_map(fullpath, req->checksumVersion,
									req->n_blocks, req->stop_lsn, req->segmentno);
	hdr.size = req->n_blocks;

	/* send array of PageState`s to main process */
	IO_CHECK(fio_write_all(out, &hdr, sizeof(hdr)), sizeof(hdr));
	if (hdr.size > 0)
		IO_CHECK(fio_write_all(out, checksum_map, hdr.size * sizeof(PageState)), hdr.size * sizeof(PageState));

	pg_free(checksum_map);
}

datapagemap_t *
fio_get_lsn_map(fio_location location, const char *fullpath,
				uint32 checksum_version, int n_blocks,
				XLogRecPtr shift_lsn, BlockNumber segmentno)
{
	datapagemap_t* lsn_map = NULL;

	if (fio_is_remote(location))
	{
		fio_header hdr;
		fio_lsn_map_request req_hdr;
		size_t path_len = strlen(fullpath) + 1;

		req_hdr.n_blocks = n_blocks;
		req_hdr.segmentno = segmentno;
		req_hdr.shift_lsn = shift_lsn;
		req_hdr.checksumVersion = checksum_version;

		hdr.cop = FIO_GET_LSN_MAP;
		hdr.size = sizeof(req_hdr) + path_len;

		IO_CHECK(fio_write_all(fio_stdout, &hdr, sizeof(hdr)), sizeof(hdr));
		IO_CHECK(fio_write_all(fio_stdout, &req_hdr, sizeof(req_hdr)), sizeof(req_hdr));
		IO_CHECK(fio_write_all(fio_stdout, fullpath, path_len), path_len);

		/* receive data */
		IO_CHECK(fio_read_all(fio_stdin, &hdr, sizeof(hdr)), sizeof(hdr));

		if (hdr.size > 0)
		{
			lsn_map = pgut_malloc(sizeof(datapagemap_t));
			memset(lsn_map, 0, sizeof(datapagemap_t));

			lsn_map->bitmap = pgut_malloc(hdr.size);
			lsn_map->bitmapsize = hdr.size;

			IO_CHECK(fio_read_all(fio_stdin, lsn_map->bitmap, hdr.size), hdr.size);
		}
	}
	else
	{
		lsn_map = get_lsn_map(fullpath, checksum_version, n_blocks,
							  shift_lsn, segmentno);
	}

	return lsn_map;
}

static void
fio_get_lsn_map_impl(char *buf, int out)
{
	fio_header     hdr;
	datapagemap_t *lsn_map = NULL;
	char          *fullpath = (char*) buf + sizeof(fio_lsn_map_request);
	fio_lsn_map_request *req = (fio_lsn_map_request*) buf;

	lsn_map = get_lsn_map(fullpath, req->checksumVersion, req->n_blocks,
						  req->shift_lsn, req->segmentno);
	if (lsn_map)
		hdr.size = lsn_map->bitmapsize;
	else
		hdr.size = 0;

	/* send bitmap to main process */
	IO_CHECK(fio_write_all(out, &hdr, sizeof(hdr)), sizeof(hdr));
	if (hdr.size > 0)
		IO_CHECK(fio_write_all(out, lsn_map->bitmap, hdr.size), hdr.size);

	if (lsn_map)
	{
		pg_free(lsn_map->bitmap);
		pg_free(lsn_map);
	}
}

/*
 * Return pid of postmaster process running in given pgdata on local machine.
 * Return 0 if there is none.
 * Return 1 if postmaster.pid is mangled.
 */
static pid_t
local_check_postmaster(const char *pgdata)
{
	FILE  *fp;
	pid_t  pid;
	char   pid_file[MAXPGPATH];

	join_path_components(pid_file, pgdata, "postmaster.pid");

	fp = fopen(pid_file, "r");
	if (fp == NULL)
	{
		/* No pid file, acceptable*/
		if (errno == ENOENT)
			return 0;
		else
			elog(ERROR, "Cannot open file \"%s\": %s",
				pid_file, strerror(errno));
	}

	if (fscanf(fp, "%i", &pid) != 1)
	{
		/* something is wrong with the file content */
		pid = 1;
	}

	if (pid > 1)
	{
		if (kill(pid, 0) != 0)
		{
			/* process no longer exists */
			if (errno == ESRCH)
				pid = 0;
			else
				elog(ERROR, "Failed to send signal 0 to a process %d: %s",
						pid, strerror(errno));
		}
	}

	fclose(fp);
	return pid;
}

/*
 * Go to the remote host and get postmaster pid from file postmaster.pid
 * and check that process is running, if process is running, return its pid number.
 */
pid_t
fio_check_postmaster(fio_location location, const char *pgdata)
{
	if (fio_is_remote(location))
	{
		fio_header hdr = {
			.cop = FIO_CHECK_POSTMASTER,
			.handle = -1,
			.size = strlen(pgdata) + 1,
			.arg = 0,
		};

		IO_CHECK(fio_write_all(fio_stdout, &hdr, sizeof(hdr)), sizeof(hdr));
		IO_CHECK(fio_write_all(fio_stdout, pgdata, hdr.size), hdr.size);

		/* receive result */
		IO_CHECK(fio_read_all(fio_stdin, &hdr, sizeof(hdr)), sizeof(hdr));
		Assert(hdr.cop == FIO_CHECK_POSTMASTER);

		return hdr.arg;
	}
	else
		return local_check_postmaster(pgdata);
}

static void
fio_check_postmaster_impl(const char *pgdata, int out)
{
	fio_header hdr = {
		.cop = FIO_CHECK_POSTMASTER,
		.handle = -1,
		.size = 0,
		.arg = 0,
	};

	hdr.arg = local_check_postmaster(pgdata);

	/* send arrays of checksums to main process */
	IO_CHECK(fio_write_all(out, &hdr, sizeof(hdr)), sizeof(hdr));
}

/* Execute commands at remote host */
void
fio_communicate(int in, int out)
{
	/*
	 * Map of file and directory descriptors.
	 * The same mapping is used in agent and master process, so we
	 * can use the same index at both sides.
	 */
	int fd[FIO_FDMAX];
	DIR* dir[FIO_FDMAX];
	struct dirent* entry;
	size_t buf_size = 128*1024;
	char* buf = (char*)pgut_malloc(buf_size);
	fio_header hdr;
	struct stat st;
	int rc;
	int tmp_fd;
	pg_crc32 crc;

#ifdef WIN32
	SYS_CHECK(setmode(in, _O_BINARY));
	SYS_CHECK(setmode(out, _O_BINARY));
#endif

	/* Main loop until end of processing all master commands */
	while ((rc = fio_read_all(in, &hdr, sizeof hdr)) == sizeof(hdr)) {
		if (hdr.size != 0) {
			if (hdr.size > buf_size) {
				/* Extend buffer on demand */
				buf_size = hdr.size;
				buf = (char*)realloc(buf, buf_size);
			}
			IO_CHECK(fio_read_all(in, buf, hdr.size), hdr.size);
		}
		errno = 0; /* reset errno */
		switch (hdr.cop) {
		  case FIO_LOAD: /* Send file content */
			fio_load_file(out, buf);
			break;
		  case FIO_OPENDIR: /* Open directory for traversal */
			dir[hdr.handle] = opendir(buf);
			hdr.arg = dir[hdr.handle] == NULL ? errno : 0;
			hdr.size = 0;
			IO_CHECK(fio_write_all(out, &hdr, sizeof(hdr)), sizeof(hdr));
			break;
		  case FIO_READDIR: /* Get next directory entry */
			hdr.cop = FIO_SEND;
			entry = readdir(dir[hdr.handle]);
			if (entry != NULL)
			{
				hdr.size = sizeof(*entry);
				IO_CHECK(fio_write_all(out, &hdr, sizeof(hdr)), sizeof(hdr));
				IO_CHECK(fio_write_all(out, entry, hdr.size), hdr.size);
			}
			else
			{
				hdr.size = 0;
				IO_CHECK(fio_write_all(out, &hdr, sizeof(hdr)), sizeof(hdr));
			}
			break;
		  case FIO_CLOSEDIR: /* Finish directory traversal */
			SYS_CHECK(closedir(dir[hdr.handle]));
			break;
		  case FIO_OPEN: /* Open file */
			fd[hdr.handle] = open(buf, hdr.arg, FILE_PERMISSIONS);
			hdr.arg = fd[hdr.handle] < 0 ? errno : 0;
			hdr.size = 0;
			IO_CHECK(fio_write_all(out, &hdr, sizeof(hdr)), sizeof(hdr));
			break;
		  case FIO_CLOSE: /* Close file */
			fio_close_impl(fd[hdr.handle], out);
			break;
		  case FIO_WRITE: /* Write to the current position in file */
//			IO_CHECK(fio_write_all(fd[hdr.handle], buf, hdr.size), hdr.size);
			fio_write_impl(fd[hdr.handle], buf, hdr.size, out);
			break;
		  case FIO_WRITE_ASYNC: /* Write to the current position in file */
			fio_write_async_impl(fd[hdr.handle], buf, hdr.size, out);
			break;
		  case FIO_WRITE_COMPRESSED_ASYNC: /* Write to the current position in file */
			fio_write_compressed_impl(fd[hdr.handle], buf, hdr.size, hdr.arg);
			break;
		  case FIO_READ: /* Read from the current position in file */
			if ((size_t)hdr.arg > buf_size) {
				buf_size = hdr.arg;
				buf = (char*)realloc(buf, buf_size);
			}
			rc = read(fd[hdr.handle], buf, hdr.arg);
			hdr.cop = FIO_SEND;
			hdr.size = rc > 0 ? rc : 0;
			IO_CHECK(fio_write_all(out, &hdr, sizeof(hdr)), sizeof(hdr));
			if (hdr.size != 0)
				IO_CHECK(fio_write_all(out, buf, hdr.size), hdr.size);
			break;
		  case FIO_PREAD: /* Read from specified position in file, ignoring pages beyond horizon of delta backup */
			rc = pread(fd[hdr.handle], buf, BLCKSZ, hdr.arg);
			hdr.cop = FIO_SEND;
			hdr.arg = rc;
			hdr.size = rc >= 0 ? rc : 0;
			IO_CHECK(fio_write_all(out, &hdr, sizeof(hdr)), sizeof(hdr));
			if (hdr.size != 0)
				IO_CHECK(fio_write_all(out, buf, hdr.size),  hdr.size);
			break;
		  case FIO_AGENT_VERSION:
			hdr.arg = AGENT_PROTOCOL_VERSION;
			IO_CHECK(fio_write_all(out, &hdr, sizeof(hdr)), sizeof(hdr));
			break;
		  case FIO_STAT: /* Get information about file with specified path */
			hdr.size = sizeof(st);
			rc = hdr.arg ? stat(buf, &st) : lstat(buf, &st);
			hdr.arg = rc < 0 ? errno : 0;
			IO_CHECK(fio_write_all(out, &hdr, sizeof(hdr)), sizeof(hdr));
			IO_CHECK(fio_write_all(out, &st, sizeof(st)), sizeof(st));
			break;
		  case FIO_ACCESS: /* Check presence of file with specified name */
			hdr.size = 0;
			hdr.arg = access(buf, hdr.arg) < 0 ? errno  : 0;
			IO_CHECK(fio_write_all(out, &hdr, sizeof(hdr)), sizeof(hdr));
			break;
		  case FIO_RENAME: /* Rename file */
			/* possible buffer overflow */
			fio_rename_impl(buf, buf + strlen(buf) + 1, out);
			break;
		  case FIO_SYMLINK: /* Create symbolic link */
			fio_symlink_impl(buf, buf + strlen(buf) + 1, hdr.arg == 1, out);
			break;
		  case FIO_REMOVE: /* Remove file or directory (TODO: Win32) */
			fio_remove_impl(buf, hdr.arg == 1, out);
			break;
		  case FIO_MKDIR:  /* Create directory */
			fio_mkdir_impl(buf, hdr.arg, hdr.handle == 1, out);
			break;
		  case FIO_CHMOD:  /* Change file mode */
			SYS_CHECK(chmod(buf, hdr.arg));
			break;
		  case FIO_SEEK:   /* Set current position in file */
			fio_seek_impl(fd[hdr.handle], hdr.arg);
			break;
		  case FIO_TRUNCATE: /* Truncate file */
			SYS_CHECK(ftruncate(fd[hdr.handle], hdr.arg));
			break;
		  case FIO_LIST_DIR:
			fio_list_dir_impl(out, buf);
			break;
		  case FIO_SEND_PAGES:
			/* buf contain fio_send_request header and bitmap. */
			fio_send_pages_impl(out, buf);
			break;
		  case FIO_SEND_FILE:
			fio_send_file_impl(out, buf);
			break;
		  case FIO_SYNC:
			/* open file and fsync it */
			tmp_fd = open(buf, O_WRONLY | PG_BINARY, FILE_PERMISSIONS);
			if (tmp_fd < 0)
				hdr.arg = errno;
			else
			{
				if (fsync(tmp_fd) == 0)
					hdr.arg = 0;
				else
					hdr.arg = errno;
			}
			close(tmp_fd);

			IO_CHECK(fio_write_all(out, &hdr, sizeof(hdr)), sizeof(hdr));
			break;
		  case FIO_GET_CRC32:
			/* calculate crc32 for a file */
			if (hdr.arg == 1)
				crc = pgFileGetCRCgz(buf, true, true);
			else
				crc = pgFileGetCRC(buf, true, NONE_COMPRESS, false, true);
			IO_CHECK(fio_write_all(out, &crc, sizeof(crc)), sizeof(crc));
			break;
		  case FIO_GET_CHECKSUM_MAP:
			fio_get_checksum_map_impl(buf, out);
			break;
		  case FIO_GET_LSN_MAP:
			fio_get_lsn_map_impl(buf, out);
			break;
		  case FIO_CHECK_POSTMASTER:
			fio_check_postmaster_impl(buf, out);
			break;
		  case FIO_DISCONNECT:
			hdr.cop = FIO_DISCONNECTED;
			IO_CHECK(fio_write_all(out, &hdr, sizeof(hdr)), sizeof(hdr));
			break;
		  case FIO_GET_ASYNC_ERROR:
			fio_get_async_error_impl(out);
			break;
		  case FIO_READLINK: /* Read content of a symbolic link */
			{
				/*
				 * We need a buf for a arguments and for a result at the same time
				 * hdr.size = strlen(symlink_name) + 1
				 * hdr.arg = bufsize for a answer (symlink content)
				 */
				size_t filename_size = (size_t)hdr.size;
				if (filename_size + hdr.arg > buf_size) {
					buf_size = hdr.arg;
					buf = (char*)realloc(buf, buf_size);
				}
				rc = readlink(buf, buf + filename_size, hdr.arg);
				hdr.cop = FIO_READLINK;
				hdr.size = rc > 0 ? rc : 0;
				IO_CHECK(fio_write_all(out, &hdr, sizeof(hdr)), sizeof(hdr));
				if (hdr.size != 0)
					IO_CHECK(fio_write_all(out, buf + filename_size, hdr.size), hdr.size);
			}
			break;
		  default:
			Assert(false);
		}
	}
	free(buf);
	if (rc != 0) { /* Not end of stream: normal pipe close */
		perror("read");
		exit(EXIT_FAILURE);
	}
}<|MERGE_RESOLUTION|>--- conflicted
+++ resolved
@@ -32,7 +32,6 @@
 	int         path_len;
 } fio_send_request;
 
-<<<<<<< HEAD
 //typedef struct
 //{
 //	int         calg;
@@ -48,9 +47,6 @@
 //	pg_crc      uncompressed_crc;
 //} fio_send_file_response;
 
-
-=======
->>>>>>> cadded9b
 typedef struct
 {
 	char path[MAXPGPATH];
@@ -1421,12 +1417,8 @@
 }
 
 /* Get crc32 of file */
-<<<<<<< HEAD
-pg_crc32 fio_get_crc32(const char *file_path, fio_location location, bool decompress, bool missing_ok)
-=======
 pg_crc32
-fio_get_crc32(fio_location location, const char *file_path, bool decompress)
->>>>>>> cadded9b
+fio_get_crc32(fio_location location, const char *file_path, bool decompress, bool missing_ok)
 {
 	if (fio_is_remote(location))
 	{
