--- conflicted
+++ resolved
@@ -96,11 +96,7 @@
 	MyLocation = IsSshProtocol()
 		? (subcmd == ARCHIVE_PUSH_CMD || subcmd == ARCHIVE_GET_CMD)
 		   ? FIO_DB_HOST
-<<<<<<< HEAD
 		   : (subcmd == BACKUP_CMD || subcmd == RESTORE_CMD || subcmd == ADD_INSTANCE_CMD || subcmd == CATCHUP_CMD)
-=======
-		   : (subcmd == BACKUP_CMD || subcmd == RESTORE_CMD || subcmd == ADD_INSTANCE_CMD)
->>>>>>> ac2e7ccf
 		      ? FIO_BACKUP_HOST
 		      : FIO_LOCAL_HOST
 		: FIO_LOCAL_HOST;
