/*-------------------------------------------------------------------------
 *
 * logger.c: - log events into log file or stderr.
 *
 * Copyright (c) 2017-2018, Postgres Professional
 *
 *-------------------------------------------------------------------------
 */

#include "postgres_fe.h"

#include <sys/stat.h>

#include "logger.h"
#include "pgut.h"
#include "thread.h"
#include <time.h>

#include "utils/configuration.h"

/* Logger parameters */
LoggerConfig logger_config = {
	LOG_LEVEL_CONSOLE_DEFAULT,
	LOG_LEVEL_FILE_DEFAULT,
	LOG_FILENAME_DEFAULT,
	NULL,
	LOG_ROTATION_SIZE_DEFAULT,
	LOG_ROTATION_AGE_DEFAULT
};

/* Implementation for logging.h */

typedef enum
{
	PG_DEBUG,
	PG_PROGRESS,
	PG_WARNING,
	PG_FATAL
} eLogType;

void pg_log(eLogType type, const char *fmt,...) pg_attribute_printf(2, 3);

static void elog_internal(int elevel, bool file_only, const char *message);
static void elog_stderr(int elevel, const char *fmt, ...)
						pg_attribute_printf(2, 3);
static char *get_log_message(const char *fmt, va_list args) pg_attribute_printf(1, 0);

/* Functions to work with log files */
static void open_logfile(FILE **file, const char *filename_format);
static void release_logfile(void);
static char *logfile_getname(const char *format, time_t timestamp);
static FILE *logfile_open(const char *filename, const char *mode);

/* Static variables */

static FILE *log_file = NULL;
static FILE *error_log_file = NULL;

static bool exit_hook_registered = false;
/* Logging of the current thread is in progress */
static bool loggin_in_progress = false;

static pthread_mutex_t log_file_mutex = PTHREAD_MUTEX_INITIALIZER;

/*
 * Initialize logger.
 *
 * If log_directory wasn't set by a user we use full path:
 * backup_directory/log
 */
void
init_logger(const char *root_path, LoggerConfig *config)
{
	/*
	 * If logging to file is enabled and log_directory wasn't set
	 * by user, init the path with default value: backup_directory/log/
	 * */
	if (config->log_level_file != LOG_OFF
		&& config->log_directory == NULL)
	{
<<<<<<< HEAD
			config->log_directory = pgut_malloc(MAXPGPATH);
			join_path_components(config->log_directory,
								root_path, LOG_DIRECTORY_DEFAULT);
=======
		config->log_directory = pgut_malloc(MAXPGPATH);
		join_path_components(config->log_directory,
							 root_path, LOG_DIRECTORY_DEFAULT);
>>>>>>> e16bdc66
	}

	logger_config = *config;
}

static void
write_elevel(FILE *stream, int elevel)
{
	switch (elevel)
	{
		case VERBOSE:
			fputs("VERBOSE: ", stream);
			break;
		case LOG:
			fputs("LOG: ", stream);
			break;
		case INFO:
			fputs("INFO: ", stream);
			break;
		case NOTICE:
			fputs("NOTICE: ", stream);
			break;
		case WARNING:
			fputs("WARNING: ", stream);
			break;
		case ERROR:
			fputs("ERROR: ", stream);
			break;
		default:
			elog_stderr(ERROR, "invalid logging level: %d", elevel);
			break;
	}
}

/*
 * Exit with code if it is an error.
 * Check for in_cleanup flag to avoid deadlock in case of ERROR in cleanup
 * routines.
 */
static void
exit_if_necessary(int elevel)
{
	if (elevel > WARNING && !in_cleanup)
	{
		/* Interrupt other possible routines */
		interrupted = true;

		if (loggin_in_progress)
		{
			loggin_in_progress = false;
			pthread_mutex_unlock(&log_file_mutex);
		}

		/* If this is not the main thread then don't call exit() */
		if (main_tid != pthread_self())
#ifdef WIN32
			ExitThread(elevel);
#else
			pthread_exit(NULL);
#endif
		else
			exit(elevel);
	}
}

/*
 * Logs to stderr or to log file and exit if ERROR.
 *
 * Actual implementation for elog() and pg_log().
 */
static void
elog_internal(int elevel, bool file_only, const char *message)
{
	bool		write_to_file,
				write_to_error_log,
				write_to_stderr;
	time_t		log_time = (time_t) time(NULL);
	char		strfbuf[128];

	write_to_file = elevel >= logger_config.log_level_file &&
		logger_config.log_directory && logger_config.log_directory[0] != '\0';
	write_to_error_log = elevel >= ERROR && logger_config.error_log_filename &&
		logger_config.log_directory && logger_config.log_directory[0] != '\0';
	write_to_stderr = elevel >= logger_config.log_level_console && !file_only;

	pthread_lock(&log_file_mutex);
	loggin_in_progress = true;

	if (write_to_file || write_to_error_log)
		strftime(strfbuf, sizeof(strfbuf), "%Y-%m-%d %H:%M:%S %Z",
				 localtime(&log_time));

	/*
	 * Write message to log file.
	 * Do not write to file if this error was raised during write previous
	 * message.
	 */
	if (write_to_file)
	{
		if (log_file == NULL)
		{
			if (logger_config.log_filename == NULL)
				open_logfile(&log_file, LOG_FILENAME_DEFAULT);
			else
				open_logfile(&log_file, logger_config.log_filename);
		}

		fprintf(log_file, "%s: ", strfbuf);
		write_elevel(log_file, elevel);

		fprintf(log_file, "%s\n", message);
		fflush(log_file);
	}

	/*
	 * Write error message to error log file.
	 * Do not write to file if this error was raised during write previous
	 * message.
	 */
	if (write_to_error_log)
	{
		if (error_log_file == NULL)
			open_logfile(&error_log_file, logger_config.error_log_filename);

		fprintf(error_log_file, "%s: ", strfbuf);
		write_elevel(error_log_file, elevel);

		fprintf(error_log_file, "%s\n", message);
		fflush(error_log_file);
	}

	/*
	 * Write to stderr if the message was not written to log file.
	 * Write to stderr if the message level is greater than WARNING anyway.
	 */
	if (write_to_stderr)
	{
		write_elevel(stderr, elevel);

		fprintf(stderr, "%s\n", message);
		fflush(stderr);
	}

	exit_if_necessary(elevel);

	loggin_in_progress = false;
	pthread_mutex_unlock(&log_file_mutex);
}

/*
 * Log only to stderr. It is called only within elog_internal() when another
 * logging already was started.
 */
static void
elog_stderr(int elevel, const char *fmt, ...)
{
	va_list		args;

	/*
	 * Do not log message if severity level is less than log_level.
	 * It is the little optimisation to put it here not in elog_internal().
	 */
	if (elevel < logger_config.log_level_console && elevel < ERROR)
		return;

	va_start(args, fmt);

	write_elevel(stderr, elevel);
	vfprintf(stderr, fmt, args);
	fputc('\n', stderr);
	fflush(stderr);

	va_end(args);

	exit_if_necessary(elevel);
}

/*
 * Formats text data under the control of fmt and returns it in an allocated
 * buffer.
 */
static char *
get_log_message(const char *fmt, va_list args)
{
	size_t		len = 256;		/* initial assumption about buffer size */

	for (;;)
	{
		char	   *result;
		size_t		newlen;
		va_list		copy_args;

		result = (char *) pgut_malloc(len);

		/* Try to format the data */
		va_copy(copy_args, args);
		newlen = pvsnprintf(result, len, fmt, copy_args);
		va_end(copy_args);

		if (newlen < len)
			return result;		/* success */

		/* Release buffer and loop around to try again with larger len. */
		pfree(result);
		len = newlen;
	}
}

/*
 * Logs to stderr or to log file and exit if ERROR.
 */
void
elog(int elevel, const char *fmt, ...)
{
	char	   *message;
	va_list		args;

	/*
	 * Do not log message if severity level is less than log_level.
	 * It is the little optimisation to put it here not in elog_internal().
	 */
	if (elevel < logger_config.log_level_console &&
		elevel < logger_config.log_level_file && elevel < ERROR)
		return;

	va_start(args, fmt);
	message = get_log_message(fmt, args);
	va_end(args);

	elog_internal(elevel, false, message);
	pfree(message);
}

/*
 * Logs only to log file and exit if ERROR.
 */
void
elog_file(int elevel, const char *fmt, ...)
{
	char	   *message;
	va_list		args;

	/*
	 * Do not log message if severity level is less than log_level.
	 * It is the little optimisation to put it here not in elog_internal().
	 */
	if (elevel < logger_config.log_level_file && elevel < ERROR)
		return;

	va_start(args, fmt);
	message = get_log_message(fmt, args);
	va_end(args);

	elog_internal(elevel, true, message);
	pfree(message);
}

/*
 * Implementation of pg_log() from logging.h.
 */
void
pg_log(eLogType type, const char *fmt, ...)
{
	char	   *message;
	va_list		args;
	int			elevel = INFO;

	/* Transform logging level from eLogType to utils/logger.h levels */
	switch (type)
	{
		case PG_DEBUG:
			elevel = LOG;
			break;
		case PG_PROGRESS:
			elevel = INFO;
			break;
		case PG_WARNING:
			elevel = WARNING;
			break;
		case PG_FATAL:
			elevel = ERROR;
			break;
		default:
			elog(ERROR, "invalid logging level: %d", type);
			break;
	}

	/*
	 * Do not log message if severity level is less than log_level.
	 * It is the little optimisation to put it here not in elog_internal().
	 */
	if (elevel < logger_config.log_level_console &&
		elevel < logger_config.log_level_file && elevel < ERROR)
		return;

	va_start(args, fmt);
	message = get_log_message(fmt, args);
	va_end(args);

	elog_internal(elevel, false, message);
	pfree(message);
}

/*
 * Parses string representation of log level.
 */
int
parse_log_level(const char *level)
{
	const char *v = level;
	size_t		len;

	/* Skip all spaces detected */
	while (isspace((unsigned char)*v))
		v++;
	len = strlen(v);

	if (len == 0)
		elog(ERROR, "log-level is empty");

	if (pg_strncasecmp("off", v, len) == 0)
		return LOG_OFF;
	else if (pg_strncasecmp("verbose", v, len) == 0)
		return VERBOSE;
	else if (pg_strncasecmp("log", v, len) == 0)
		return LOG;
	else if (pg_strncasecmp("info", v, len) == 0)
		return INFO;
	else if (pg_strncasecmp("notice", v, len) == 0)
		return NOTICE;
	else if (pg_strncasecmp("warning", v, len) == 0)
		return WARNING;
	else if (pg_strncasecmp("error", v, len) == 0)
		return ERROR;

	/* Log level is invalid */
	elog(ERROR, "invalid log-level \"%s\"", level);
	return 0;
}

/*
 * Converts integer representation of log level to string.
 */
const char *
deparse_log_level(int level)
{
	switch (level)
	{
		case LOG_OFF:
			return "OFF";
		case VERBOSE:
			return "VERBOSE";
		case LOG:
			return "LOG";
		case INFO:
			return "INFO";
		case NOTICE:
			return "NOTICE";
		case WARNING:
			return "WARNING";
		case ERROR:
			return "ERROR";
		default:
			elog(ERROR, "invalid log-level %d", level);
	}

	return NULL;
}

/*
 * Construct logfile name using timestamp information.
 *
 * Result is palloc'd.
 */
static char *
logfile_getname(const char *format, time_t timestamp)
{
	char	   *filename;
	size_t		len;
	struct tm  *tm = localtime(&timestamp);

	if (logger_config.log_directory == NULL ||
		logger_config.log_directory[0] == '\0')
		elog_stderr(ERROR, "logging path is not set");

	filename = (char *) pgut_malloc(MAXPGPATH);

	snprintf(filename, MAXPGPATH, "%s/", logger_config.log_directory);

	len = strlen(filename);

	/* Treat log_filename as a strftime pattern */
	if (strftime(filename + len, MAXPGPATH - len, format, tm) <= 0)
		elog_stderr(ERROR, "strftime(%s) failed: %s", format, strerror(errno));

	return filename;
}

/*
 * Open a new log file.
 */
static FILE *
logfile_open(const char *filename, const char *mode)
{
	FILE	   *fh;

	/*
	 * Create log directory if not present; ignore errors
	 */
	mkdir(logger_config.log_directory, S_IRWXU);

	fh = fopen(filename, mode);

	if (fh)
		setvbuf(fh, NULL, PG_IOLBF, 0);
	else
	{
		int			save_errno = errno;

		elog_stderr(ERROR, "could not open log file \"%s\": %s",
					filename, strerror(errno));
		errno = save_errno;
	}

	return fh;
}

/*
 * Open the log file.
 */
static void
open_logfile(FILE **file, const char *filename_format)
{
	char	   *filename;
	char		control[MAXPGPATH];
	struct stat	st;
	FILE	   *control_file;
	time_t		cur_time = time(NULL);
	bool		rotation_requested = false,
				logfile_exists = false;

	filename = logfile_getname(filename_format, cur_time);

	/* "log_directory" was checked in logfile_getname() */
	snprintf(control, MAXPGPATH, "%s.rotation", filename);

	if (stat(filename, &st) == -1)
	{
		if (errno == ENOENT)
		{
			/* There is no file "filename" and rotation does not need */
			goto logfile_open;
		}
		else
			elog_stderr(ERROR, "cannot stat log file \"%s\": %s",
						filename, strerror(errno));
	}
	/* Found log file "filename" */
	logfile_exists = true;

	/* First check for rotation */
	if (logger_config.log_rotation_size > 0 ||
		logger_config.log_rotation_age > 0)
	{
		/* Check for rotation by age */
		if (logger_config.log_rotation_age > 0)
		{
			struct stat	control_st;

			if (stat(control, &control_st) == -1)
			{
				if (errno != ENOENT)
					elog_stderr(ERROR, "cannot stat rotation file \"%s\": %s",
								control, strerror(errno));
			}
			else
			{
				char		buf[1024];

				control_file = fopen(control, "r");
				if (control_file == NULL)
					elog_stderr(ERROR, "cannot open rotation file \"%s\": %s",
								control, strerror(errno));

				if (fgets(buf, lengthof(buf), control_file))
				{
					time_t		creation_time;

					if (!parse_int64(buf, (int64 *) &creation_time, 0))
						elog_stderr(ERROR, "rotation file \"%s\" has wrong "
									"creation timestamp \"%s\"",
									control, buf);
					/* Parsed creation time */

					rotation_requested = (cur_time - creation_time) >
						/* convert to seconds from milliseconds */
						logger_config.log_rotation_age / 1000;
				}
				else
					elog_stderr(ERROR, "cannot read creation timestamp from "
								"rotation file \"%s\"", control);

				fclose(control_file);
			}
		}

		/* Check for rotation by size */
		if (!rotation_requested && logger_config.log_rotation_size > 0)
			rotation_requested = st.st_size >=
				/* convert to bytes */
				logger_config.log_rotation_size * 1024L;
	}

logfile_open:
	if (rotation_requested)
		*file = logfile_open(filename, "w");
	else
		*file = logfile_open(filename, "a");
	pfree(filename);

	/* Rewrite rotation control file */
	if (rotation_requested || !logfile_exists)
	{
		time_t		timestamp = time(NULL);

		control_file = fopen(control, "w");
		if (control_file == NULL)
			elog_stderr(ERROR, "cannot open rotation file \"%s\": %s",
						control, strerror(errno));

		fprintf(control_file, "%ld", timestamp);

		fclose(control_file);
	}

	/*
	 * Arrange to close opened file at proc_exit.
	 */
	if (!exit_hook_registered)
	{
		atexit(release_logfile);
		exit_hook_registered = true;
	}
}

/*
 * Closes opened file.
 */
static void
release_logfile(void)
{
	if (log_file)
	{
		fclose(log_file);
		log_file = NULL;
	}
	if (error_log_file)
	{
		fclose(error_log_file);
		error_log_file = NULL;
	}
}<|MERGE_RESOLUTION|>--- conflicted
+++ resolved
@@ -78,15 +78,9 @@
 	if (config->log_level_file != LOG_OFF
 		&& config->log_directory == NULL)
 	{
-<<<<<<< HEAD
-			config->log_directory = pgut_malloc(MAXPGPATH);
-			join_path_components(config->log_directory,
-								root_path, LOG_DIRECTORY_DEFAULT);
-=======
 		config->log_directory = pgut_malloc(MAXPGPATH);
 		join_path_components(config->log_directory,
 							 root_path, LOG_DIRECTORY_DEFAULT);
->>>>>>> e16bdc66
 	}
 
 	logger_config = *config;
