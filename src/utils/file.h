--- conflicted
+++ resolved
@@ -99,7 +99,6 @@
 
 extern void    fio_communicate(int in, int out);
 extern void    fio_disconnect(void);
-extern int     fio_get_agent_version(void);
 
 #define FIO_FDMAX 64
 #define FIO_PIPE_MARKER 0x40000000
@@ -110,10 +109,10 @@
 extern void    fio_redirect(int in, int out, int err);
 extern void    fio_error(int rc, int size, const char* file, int line);
 
-<<<<<<< HEAD
 #define SYS_CHECK(cmd) do if ((cmd) < 0) { fprintf(stderr, "%s:%d: (%s) %s\n", __FILE__, __LINE__, #cmd, strerror(errno)); exit(EXIT_FAILURE); } while (0)
 #define IO_CHECK(cmd, size) do { int _rc = (cmd); if (_rc != (size)) fio_error(_rc, size, __FILE__, __LINE__); } while (0)
 
+extern void    fio_get_agent_version(int* protocol, char* payload_buf, size_t payload_buf_size);
 
 /* fd-style functions */
 extern int     fio_open(fio_location location, const char* name, int mode);
@@ -130,10 +129,6 @@
 
 /* FILE-style functions */
 extern FILE*   fio_fopen(fio_location location, const char* name, const char* mode);
-=======
-extern void    fio_get_agent_version(int* protocol, char* payload_buf, size_t payload_buf_size);
-extern FILE*   fio_fopen(char const* name, char const* mode, fio_location location);
->>>>>>> d25a594d
 extern size_t  fio_fwrite(FILE* f, void const* buf, size_t size);
 extern ssize_t fio_fwrite_async_compressed(FILE* f, void const* buf, size_t size, int compress_alg);
 extern size_t  fio_fwrite_async(FILE* f, void const* buf, size_t size);
@@ -147,37 +142,7 @@
 extern int     fio_fclose(FILE* f);
 extern int     fio_ffstat(FILE* f, struct stat* st);
 
-<<<<<<< HEAD
 extern FILE*   fio_open_stream(fio_location location, const char* name);
-=======
-extern int     fio_open(char const* name, int mode, fio_location location);
-extern ssize_t fio_write(int fd, void const* buf, size_t size);
-extern ssize_t fio_write_async(int fd, void const* buf, size_t size);
-extern ssize_t fio_read(int fd, void* buf, size_t size);
-extern int     fio_flush(int fd);
-extern int     fio_seek(int fd, off_t offs);
-extern int     fio_fstat(int fd, struct stat* st);
-extern int     fio_truncate(int fd, off_t size);
-extern int     fio_close(int fd);
-extern void    fio_disconnect(void);
-extern int     fio_sync(char const* path, fio_location location);
-extern pg_crc32 fio_get_crc32(const char *file_path, fio_location location,
-							  bool decompress, bool missing_ok);
-
-extern int     fio_rename(char const* old_path, char const* new_path, fio_location location);
-extern int     fio_symlink(char const* target, char const* link_path, bool overwrite, fio_location location);
-extern int     fio_unlink(char const* path, fio_location location);
-extern int     fio_mkdir(char const* path, int mode, fio_location location);
-extern int     fio_chmod(char const* path, int mode, fio_location location);
-extern int     fio_access(char const* path, int mode, fio_location location);
-extern int     fio_stat(char const* path, struct stat* st, bool follow_symlinks, fio_location location);
-extern bool    fio_is_same_file(char const* filename1, char const* filename2, bool follow_symlink, fio_location location);
-extern ssize_t fio_readlink(const char *path, char *value, size_t valsiz, fio_location location);
-extern DIR*    fio_opendir(char const* path, fio_location location);
-extern struct dirent * fio_readdir(DIR *dirp);
-extern int     fio_closedir(DIR *dirp);
-extern FILE*   fio_open_stream(char const* name, fio_location location);
->>>>>>> d25a594d
 extern int     fio_close_stream(FILE* f);
 
 /* gzFile-style functions */
