--- conflicted
+++ resolved
@@ -33,20 +33,18 @@
 	FIO_OPENDIR,
 	FIO_READDIR,
 	FIO_CLOSEDIR,
-	FIO_SEND_PAGES,
 	FIO_PAGE,
 	FIO_WRITE_COMPRESSED,
 	FIO_GET_CRC32,
-<<<<<<< HEAD
-	 /* used in send_pages_* */
+	 /* used in fio_send_pages */
+	FIO_SEND_PAGES,
 	FIO_SEND_PAGES_PAGEMAP,
 	FIO_ERROR,
 	FIO_SEND_FILE_EOF,
-	FIO_SEND_FILE_CORRUPTION
-=======
+	FIO_SEND_FILE_CORRUPTION,
+	/* messages for closing connection */
 	FIO_DISCONNECT,
 	FIO_DISCONNECTED,
->>>>>>> 9bd2bea0
 } fio_operations;
 
 typedef enum
