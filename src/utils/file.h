--- conflicted
+++ resolved
@@ -64,12 +64,9 @@
 	FIO_GET_ASYNC_ERROR,
 	FIO_WRITE_ASYNC,
 	FIO_READLINK,
-<<<<<<< HEAD
-    FIO_SYNC_FILE,
-    FIO_SEND_FILE_CONTENT,
-=======
+	FIO_SYNC_FILE,
+	FIO_SEND_FILE_CONTENT,
 	FIO_PAGE_ZERO
->>>>>>> b17669c9
 } fio_operations;
 
 typedef struct
@@ -146,39 +143,7 @@
 extern int     fio_fclose(FILE* f);
 extern int     fio_ffstat(FILE* f, struct stat* st);
 
-<<<<<<< HEAD
 extern FILE*   fio_open_stream(fio_location location, const char* name);
-=======
-extern int     fio_open(char const* name, int mode, fio_location location);
-extern ssize_t fio_write(int fd, void const* buf, size_t size);
-extern ssize_t fio_write_async(int fd, void const* buf, size_t size);
-extern ssize_t fio_read(int fd, void* buf, size_t size);
-extern int     fio_flush(int fd);
-extern int     fio_seek(int fd, off_t offs);
-extern int     fio_fstat(int fd, struct stat* st);
-extern int     fio_truncate(int fd, off_t size);
-extern int     fio_close(int fd);
-extern void    fio_disconnect(void);
-extern int     fio_sync(char const* path, fio_location location);
-extern pg_crc32 fio_get_crc32(const char *file_path, fio_location location,
-							  bool decompress, bool missing_ok);
-extern pg_crc32 fio_get_crc32_truncated(const char *file_path, fio_location location,
-										bool missing_ok);
-
-extern int     fio_rename(char const* old_path, char const* new_path, fio_location location);
-extern int     fio_symlink(char const* target, char const* link_path, bool overwrite, fio_location location);
-extern int     fio_unlink(char const* path, fio_location location);
-extern int     fio_mkdir(char const* path, int mode, fio_location location);
-extern int     fio_chmod(char const* path, int mode, fio_location location);
-extern int     fio_access(char const* path, int mode, fio_location location);
-extern int     fio_stat(char const* path, struct stat* st, bool follow_symlinks, fio_location location);
-extern bool    fio_is_same_file(char const* filename1, char const* filename2, bool follow_symlink, fio_location location);
-extern ssize_t fio_readlink(const char *path, char *value, size_t valsiz, fio_location location);
-extern DIR*    fio_opendir(char const* path, fio_location location);
-extern struct dirent * fio_readdir(DIR *dirp);
-extern int     fio_closedir(DIR *dirp);
-extern FILE*   fio_open_stream(char const* name, fio_location location);
->>>>>>> b17669c9
 extern int     fio_close_stream(FILE* f);
 
 /* gzFile-style functions */
@@ -202,6 +167,9 @@
 extern pg_crc32
 fio_get_crc32(fio_location location, const char *file_path,
 			  bool decompress, bool missing_ok);
+extern pg_crc32
+fio_get_crc32_truncated(fio_location location, const char *file_path,
+			  bool missing_ok);
 
 extern int     fio_rename(fio_location location, const char* old_path, const char* new_path);
 extern int     fio_symlink(fio_location location, const char* target, const char* link_path, bool overwrite);
@@ -223,6 +191,13 @@
 struct datapagemap; /* defined in datapagemap.h */
 extern struct datapagemap *fio_get_lsn_map(fio_location location, const char *fullpath, uint32 checksum_version,
 									  int n_blocks, XLogRecPtr horizonLsn, BlockNumber segmentno);
+
+extern pg_crc32 pgFileGetCRC32C(const char *file_path, bool missing_ok);
+extern pg_crc32 pgFileGetCRC32CTruncated(const char *file_path, bool missing_ok);
+#if PG_VERSION_NUM < 120000
+extern pg_crc32 pgFileGetCRC32(const char *file_path, bool missing_ok);
+#endif
+extern pg_crc32 pgFileGetCRC32Cgz(const char *file_path, bool missing_ok);
 
 
 // OBJECTS
