/*-------------------------------------------------------------------------
 *
 * dir.c: directory operation utility.
 *
 * Portions Copyright (c) 2009-2013, NIPPON TELEGRAPH AND TELEPHONE CORPORATION
 * Portions Copyright (c) 2015-2018, Postgres Professional
 *
 *-------------------------------------------------------------------------
 */

#include "pg_probackup.h"
#include "utils/file.h"


#if PG_VERSION_NUM < 110000
#include "catalog/catalog.h"
#endif
#include "catalog/pg_tablespace.h"

#include <unistd.h>
#include <sys/stat.h>
#include <dirent.h>

#include "utils/configuration.h"

/*
 * The contents of these directories are removed or recreated during server
 * start so they are not included in backups.  The directories themselves are
 * kept and included as empty to preserve access permissions.
 */
const char *pgdata_exclude_dir[] =
{
	PG_XLOG_DIR,
	/*
	 * Skip temporary statistics files. PG_STAT_TMP_DIR must be skipped even
	 * when stats_temp_directory is set because PGSS_TEXT_FILE is always created
	 * there.
	 */
	"pg_stat_tmp",
	"pgsql_tmp",

	/*
	 * It is generally not useful to backup the contents of this directory even
	 * if the intention is to restore to another master. See backup.sgml for a
	 * more detailed description.
	 */
	"pg_replslot",

	/* Contents removed on startup, see dsm_cleanup_for_mmap(). */
	"pg_dynshmem",

	/* Contents removed on startup, see AsyncShmemInit(). */
	"pg_notify",

	/*
	 * Old contents are loaded for possible debugging but are not required for
	 * normal operation, see OldSerXidInit().
	 */
	"pg_serial",

	/* Contents removed on startup, see DeleteAllExportedSnapshotFiles(). */
	"pg_snapshots",

	/* Contents zeroed on startup, see StartupSUBTRANS(). */
	"pg_subtrans",

	/* end of list */
	NULL,				/* pg_log will be set later */
	NULL
};

static char *pgdata_exclude_files[] =
{
	/* Skip auto conf temporary file. */
	"postgresql.auto.conf.tmp",

	/* Skip current log file temporary file */
	"current_logfiles.tmp",
	"recovery.conf",
	"postmaster.pid",
	"postmaster.opts",
	NULL
};

static char *pgdata_exclude_files_non_exclusive[] =
{
	/*skip in non-exclusive backup */
	"backup_label",
	"tablespace_map",
	NULL
};

/* Tablespace mapping structures */

typedef struct TablespaceListCell
{
	struct TablespaceListCell *next;
	char		old_dir[MAXPGPATH];
	char		new_dir[MAXPGPATH];
} TablespaceListCell;

typedef struct TablespaceList
{
	TablespaceListCell *head;
	TablespaceListCell *tail;
} TablespaceList;

typedef struct TablespaceCreatedListCell
{
	struct TablespaceCreatedListCell *next;
	char		link_name[MAXPGPATH];
	char		linked_dir[MAXPGPATH];
} TablespaceCreatedListCell;

typedef struct TablespaceCreatedList
{
	TablespaceCreatedListCell *head;
	TablespaceCreatedListCell *tail;
} TablespaceCreatedList;

static int BlackListCompare(const void *str1, const void *str2);

static char dir_check_file(const char *root, pgFile *file);
static void dir_list_file_internal(parray *files, const char *root,
								   pgFile *parent, bool exclude,
<<<<<<< HEAD
								   bool omit_symlink, parray *black_list, fio_location location);

static void list_data_directories(parray *files, const char *path, bool is_root,
								  bool exclude, fio_location location);
=======
								   bool omit_symlink, parray *black_list,
								   int external_dir_num);

static void list_data_directories(parray *files, const char *path, bool is_root,
								  bool exclude);
static void opt_path_map(ConfigOption *opt, const char *arg,
						 TablespaceList *list, const char *type);
>>>>>>> 7f814942

/* Tablespace mapping */
static TablespaceList tablespace_dirs = {NULL, NULL};
static TablespaceCreatedList tablespace_created_dirs = {NULL, NULL};
/* Extra directories mapping */
static TablespaceList external_remap_list = {NULL, NULL};

/*
 * Create directory, also create parent directories if necessary.
 */
int
dir_create_dir(const char *dir, mode_t mode)
{
	char		parent[MAXPGPATH];

	strncpy(parent, dir, MAXPGPATH);
	get_parent_directory(parent);

	/* Create parent first */
	if (access(parent, F_OK) == -1)
		dir_create_dir(parent, mode);

	/* Create directory */
	if (mkdir(dir, mode) == -1)
	{
		if (errno == EEXIST)	/* already exist */
			return 0;
		elog(ERROR, "cannot create directory \"%s\": %s", dir, strerror(errno));
	}

	return 0;
}

pgFile *
<<<<<<< HEAD
pgFileNew(const char *path, bool omit_symlink, fio_location location)
=======
pgFileNew(const char *path, bool omit_symlink, int external_dir_num)
>>>>>>> 7f814942
{
	struct stat		st;
	pgFile		   *file;

    /* stat the file */
    if (fio_stat(path, &st, omit_symlink, location) < 0)
	{
		/* file not found is not an error case */
		if (errno == ENOENT)
			return NULL;
		elog(ERROR, "cannot stat file \"%s\": %s", path,
			strerror(errno));
	}

	file = pgFileInit(path);
	file->size = st.st_size;
	file->mode = st.st_mode;
	file->external_dir_num = external_dir_num;

	return file;
}

pgFile *
pgFileInit(const char *path)
{
	pgFile	   *file;
	char	   *file_name;

	file = (pgFile *) pgut_malloc(sizeof(pgFile));

	file->name = NULL;

	file->size = 0;
	file->mode = 0;
	file->read_size = 0;
	file->write_size = 0;
	file->crc = 0;
	file->is_datafile = false;
	file->linked = NULL;
	file->pagemap.bitmap = NULL;
	file->pagemap.bitmapsize = PageBitmapIsEmpty;
	file->pagemap_isabsent = false;
	file->tblspcOid = 0;
	file->dbOid = 0;
	file->relOid = 0;
	file->segno = 0;
	file->is_database = false;
	file->forkName = pgut_malloc(MAXPGPATH);
	file->forkName[0] = '\0';

	file->path = pgut_malloc(strlen(path) + 1);
	strcpy(file->path, path);		/* enough buffer size guaranteed */

	/* Get file name from the path */
	file_name = last_dir_separator(file->path);
	if (file_name == NULL)
		file->name = file->path;
	else
	{
		file_name++;
		file->name = file_name;
	}

	file->is_cfs = false;
	file->exists_in_prev = false;	/* can change only in Incremental backup. */
	/* Number of blocks readed during backup */
	file->n_blocks = BLOCKNUM_INVALID;
	file->compress_alg = NOT_DEFINED_COMPRESS;
	file->external_dir_num = 0;
	return file;
}

/*
 * Delete file pointed by the pgFile.
 * If the pgFile points directory, the directory must be empty.
 */
void
pgFileDelete(pgFile *file)
{
	if (S_ISDIR(file->mode))
	{
		if (rmdir(file->path) == -1)
		{
			if (errno == ENOENT)
				return;
			else if (errno == ENOTDIR)	/* could be symbolic link */
				goto delete_file;

			elog(ERROR, "cannot remove directory \"%s\": %s",
				file->path, strerror(errno));
		}
		return;
	}

delete_file:
	if (remove(file->path) == -1)
	{
		if (errno == ENOENT)
			return;
		elog(ERROR, "cannot remove file \"%s\": %s", file->path,
			strerror(errno));
	}
}

pg_crc32
pgFileGetCRC(const char *file_path, bool use_crc32c, bool raise_on_deleted,
			 size_t *bytes_read, fio_location location)
{
	FILE	   *fp;
	pg_crc32	crc = 0;
	char		buf[1024];
	size_t		len = 0;
	size_t		total = 0;
	int			errno_tmp;

	INIT_FILE_CRC32(use_crc32c, crc);

	/* open file in binary read mode */
	fp = fio_fopen(file_path, PG_BINARY_R, location);
	if (fp == NULL)
	{
		if (!raise_on_deleted && errno == ENOENT)
		{
			FIN_FILE_CRC32(use_crc32c, crc);
			return crc;
		}
		else
			elog(ERROR, "cannot open file \"%s\": %s",
				file_path, strerror(errno));
	}

	/* calc CRC of file */
	for (;;)
	{
		if (interrupted)
			elog(ERROR, "interrupted during CRC calculation");

		len = fio_fread(fp, buf, sizeof(buf));
		if(len == 0)
			break;
		/* update CRC */
		COMP_FILE_CRC32(use_crc32c, crc, buf, len);
		total += len;
	}

	if (bytes_read)
		*bytes_read = total;

	errno_tmp = errno;
	if (len < 0)
		elog(WARNING, "cannot read \"%s\": %s", file_path,
			strerror(errno_tmp));

	FIN_FILE_CRC32(use_crc32c, crc);
	fio_fclose(fp);

	return crc;
}

void
pgFileFree(void *file)
{
	pgFile	   *file_ptr;

	if (file == NULL)
		return;

	file_ptr = (pgFile *) file;

	if (file_ptr->linked)
		free(file_ptr->linked);

	if (file_ptr->forkName)
		free(file_ptr->forkName);

	free(file_ptr->path);
	free(file);
}

/* Compare two pgFile with their path in ascending order of ASCII code. */
int
pgFileComparePath(const void *f1, const void *f2)
{
	pgFile *f1p = *(pgFile **)f1;
	pgFile *f2p = *(pgFile **)f2;

	return strcmp(f1p->path, f2p->path);
}

/*
 * Compare two pgFile with their path and external_dir_num
 * in ascending order of ASCII code.
 */
int
pgFileComparePathWithExternal(const void *f1, const void *f2)
{
	pgFile *f1p = *(pgFile **)f1;
	pgFile *f2p = *(pgFile **)f2;
	int 		res;

	res = strcmp(f1p->path, f2p->path);
	if (!res)
	{
		if (f1p->external_dir_num > f2p->external_dir_num)
			return 1;
		else if (f1p->external_dir_num < f2p->external_dir_num)
			return -1;
		else
			return 0;
	}
	return res;
}

/* Compare two pgFile with their path in descending order of ASCII code. */
int
pgFileComparePathDesc(const void *f1, const void *f2)
{
	return -pgFileComparePath(f1, f2);
}

/*
 * Compare two pgFile with their path and external_dir_num
 * in descending order of ASCII code.
 */
int
pgFileComparePathWithExternalDesc(const void *f1, const void *f2)
{
	return -pgFileComparePathWithExternal(f1, f2);
}

/* Compare two pgFile with their linked directory path. */
int
pgFileCompareLinked(const void *f1, const void *f2)
{
	pgFile	   *f1p = *(pgFile **)f1;
	pgFile	   *f2p = *(pgFile **)f2;

	return strcmp(f1p->linked, f2p->linked);
}

/* Compare two pgFile with their size */
int
pgFileCompareSize(const void *f1, const void *f2)
{
	pgFile *f1p = *(pgFile **)f1;
	pgFile *f2p = *(pgFile **)f2;

	if (f1p->size > f2p->size)
		return 1;
	else if (f1p->size < f2p->size)
		return -1;
	else
		return 0;
}

static int
BlackListCompare(const void *str1, const void *str2)
{
	return strcmp(*(char **) str1, *(char **) str2);
}

/*
 * List files, symbolic links and directories in the directory "root" and add
 * pgFile objects to "files".  We add "root" to "files" if add_root is true.
 *
 * When omit_symlink is true, symbolic link is ignored and only file or
 * directory linked to will be listed.
 */
void
dir_list_file(parray *files, const char *root, bool exclude, bool omit_symlink,
<<<<<<< HEAD
			  bool add_root, fio_location location)
=======
			  bool add_root, int external_dir_num)
>>>>>>> 7f814942
{
	pgFile	   *file;
	parray	   *black_list = NULL;
	char		path[MAXPGPATH];

	join_path_components(path, backup_instance_path, PG_BLACK_LIST);
	/* List files with black list */
	if (root && instance_config.pgdata &&
		strcmp(root, instance_config.pgdata) == 0 && fileExists(path, FIO_BACKUP_HOST))
	{
		FILE	   *black_list_file = NULL;
		char		buf[MAXPGPATH * 2];
		char		black_item[MAXPGPATH * 2];

		black_list = parray_new();
		black_list_file = fio_open_stream(path, FIO_BACKUP_HOST);

		if (black_list_file == NULL)
			elog(ERROR, "cannot open black_list: %s", strerror(errno));

		while (fgets(buf, lengthof(buf), black_list_file) != NULL)
		{
			black_item[0] = '\0';
			join_path_components(black_item, instance_config.pgdata, buf);

			if (black_item[strlen(black_item) - 1] == '\n')
				black_item[strlen(black_item) - 1] = '\0';

			if (black_item[0] == '#' || black_item[0] == '\0')
				continue;

			parray_append(black_list, pgut_strdup(black_item));
		}

		fio_close_stream(black_list_file);
		parray_qsort(black_list, BlackListCompare);
	}

<<<<<<< HEAD
	file = pgFileNew(root, false, location);
=======
	file = pgFileNew(root, external_dir_num ? omit_symlink : false, omit_symlink);
>>>>>>> 7f814942
	if (file == NULL)
		return;

	if (!S_ISDIR(file->mode))
	{
		if (external_dir_num)
			elog(ERROR, " --external-dirs option \"%s\": directory or symbolic link expected",
				 file->path);
		else
			elog(WARNING, "Skip \"%s\": unexpected file format", file->path);
		return;
	}
	if (add_root)
		parray_append(files, file);

<<<<<<< HEAD
	dir_list_file_internal(files, root, file, exclude, omit_symlink, black_list, location);
=======
	dir_list_file_internal(files, root, file, exclude, omit_symlink, black_list,
						   external_dir_num);
>>>>>>> 7f814942

	if (!add_root)
		pgFileFree(file);

	if (black_list)
	{
		parray_walk(black_list, pfree);
		parray_free(black_list);
	}
}

#define CHECK_FALSE				0
#define CHECK_TRUE				1
#define CHECK_EXCLUDE_FALSE		2

/*
 * Check file or directory.
 *
 * Check for exclude.
 * Extract information about the file parsing its name.
 * Skip files:
 * - skip temp tables files
 * - skip unlogged tables files
 * Skip recursive tablespace content
 * Set flags for:
 * - database directories
 * - datafiles
 */
static char
dir_check_file(const char *root, pgFile *file)
{
	const char *rel_path;
	int			i;
	int			sscanf_res;
	bool		in_tablespace = false;

	rel_path = GetRelativePath(file->path, root);
	in_tablespace = path_is_prefix_of_path(PG_TBLSPC_DIR, rel_path);

	/* Check if we need to exclude file by name */
	if (S_ISREG(file->mode))
	{
		if (!exclusive_backup)
		{
			for (i = 0; pgdata_exclude_files_non_exclusive[i]; i++)
				if (strcmp(file->name,
						   pgdata_exclude_files_non_exclusive[i]) == 0)
				{
					/* Skip */
					elog(VERBOSE, "Excluding file: %s", file->name);
					return CHECK_FALSE;
				}
		}

		for (i = 0; pgdata_exclude_files[i]; i++)
			if (strcmp(file->name, pgdata_exclude_files[i]) == 0)
			{
				/* Skip */
				elog(VERBOSE, "Excluding file: %s", file->name);
				return CHECK_FALSE;
			}
	}
	/*
	 * If the directory name is in the exclude list, do not list the
	 * contents.
	 */
	else if (S_ISDIR(file->mode) && !in_tablespace)
	{
		/*
		 * If the item in the exclude list starts with '/', compare to
		 * the absolute path of the directory. Otherwise compare to the
		 * directory name portion.
		 */
		for (i = 0; pgdata_exclude_dir[i]; i++)
		{
			/* Full-path exclude*/
			if (pgdata_exclude_dir[i][0] == '/')
			{
				if (strcmp(file->path, pgdata_exclude_dir[i]) == 0)
				{
					elog(VERBOSE, "Excluding directory content: %s",
						 file->name);
					return CHECK_EXCLUDE_FALSE;
				}
			}
			else if (strcmp(file->name, pgdata_exclude_dir[i]) == 0)
			{
				elog(VERBOSE, "Excluding directory content: %s",
					 file->name);
				return CHECK_EXCLUDE_FALSE;
			}
		}
	}

	/*
	 * Do not copy tablespaces twice. It may happen if the tablespace is located
	 * inside the PGDATA.
	 */
	if (S_ISDIR(file->mode) &&
		strcmp(file->name, TABLESPACE_VERSION_DIRECTORY) == 0)
	{
		Oid			tblspcOid;
		char		tmp_rel_path[MAXPGPATH];

		/*
		 * Valid path for the tablespace is
		 * pg_tblspc/tblsOid/TABLESPACE_VERSION_DIRECTORY
		 */
		if (!path_is_prefix_of_path(PG_TBLSPC_DIR, rel_path))
			return CHECK_FALSE;
		sscanf_res = sscanf(rel_path, PG_TBLSPC_DIR "/%u/%s",
							&tblspcOid, tmp_rel_path);
		if (sscanf_res == 0)
			return CHECK_FALSE;
	}

	if (in_tablespace)
	{
		char		tmp_rel_path[MAXPGPATH];

		sscanf_res = sscanf(rel_path, PG_TBLSPC_DIR "/%u/%[^/]/%u/",
							&(file->tblspcOid), tmp_rel_path,
							&(file->dbOid));

		/*
		 * We should skip other files and directories rather than
		 * TABLESPACE_VERSION_DIRECTORY, if this is recursive tablespace.
		 */
		if (sscanf_res == 2 && strcmp(tmp_rel_path, TABLESPACE_VERSION_DIRECTORY) != 0)
			return CHECK_FALSE;

		if (sscanf_res == 3 && S_ISDIR(file->mode) &&
			strcmp(tmp_rel_path, TABLESPACE_VERSION_DIRECTORY) == 0)
			file->is_database = true;
	}
	else if (path_is_prefix_of_path("global", rel_path))
	{
		file->tblspcOid = GLOBALTABLESPACE_OID;

		if (S_ISDIR(file->mode) && strcmp(file->name, "global") == 0)
			file->is_database = true;
	}
	else if (path_is_prefix_of_path("base", rel_path))
	{
		file->tblspcOid = DEFAULTTABLESPACE_OID;

		sscanf(rel_path, "base/%u/", &(file->dbOid));

		if (S_ISDIR(file->mode) && strcmp(file->name, "base") != 0)
			file->is_database = true;
	}

	/* Do not backup ptrack_init files */
	if (S_ISREG(file->mode) && strcmp(file->name, "ptrack_init") == 0)
		return CHECK_FALSE;

	/*
	 * Check files located inside database directories including directory
	 * 'global'
	 */
	if (S_ISREG(file->mode) && file->tblspcOid != 0 &&
		file->name && file->name[0])
	{
		if (strcmp(file->name, "pg_internal.init") == 0)
			return CHECK_FALSE;
		/* Do not backup temp files */
		else if (file->name[0] == 't' && isdigit(file->name[1]))
			return CHECK_FALSE;
		else if (isdigit(file->name[0]))
		{
			char	   *fork_name;
			int			len;
			char		suffix[MAXPGPATH];

			fork_name = strstr(file->name, "_");
			if (fork_name)
			{
				/* Auxiliary fork of the relfile */
				sscanf(file->name, "%u_%s", &(file->relOid), file->forkName);

				/* Do not backup ptrack files */
				if (strcmp(file->forkName, "ptrack") == 0)
					return CHECK_FALSE;
			}
			else
			{
               /*
                * snapfs files:
                * RELFILENODE.BLOCKNO.snapmap.SNAPID
                * RELFILENODE.BLOCKNO.snap.SNAPID
                */
               if (strstr(file->name, "snap") != NULL)
                       return true;

				len = strlen(file->name);
				/* reloid.cfm */
				if (len > 3 && strcmp(file->name + len - 3, "cfm") == 0)
					return CHECK_TRUE;

				sscanf_res = sscanf(file->name, "%u.%d.%s", &(file->relOid),
									&(file->segno), suffix);
				if (sscanf_res == 0)
					elog(ERROR, "Cannot parse file name \"%s\"", file->name);
				else if (sscanf_res == 1 || sscanf_res == 2)
					file->is_datafile = true;
			}
		}
	}

	return CHECK_TRUE;
}

/*
 * List files in "root" directory.  If "exclude" is true do not add into "files"
 * files from pgdata_exclude_files and directories from pgdata_exclude_dir.
 */
static void
dir_list_file_internal(parray *files, const char *root, pgFile *parent,
<<<<<<< HEAD
					   bool exclude, bool omit_symlink, parray *black_list, fio_location location)
=======
					   bool exclude, bool omit_symlink, parray *black_list,
					   int external_dir_num)
>>>>>>> 7f814942
{
	DIR		    *dir;
	struct dirent *dent;

	if (!S_ISDIR(parent->mode))
		elog(ERROR, "\"%s\" is not a directory", parent->path);

	/* Open directory and list contents */
	dir = fio_opendir(parent->path, location);
	if (dir == NULL)
	{
		if (errno == ENOENT)
		{
			/* Maybe the directory was removed */
			return;
		}
		elog(ERROR, "cannot open directory \"%s\": %s",
			 parent->path, strerror(errno));
	}

	errno = 0;
	while ((dent = fio_readdir(dir)))
	{
		pgFile	   *file;
		char		child[MAXPGPATH];
		char		check_res;

		join_path_components(child, parent->path, dent->d_name);

<<<<<<< HEAD
		file = pgFileNew(child, omit_symlink, location);
=======
		file = pgFileNew(child, omit_symlink, external_dir_num);
>>>>>>> 7f814942
		if (file == NULL)
			continue;

		/* Skip entries point current dir or parent dir */
		if (S_ISDIR(file->mode) &&
			(strcmp(dent->d_name, ".") == 0 || strcmp(dent->d_name, "..") == 0))
		{
			pgFileFree(file);
			continue;
		}

		/*
		 * Add only files, directories and links. Skip sockets and other
		 * unexpected file formats.
		 */
		if (!S_ISDIR(file->mode) && !S_ISREG(file->mode))
		{
			elog(WARNING, "Skip \"%s\": unexpected file format", file->path);
			pgFileFree(file);
			continue;
		}

		/* Skip if the directory is in black_list defined by user */
		if (black_list && parray_bsearch(black_list, file->path,
										 BlackListCompare))
		{
			elog(LOG, "Skip \"%s\": it is in the user's black list", file->path);
			pgFileFree(file);
			continue;
		}

		if (exclude)
		{
			check_res = dir_check_file(root, file);
			if (check_res == CHECK_FALSE)
			{
				/* Skip */
				pgFileFree(file);
				continue;
			}
			else if (check_res == CHECK_EXCLUDE_FALSE)
			{
				/* We add the directory itself which content was excluded */
				parray_append(files, file);
				continue;
			}
		}

		parray_append(files, file);

		/*
		 * If the entry is a directory call dir_list_file_internal()
		 * recursively.
		 */
		if (S_ISDIR(file->mode))
			dir_list_file_internal(files, root, file, exclude, omit_symlink,
<<<<<<< HEAD
								   black_list, location);
=======
								   black_list, external_dir_num);
>>>>>>> 7f814942
	}

	if (errno && errno != ENOENT)
	{
		int			errno_tmp = errno;
		fio_closedir(dir);
		elog(ERROR, "cannot read directory \"%s\": %s",
			 parent->path, strerror(errno_tmp));
	}
	fio_closedir(dir);
}

/*
 * List data directories excluding directories from
 * pgdata_exclude_dir array.
 *
 * **is_root** is a little bit hack. We exclude only first level of directories
 * and on the first level we check all files and directories.
 */
static void
list_data_directories(parray *files, const char *path, bool is_root,
					  bool exclude, fio_location location)
{
	DIR		   *dir;
	struct dirent *dent;
	int			prev_errno;
	bool		has_child_dirs = false;

	/* open directory and list contents */
	dir = fio_opendir(path, location);
	if (dir == NULL)
		elog(ERROR, "cannot open directory \"%s\": %s", path, strerror(errno));

	errno = 0;
	while ((dent = fio_readdir(dir)))
	{
		char		child[MAXPGPATH];
		bool		skip = false;
		struct stat	st;

		/* skip entries point current dir or parent dir */
		if (strcmp(dent->d_name, ".") == 0 ||
			strcmp(dent->d_name, "..") == 0)
			continue;

		join_path_components(child, path, dent->d_name);

		if (fio_stat(child, &st, false, location) == -1)
			elog(ERROR, "cannot stat file \"%s\": %s", child, strerror(errno));

		if (!S_ISDIR(st.st_mode))
			continue;

		/* Check for exclude for the first level of listing */
		if (is_root && exclude)
		{
			int			i;

			for (i = 0; pgdata_exclude_dir[i]; i++)
			{
				if (strcmp(dent->d_name, pgdata_exclude_dir[i]) == 0)
				{
					skip = true;
					break;
				}
			}
		}
		if (skip)
			continue;

		has_child_dirs = true;
		list_data_directories(files, child, false, exclude, location);
	}

	/* List only full and last directories */
	if (!is_root && !has_child_dirs)
	{
		pgFile	   *dir;

<<<<<<< HEAD
		dir = pgFileNew(path, false, location);
=======
		dir = pgFileNew(path, false, 0);
>>>>>>> 7f814942
		parray_append(files, dir);
	}

	prev_errno = errno;
	fio_closedir(dir);

	if (prev_errno && prev_errno != ENOENT)
		elog(ERROR, "cannot read directory \"%s\": %s",
			 path, strerror(prev_errno));
}

/*
 * Save create directory path into memory. We can use it in next page restore to
 * not raise the error "restore tablespace destination is not empty" in
 * create_data_directories().
 */
static void
set_tablespace_created(const char *link, const char *dir)
{
	TablespaceCreatedListCell *cell = pgut_new(TablespaceCreatedListCell);

	strcpy(cell->link_name, link);
	strcpy(cell->linked_dir, dir);
	cell->next = NULL;

	if (tablespace_created_dirs.tail)
		tablespace_created_dirs.tail->next = cell;
	else
		tablespace_created_dirs.head = cell;
	tablespace_created_dirs.tail = cell;
}

/*
 * Retrieve tablespace path, either relocated or original depending on whether
 * -T was passed or not.
 *
 * Copy of function get_tablespace_mapping() from pg_basebackup.c.
 */
static const char *
get_tablespace_mapping(const char *dir)
{
	TablespaceListCell *cell;

	for (cell = tablespace_dirs.head; cell; cell = cell->next)
		if (strcmp(dir, cell->old_dir) == 0)
			return cell->new_dir;

	return dir;
}

/*
 * Is directory was created when symlink was created in restore_directories().
 */
static const char *
get_tablespace_created(const char *link)
{
	TablespaceCreatedListCell *cell;

	for (cell = tablespace_created_dirs.head; cell; cell = cell->next)
		if (strcmp(link, cell->link_name) == 0)
			return cell->linked_dir;

	return NULL;
}

/*
 * Split argument into old_dir and new_dir and append to mapping
 * list.
 *
 * Copy of function tablespace_list_append() from pg_basebackup.c.
 */
static void
opt_path_map(ConfigOption *opt, const char *arg, TablespaceList *list,
			 const char *type)
{
	TablespaceListCell *cell = pgut_new(TablespaceListCell);
	char	   *dst;
	char	   *dst_ptr;
	const char *arg_ptr;

	memset(cell, 0, sizeof(TablespaceListCell));
	dst_ptr = dst = cell->old_dir;
	for (arg_ptr = arg; *arg_ptr; arg_ptr++)
	{
		if (dst_ptr - dst >= MAXPGPATH)
			elog(ERROR, "directory name too long");

		if (*arg_ptr == '\\' && *(arg_ptr + 1) == '=')
			;					/* skip backslash escaping = */
		else if (*arg_ptr == '=' && (arg_ptr == arg || *(arg_ptr - 1) != '\\'))
		{
			if (*cell->new_dir)
				elog(ERROR, "multiple \"=\" signs in %s mapping\n", type);
			else
				dst = dst_ptr = cell->new_dir;
		}
		else
			*dst_ptr++ = *arg_ptr;
	}

	if (!*cell->old_dir || !*cell->new_dir)
		elog(ERROR, "invalid %s mapping format \"%s\", "
			 "must be \"OLDDIR=NEWDIR\"", type, arg);

	/*
	 * This check isn't absolutely necessary.  But all tablespaces are created
	 * with absolute directories, so specifying a non-absolute path here would
	 * just never match, possibly confusing users.  It's also good to be
	 * consistent with the new_dir check.
	 */
	if (!is_absolute_path(cell->old_dir))
		elog(ERROR, "old directory is not an absolute path in %s mapping: %s\n",
			 type, cell->old_dir);

	if (!is_absolute_path(cell->new_dir))
		elog(ERROR, "new directory is not an absolute path in %s mapping: %s\n",
			 type, cell->new_dir);

	if (list->tail)
		list->tail->next = cell;
	else
		list->head = cell;
	list->tail = cell;
}

/* Parse tablespace mapping */
void
opt_tablespace_map(ConfigOption *opt, const char *arg)
{
	opt_path_map(opt, arg, &tablespace_dirs, "tablespace");
}

/* Parse external directories mapping */
void
opt_externaldir_map(ConfigOption *opt, const char *arg)
{
	opt_path_map(opt, arg, &external_remap_list, "external directory");
}

/*
 * Create backup directories from **backup_dir** to **data_dir**. Doesn't raise
 * an error if target directories exist.
 *
 * If **extract_tablespaces** is true then try to extract tablespace data
 * directories into their initial path using tablespace_map file.
 */
void
create_data_directories(const char *data_dir, const char *backup_dir,
						bool extract_tablespaces, fio_location location)
{
	parray	   *dirs,
			   *links = NULL;
	size_t		i;
	char		backup_database_dir[MAXPGPATH],
				to_path[MAXPGPATH];
	dirs = parray_new();
	if (extract_tablespaces)
	{
		links = parray_new();
		read_tablespace_map(links, backup_dir);
		/* Sort links by a link name*/
		parray_qsort(links, pgFileComparePath);
	}

	join_path_components(backup_database_dir, backup_dir, DATABASE_DIR);
	list_data_directories(dirs, backup_database_dir, true, false,
						  FIO_BACKUP_HOST);

	elog(LOG, "restore directories and symlinks...");

	for (i = 0; i < parray_num(dirs); i++)
	{
		pgFile	   *dir = (pgFile *) parray_get(dirs, i);
		char	   *relative_ptr = GetRelativePath(dir->path, backup_database_dir);

		Assert(S_ISDIR(dir->mode));

		/* Try to create symlink and linked directory if necessary */
		if (extract_tablespaces &&
			path_is_prefix_of_path(PG_TBLSPC_DIR, relative_ptr))
		{
			char	   *link_ptr = GetRelativePath(relative_ptr, PG_TBLSPC_DIR),
					   *link_sep,
					   *tmp_ptr;
			char		link_name[MAXPGPATH];
			pgFile	  **link;

			/* Extract link name from relative path */
			link_sep = first_dir_separator(link_ptr);
			if (link_sep != NULL)
			{
				int			len = link_sep - link_ptr;
				strncpy(link_name, link_ptr, len);
				link_name[len] = '\0';
			}
			else
				goto create_directory;

			tmp_ptr = dir->path;
			dir->path = link_name;
			/* Search only by symlink name without path */
			link = (pgFile **) parray_bsearch(links, dir, pgFileComparePath);
			dir->path = tmp_ptr;

			if (link)
			{
				const char *linked_path = get_tablespace_mapping((*link)->linked);
				const char *dir_created;

				if (!is_absolute_path(linked_path))
					elog(ERROR, "tablespace directory is not an absolute path: %s\n",
						 linked_path);

				/* Check if linked directory was created earlier */
				dir_created = get_tablespace_created(link_name);
				if (dir_created)
				{
					/*
					 * If symlink and linked directory were created do not
					 * create it second time.
					 */
					if (strcmp(dir_created, linked_path) == 0)
					{
						/*
						 * Create rest of directories.
						 * First check is there any directory name after
						 * separator.
						 */
						if (link_sep != NULL && *(link_sep + 1) != '\0')
							goto create_directory;
						else
							continue;
					}
					else
						elog(ERROR, "tablespace directory \"%s\" of page backup does not "
							 "match with previous created tablespace directory \"%s\" of symlink \"%s\"",
							 linked_path, dir_created, link_name);
				}

				if (link_sep)
					elog(VERBOSE, "create directory \"%s\" and symbolic link \"%.*s\"",
						 linked_path,
						 (int) (link_sep -  relative_ptr), relative_ptr);
				else
					elog(VERBOSE, "create directory \"%s\" and symbolic link \"%s\"",
						 linked_path, relative_ptr);

				/* Firstly, create linked directory */
				fio_mkdir(linked_path, DIR_PERMISSION, location);

				join_path_components(to_path, data_dir, PG_TBLSPC_DIR);
				/* Create pg_tblspc directory just in case */
				fio_mkdir(to_path, DIR_PERMISSION, location);

				/* Secondly, create link */
				join_path_components(to_path, to_path, link_name);
				if (fio_symlink(linked_path, to_path, location) < 0)
					elog(ERROR, "could not create symbolic link \"%s\": %s",
						 to_path, strerror(errno));

				/* Save linked directory */
				set_tablespace_created(link_name, linked_path);

				/*
				 * Create rest of directories.
				 * First check is there any directory name after separator.
				 */
				if (link_sep != NULL && *(link_sep + 1) != '\0')
					goto create_directory;

				continue;
			}
		}

create_directory:
		elog(VERBOSE, "create directory \"%s\"", relative_ptr);

		/* This is not symlink, create directory */
		join_path_components(to_path, data_dir, relative_ptr);
		fio_mkdir(to_path, DIR_PERMISSION, location);
	}

	if (extract_tablespaces)
	{
		parray_walk(links, pgFileFree);
		parray_free(links);
	}

	parray_walk(dirs, pgFileFree);
	parray_free(dirs);
}

/*
 * Read names of symbolik names of tablespaces with links to directories from
 * tablespace_map or tablespace_map.txt.
 */
void
read_tablespace_map(parray *files, const char *backup_dir)
{
	FILE	   *fp;
	char		db_path[MAXPGPATH],
				map_path[MAXPGPATH];
	char		buf[MAXPGPATH * 2];

	join_path_components(db_path, backup_dir, DATABASE_DIR);
	join_path_components(map_path, db_path, PG_TABLESPACE_MAP_FILE);

	/* Exit if database/tablespace_map doesn't exist */
	if (!fileExists(map_path, FIO_BACKUP_HOST))
	{
		elog(LOG, "there is no file tablespace_map");
		return;
	}

	fp = fio_open_stream(map_path, FIO_BACKUP_HOST);
	if (fp == NULL)
		elog(ERROR, "cannot open \"%s\": %s", map_path, strerror(errno));

	while (fgets(buf, lengthof(buf), fp))
	{
		char		link_name[MAXPGPATH],
					path[MAXPGPATH];
		pgFile	   *file;

		if (sscanf(buf, "%1023s %1023s", link_name, path) != 2)
			elog(ERROR, "invalid format found in \"%s\"", map_path);

		file = pgut_new(pgFile);
		memset(file, 0, sizeof(pgFile));

		file->path = pgut_malloc(strlen(link_name) + 1);
		strcpy(file->path, link_name);

		file->linked = pgut_malloc(strlen(path) + 1);
		strcpy(file->linked, path);

		parray_append(files, file);
	}

	fio_close_stream(fp);
}

/*
 * Check that all tablespace mapping entries have correct linked directory
 * paths. Linked directories must be empty or do not exist.
 *
 * If tablespace-mapping option is supplied, all OLDDIR entries must have
 * entries in tablespace_map file.
 */
void
check_tablespace_mapping(pgBackup *backup)
{
	char		this_backup_path[MAXPGPATH];
	parray	   *links;
	size_t		i;
	TablespaceListCell *cell;
	pgFile	   *tmp_file = pgut_new(pgFile);

	links = parray_new();

	pgBackupGetPath(backup, this_backup_path, lengthof(this_backup_path), NULL);
	read_tablespace_map(links, this_backup_path);
	/* Sort links by the path of a linked file*/
	parray_qsort(links, pgFileCompareLinked);

	if (logger_config.log_level_console <= LOG ||
		logger_config.log_level_file <= LOG)
		elog(LOG, "check tablespace directories of backup %s",
			 base36enc(backup->start_time));

	/* 1 - each OLDDIR must have an entry in tablespace_map file (links) */
	for (cell = tablespace_dirs.head; cell; cell = cell->next)
	{
		tmp_file->linked = cell->old_dir;

		if (parray_bsearch(links, tmp_file, pgFileCompareLinked) == NULL)
			elog(ERROR, "--tablespace-mapping option's old directory "
				 "doesn't have an entry in tablespace_map file: \"%s\"",
				 cell->old_dir);
	}

	/* 2 - all linked directories must be empty */
	for (i = 0; i < parray_num(links); i++)
	{
		pgFile	   *link = (pgFile *) parray_get(links, i);
		const char *linked_path = link->linked;
		TablespaceListCell *cell;

		for (cell = tablespace_dirs.head; cell; cell = cell->next)
			if (strcmp(link->linked, cell->old_dir) == 0)
			{
				linked_path = cell->new_dir;
				break;
			}

		if (!is_absolute_path(linked_path))
			elog(ERROR, "tablespace directory is not an absolute path: %s\n",
				 linked_path);

		if (!dir_is_empty(linked_path))
			elog(ERROR, "restore tablespace destination is not empty: \"%s\"",
				 linked_path);
	}

	free(tmp_file);
	parray_walk(links, pgFileFree);
	parray_free(links);
}

void
check_external_dir_mapping(pgBackup *backup)
{
	TablespaceListCell *cell;
	parray *external_dirs_to_restore;
	bool	found;
	int		i;

	if (!backup->external_dir_str)
	{
	 	if (external_remap_list.head)
			elog(ERROR, "--external-mapping option's old directory doesn't "
				 "have an entry in list of external directories of current "
				 "backup: \"%s\"", external_remap_list.head->old_dir);
		return;
	}

	external_dirs_to_restore = make_external_directory_list(backup->external_dir_str);
	for (cell = external_remap_list.head; cell; cell = cell->next)
	{
		char *old_dir = cell->old_dir;

		found = false;
		for (i = 0; i < parray_num(external_dirs_to_restore); i++)
		{
			char *external_dir = parray_get(external_dirs_to_restore, i);
			if (strcmp(old_dir, external_dir) == 0)
			{
				found = true;
				break;
			}
		}
		if (!found)
			elog(ERROR, "--external-mapping option's old directory doesn't "
				 "have an entry in list of external directories of current "
				 "backup: \"%s\"", cell->old_dir);
	}
}

char *
get_external_remap(char *current_dir)
{
	TablespaceListCell *cell;

	for (cell = external_remap_list.head; cell; cell = cell->next)
	{
		char *old_dir = cell->old_dir;

		if (strcmp(old_dir, current_dir) == 0)
			return cell->new_dir;
	}
	return current_dir;
}

/*
 * Print backup content list.
 */
void
print_file_list(FILE *out, const parray *files, const char *root,
				const char *external_prefix, parray *external_list)
{
	size_t		i;

	/* print each file in the list */
	for (i = 0; i < parray_num(files); i++)
	{
		pgFile	   *file = (pgFile *) parray_get(files, i);
		char	   *path = file->path;

		/* omit root directory portion */
		if (root && strstr(path, root) == path)
			path = GetRelativePath(path, root);
		else if (file->external_dir_num && !external_prefix)
		{
			Assert(external_list);
			path = GetRelativePath(path, parray_get(external_list,
													file->external_dir_num - 1));
		}

		fio_fprintf(out, "{\"path\":\"%s\", \"size\":\"" INT64_FORMAT "\", "
					 "\"mode\":\"%u\", \"is_datafile\":\"%u\", "
					 "\"is_cfs\":\"%u\", \"crc\":\"%u\", "
					 "\"compress_alg\":\"%s\", \"external_dir_num\":\"%d\"",
				path, file->write_size, file->mode,
				file->is_datafile ? 1 : 0, file->is_cfs ? 1 : 0, file->crc,
				deparse_compress_alg(file->compress_alg), file->external_dir_num);

		if (file->is_datafile)
			fio_fprintf(out, ",\"segno\":\"%d\"", file->segno);

		if (file->linked)
			fprintf(out, ",\"linked\":\"%s\"", file->linked);

		if (file->n_blocks != BLOCKNUM_INVALID)
			fio_fprintf(out, ",\"n_blocks\":\"%i\"", file->n_blocks);

		fio_fprintf(out, "}\n");
	}
}

/* Parsing states for get_control_value() */
#define CONTROL_WAIT_NAME			1
#define CONTROL_INNAME				2
#define CONTROL_WAIT_COLON			3
#define CONTROL_WAIT_VALUE			4
#define CONTROL_INVALUE				5
#define CONTROL_WAIT_NEXT_NAME		6

/*
 * Get value from json-like line "str" of backup_content.control file.
 *
 * The line has the following format:
 *   {"name1":"value1", "name2":"value2"}
 *
 * The value will be returned to "value_str" as string if it is not NULL. If it
 * is NULL the value will be returned to "value_int64" as int64.
 *
 * Returns true if the value was found in the line.
 */
static bool
get_control_value(const char *str, const char *name,
				  char *value_str, int64 *value_int64, bool is_mandatory)
{
	int			state = CONTROL_WAIT_NAME;
	char	   *name_ptr = (char *) name;
	char	   *buf = (char *) str;
	char		buf_int64[32],	/* Buffer for "value_int64" */
			   *buf_int64_ptr = buf_int64;

	/* Set default values */
	if (value_str)
		*value_str = '\0';
	else if (value_int64)
		*value_int64 = 0;

	while (*buf)
	{
		switch (state)
		{
			case CONTROL_WAIT_NAME:
				if (*buf == '"')
					state = CONTROL_INNAME;
				else if (IsAlpha(*buf))
					goto bad_format;
				break;
			case CONTROL_INNAME:
				/* Found target field. Parse value. */
				if (*buf == '"')
					state = CONTROL_WAIT_COLON;
				/* Check next field */
				else if (*buf != *name_ptr)
				{
					name_ptr = (char *) name;
					state = CONTROL_WAIT_NEXT_NAME;
				}
				else
					name_ptr++;
				break;
			case CONTROL_WAIT_COLON:
				if (*buf == ':')
					state = CONTROL_WAIT_VALUE;
				else if (!IsSpace(*buf))
					goto bad_format;
				break;
			case CONTROL_WAIT_VALUE:
				if (*buf == '"')
				{
					state = CONTROL_INVALUE;
					buf_int64_ptr = buf_int64;
				}
				else if (IsAlpha(*buf))
					goto bad_format;
				break;
			case CONTROL_INVALUE:
				/* Value was parsed, exit */
				if (*buf == '"')
				{
					if (value_str)
					{
						*value_str = '\0';
					}
					else if (value_int64)
					{
						/* Length of buf_uint64 should not be greater than 31 */
						if (buf_int64_ptr - buf_int64 >= 32)
							elog(ERROR, "field \"%s\" is out of range in the line %s of the file %s",
								 name, str, DATABASE_FILE_LIST);

						*buf_int64_ptr = '\0';
						if (!parse_int64(buf_int64, value_int64, 0))
						{
							/* We assume that too big value is -1 */
							if (errno == ERANGE)
								*value_int64 = BYTES_INVALID;
							else
								goto bad_format;
						}
					}

					return true;
				}
				else
				{
					if (value_str)
					{
						*value_str = *buf;
						value_str++;
					}
					else
					{
						*buf_int64_ptr = *buf;
						buf_int64_ptr++;
					}
				}
				break;
			case CONTROL_WAIT_NEXT_NAME:
				if (*buf == ',')
					state = CONTROL_WAIT_NAME;
				break;
			default:
				/* Should not happen */
				break;
		}

		buf++;
	}

	/* There is no close quotes */
	if (state == CONTROL_INNAME || state == CONTROL_INVALUE)
		goto bad_format;

	/* Did not find target field */
	if (is_mandatory)
		elog(ERROR, "field \"%s\" is not found in the line %s of the file %s",
			 name, str, DATABASE_FILE_LIST);
	return false;

bad_format:
	elog(ERROR, "%s file has invalid format in line %s",
		 DATABASE_FILE_LIST, str);
	return false;	/* Make compiler happy */
}

/*
 * Construct parray of pgFile from the backup content list.
 * If root is not NULL, path will be absolute path.
 */
parray *
<<<<<<< HEAD
dir_read_file_list(const char *root, const char *file_txt, fio_location location)
=======
dir_read_file_list(const char *root, const char *external_prefix,
				   const char *file_txt)
>>>>>>> 7f814942
{
	FILE   *fp;
	parray *files;
	char	buf[MAXPGPATH * 2];

	fp = fio_open_stream(file_txt, location);
	if (fp == NULL)
		elog(ERROR, "cannot open \"%s\": %s", file_txt, strerror(errno));

	files = parray_new();

	while (fgets(buf, lengthof(buf), fp))
	{
		char		path[MAXPGPATH];
		char		filepath[MAXPGPATH];
		char		linked[MAXPGPATH];
		char		compress_alg_string[MAXPGPATH];
		int64		write_size,
					mode,		/* bit length of mode_t depends on platforms */
					is_datafile,
					is_cfs,
					external_dir_num,
					crc,
					segno,
					n_blocks;
		pgFile	   *file;

		get_control_value(buf, "path", path, NULL, true);
		get_control_value(buf, "size", NULL, &write_size, true);
		get_control_value(buf, "mode", NULL, &mode, true);
		get_control_value(buf, "is_datafile", NULL, &is_datafile, true);
		get_control_value(buf, "is_cfs", NULL, &is_cfs, false);
		get_control_value(buf, "crc", NULL, &crc, true);
		get_control_value(buf, "compress_alg", compress_alg_string, NULL, false);
		get_control_value(buf, "external_dir_num", NULL, &external_dir_num, false);

		if (external_dir_num && external_prefix)
		{
			char temp[MAXPGPATH];

			makeExternalDirPathByNum(temp, external_prefix, external_dir_num);
			join_path_components(filepath, temp, path);
		}
		else if (root)
			join_path_components(filepath, root, path);
		else
			strcpy(filepath, path);

		file = pgFileInit(filepath);

		file->write_size = (int64) write_size;
		file->mode = (mode_t) mode;
		file->is_datafile = is_datafile ? true : false;
		file->is_cfs = is_cfs ? true : false;
		file->crc = (pg_crc32) crc;
		file->compress_alg = parse_compress_alg(compress_alg_string);
		file->external_dir_num = external_dir_num;

		/*
		 * Optional fields
		 */

		if (get_control_value(buf, "linked", linked, NULL, false) && linked[0])
			file->linked = pgut_strdup(linked);

		if (get_control_value(buf, "segno", NULL, &segno, false))
			file->segno = (int) segno;

		if (get_control_value(buf, "n_blocks", NULL, &n_blocks, false))
			file->n_blocks = (int) n_blocks;

		parray_append(files, file);
	}

	fio_close_stream(fp);
	return files;
}

/*
 * Check if directory empty.
 */
bool
dir_is_empty(const char *path)
{
	DIR		   *dir;
	struct dirent *dir_ent;

	dir = opendir(path);
	if (dir == NULL)
	{
		/* Directory in path doesn't exist */
		if (errno == ENOENT)
			return true;
		elog(ERROR, "cannot open directory \"%s\": %s", path, strerror(errno));
	}

	errno = 0;
	while ((dir_ent = readdir(dir)))
	{
		/* Skip entries point current dir or parent dir */
		if (strcmp(dir_ent->d_name, ".") == 0 ||
			strcmp(dir_ent->d_name, "..") == 0)
			continue;

		/* Directory is not empty */
		closedir(dir);
		return false;
	}
	if (errno)
		elog(ERROR, "cannot read directory \"%s\": %s", path, strerror(errno));

	closedir(dir);

	return true;
}

/*
 * Return true if the path is a existing regular file.
 */
bool
fileExists(const char *path, fio_location location)
{
	struct stat buf;

	if (fio_stat(path, &buf, true, location) == -1 && errno == ENOENT)
		return false;
	else if (!S_ISREG(buf.st_mode))
		return false;
	else
		return true;
}

size_t
pgFileSize(const char *path)
{
	struct stat buf;

	if (stat(path, &buf) == -1)
		elog(ERROR, "Cannot stat file \"%s\": %s", path, strerror(errno));

	return buf.st_size;
}

/*
 * Construct parray containing external directories paths
 * from string like /path1:/path2
 */
parray *
make_external_directory_list(const char *colon_separated_dirs)
{
	char	   *p;
	parray	   *list = parray_new();
	char	   *tmp = pg_strdup(colon_separated_dirs);

	p = strtok(tmp,":");
	while(p!=NULL)
	{
		if (is_absolute_path(p))
			parray_append(list, pg_strdup(p));
		else
			elog(ERROR, "External directory \"%s\" is not an absolute path", p);
		p=strtok(NULL,":");
	}
	pfree(tmp);
	parray_qsort(list, BlackListCompare);
	return list;
}

/* Free memory of parray containing strings */
void
free_dir_list(parray *list)
{
	parray_walk(list, pfree);
	parray_free(list);
}

/* Append to string "path_prefix" int "dir_num" */
void
makeExternalDirPathByNum(char *ret_path, const char *path_prefix,
						 const int dir_num)
{
	sprintf(ret_path, "%s%d", path_prefix, dir_num);
}

/* Check if "dir" presents in "dirs_list" */
bool
backup_contains_external(const char *dir, parray *dirs_list)
{
	void *search_result;

	if (!dirs_list) /* There is no external dirs in backup */
		return false;
	search_result = parray_bsearch(dirs_list, dir, BlackListCompare);
	return search_result != NULL;
}<|MERGE_RESOLUTION|>--- conflicted
+++ resolved
@@ -123,20 +123,12 @@
 static char dir_check_file(const char *root, pgFile *file);
 static void dir_list_file_internal(parray *files, const char *root,
 								   pgFile *parent, bool exclude,
-<<<<<<< HEAD
-								   bool omit_symlink, parray *black_list, fio_location location);
+								   bool omit_symlink, parray *black_list, int external_dir_num, fio_location location);
 
 static void list_data_directories(parray *files, const char *path, bool is_root,
 								  bool exclude, fio_location location);
-=======
-								   bool omit_symlink, parray *black_list,
-								   int external_dir_num);
-
-static void list_data_directories(parray *files, const char *path, bool is_root,
-								  bool exclude);
 static void opt_path_map(ConfigOption *opt, const char *arg,
 						 TablespaceList *list, const char *type);
->>>>>>> 7f814942
 
 /* Tablespace mapping */
 static TablespaceList tablespace_dirs = {NULL, NULL};
@@ -171,11 +163,7 @@
 }
 
 pgFile *
-<<<<<<< HEAD
-pgFileNew(const char *path, bool omit_symlink, fio_location location)
-=======
-pgFileNew(const char *path, bool omit_symlink, int external_dir_num)
->>>>>>> 7f814942
+pgFileNew(const char *path, bool omit_symlink, int external_dir_num, fio_location location)
 {
 	struct stat		st;
 	pgFile		   *file;
@@ -446,11 +434,7 @@
  */
 void
 dir_list_file(parray *files, const char *root, bool exclude, bool omit_symlink,
-<<<<<<< HEAD
-			  bool add_root, fio_location location)
-=======
-			  bool add_root, int external_dir_num)
->>>>>>> 7f814942
+			  bool add_root, int external_dir_num, fio_location location)
 {
 	pgFile	   *file;
 	parray	   *black_list = NULL;
@@ -489,11 +473,7 @@
 		parray_qsort(black_list, BlackListCompare);
 	}
 
-<<<<<<< HEAD
-	file = pgFileNew(root, false, location);
-=======
-	file = pgFileNew(root, external_dir_num ? omit_symlink : false, omit_symlink);
->>>>>>> 7f814942
+	file = pgFileNew(root, external_dir_num ? omit_symlink : false,  external_dir_num, location);
 	if (file == NULL)
 		return;
 
@@ -509,12 +489,8 @@
 	if (add_root)
 		parray_append(files, file);
 
-<<<<<<< HEAD
-	dir_list_file_internal(files, root, file, exclude, omit_symlink, black_list, location);
-=======
 	dir_list_file_internal(files, root, file, exclude, omit_symlink, black_list,
-						   external_dir_num);
->>>>>>> 7f814942
+						   external_dir_num, location);
 
 	if (!add_root)
 		pgFileFree(file);
@@ -733,12 +709,8 @@
  */
 static void
 dir_list_file_internal(parray *files, const char *root, pgFile *parent,
-<<<<<<< HEAD
-					   bool exclude, bool omit_symlink, parray *black_list, fio_location location)
-=======
 					   bool exclude, bool omit_symlink, parray *black_list,
-					   int external_dir_num)
->>>>>>> 7f814942
+					   int external_dir_num, fio_location location)
 {
 	DIR		    *dir;
 	struct dirent *dent;
@@ -768,11 +740,7 @@
 
 		join_path_components(child, parent->path, dent->d_name);
 
-<<<<<<< HEAD
-		file = pgFileNew(child, omit_symlink, location);
-=======
-		file = pgFileNew(child, omit_symlink, external_dir_num);
->>>>>>> 7f814942
+		file = pgFileNew(child, omit_symlink, external_dir_num, location);
 		if (file == NULL)
 			continue;
 
@@ -829,11 +797,7 @@
 		 */
 		if (S_ISDIR(file->mode))
 			dir_list_file_internal(files, root, file, exclude, omit_symlink,
-<<<<<<< HEAD
-								   black_list, location);
-=======
-								   black_list, external_dir_num);
->>>>>>> 7f814942
+								   black_list, external_dir_num, location);
 	}
 
 	if (errno && errno != ENOENT)
@@ -913,11 +877,7 @@
 	{
 		pgFile	   *dir;
 
-<<<<<<< HEAD
-		dir = pgFileNew(path, false, location);
-=======
-		dir = pgFileNew(path, false, 0);
->>>>>>> 7f814942
+		dir = pgFileNew(path, false, 0, location);
 		parray_append(files, dir);
 	}
 
@@ -1575,12 +1535,8 @@
  * If root is not NULL, path will be absolute path.
  */
 parray *
-<<<<<<< HEAD
-dir_read_file_list(const char *root, const char *file_txt, fio_location location)
-=======
 dir_read_file_list(const char *root, const char *external_prefix,
-				   const char *file_txt)
->>>>>>> 7f814942
+				   const char *file_txt, fio_location location)
 {
 	FILE   *fp;
 	parray *files;
