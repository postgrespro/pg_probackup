/*-------------------------------------------------------------------------
 *
 * dir.c: directory operation utility.
 *
 * Portions Copyright (c) 2009-2013, NIPPON TELEGRAPH AND TELEPHONE CORPORATION
 * Portions Copyright (c) 2015-2022, Postgres Professional
 *
 *-------------------------------------------------------------------------
 */

#include <assert.h>
#include "pg_probackup.h"
#include "utils/file.h"


#if PG_VERSION_NUM < 110000
#include "catalog/catalog.h"
#endif
#include "catalog/pg_tablespace.h"

#include <unistd.h>
#include <sys/stat.h>
#include <dirent.h>

#include "utils/configuration.h"

/*
 * The contents of these directories are removed or recreated during server
 * start so they are not included in backups.  The directories themselves are
 * kept and included as empty to preserve access permissions.
 */
static const char *pgdata_exclude_dir[] =
{
	PG_XLOG_DIR,
	/*
	 * Skip temporary statistics files. PG_STAT_TMP_DIR must be skipped even
	 * when stats_temp_directory is set because PGSS_TEXT_FILE is always created
	 * there.
	 */
	"pg_stat_tmp",
	"pgsql_tmp",

	/*
	 * It is generally not useful to backup the contents of this directory even
	 * if the intention is to restore to another master. See backup.sgml for a
	 * more detailed description.
	 */
	"pg_replslot",

	/* Contents removed on startup, see dsm_cleanup_for_mmap(). */
	"pg_dynshmem",

	/* Contents removed on startup, see AsyncShmemInit(). */
	"pg_notify",

	/*
	 * Old contents are loaded for possible debugging but are not required for
	 * normal operation, see OldSerXidInit().
	 */
	"pg_serial",

	/* Contents removed on startup, see DeleteAllExportedSnapshotFiles(). */
	"pg_snapshots",

	/* Contents zeroed on startup, see StartupSUBTRANS(). */
	"pg_subtrans",

	/* end of list */
	NULL,				/* pg_log will be set later */
	NULL
};

static char *pgdata_exclude_files[] =
{
	/* Skip auto conf temporary file. */
	"postgresql.auto.conf.tmp",

	/* Skip current log file temporary file */
	"current_logfiles.tmp",
	"recovery.conf",
	"postmaster.pid",
	"postmaster.opts",
	"probackup_recovery.conf",
	"recovery.signal",
	"standby.signal",

	/*skip in non-exclusive backup */
	"backup_label",
	"tablespace_map",
	NULL
};

/* Tablespace mapping structures */

typedef struct TablespaceListCell
{
	struct TablespaceListCell *next;
	char		old_dir[MAXPGPATH];
	char		new_dir[MAXPGPATH];
} TablespaceListCell;

typedef struct TablespaceList
{
	TablespaceListCell *head;
	TablespaceListCell *tail;
} TablespaceList;

typedef struct TablespaceCreatedListCell
{
	struct TablespaceCreatedListCell *next;
	char		link_name[MAXPGPATH];
	char		linked_dir[MAXPGPATH];
} TablespaceCreatedListCell;

typedef struct TablespaceCreatedList
{
	TablespaceCreatedListCell *head;
	TablespaceCreatedListCell *tail;
} TablespaceCreatedList;

static char dir_check_file(pgFile *file, bool backup_logs);

static void dir_list_file_internal(parray *files, pgFile *parent, const char *parent_dir,
								   bool exclude, bool follow_symlink, bool backup_logs,
								   bool skip_hidden, int external_dir_num, fio_location location);
static void opt_path_map(ConfigOption *opt, const char *arg,
						 TablespaceList *list, const char *type);
static void cleanup_tablespace(const char *path);

static void control_string_bad_format(const char* str);


/* Tablespace mapping */
static TablespaceList tablespace_dirs = {NULL, NULL};
/* Extra directories mapping */
static TablespaceList external_remap_list = {NULL, NULL};

pgFile *
pgFileNew(const char *path, const char *rel_path, bool follow_symlink,
		  int external_dir_num, fio_location location)
{
	struct stat		st;
	pgFile		   *file;

	/* stat the file */
	if (fio_stat(location, path, &st, follow_symlink) < 0)
	{
		/* file not found is not an error case */
		if (errno == ENOENT)
			return NULL;
		elog(ERROR, "cannot stat file \"%s\": %s", path,
			strerror(errno));
	}

	file = pgFileInit(rel_path);
	file->size = st.st_size;
	file->mode = st.st_mode;
	file->mtime = st.st_mtime;
	file->external_dir_num = external_dir_num;

	return file;
}

pgFile *
pgFileInit(const char *rel_path)
{
	pgFile	   *file;
	char	   *file_name = NULL;

	file = (pgFile *) pgut_malloc(sizeof(pgFile));
	MemSet(file, 0, sizeof(pgFile));

	file->rel_path = pgut_strdup(rel_path);
	canonicalize_path(file->rel_path);

	/* Get file name from the path */
	file_name = last_dir_separator(file->rel_path);

	if (file_name == NULL)
		file->name = file->rel_path;
	else
	{
		file_name++;
		file->name = file_name;
	}

	/* Number of blocks readed during backup */
	file->n_blocks = BLOCKNUM_INVALID;

	/* Number of blocks backed up during backup */
	file->n_headers = 0;

	// May be add?
	// pg_atomic_clear_flag(file->lock);
	file->excluded = false;
	return file;
}

/*
 * Read the local file to compute its CRC.
 * We cannot make decision about file decompression because
 * user may ask to backup already compressed files and we should be
 * obvious about it.
 */
pg_crc32
pgFileGetCRC(const char *file_path, bool use_crc32c, bool missing_ok)
{
	FILE	   *fp;
	pg_crc32	crc = 0;
	char	   *buf;
	size_t		len = 0;

	INIT_FILE_CRC32(use_crc32c, crc);

	/* open file in binary read mode */
	fp = fopen(file_path, PG_BINARY_R);
	if (fp == NULL)
	{
		if (errno == ENOENT)
		{
			if (missing_ok)
			{
				FIN_FILE_CRC32(use_crc32c, crc);
				return crc;
			}
		}

		elog(ERROR, "Cannot open file \"%s\": %s",
			file_path, strerror(errno));
	}

	/* disable stdio buffering */
	setvbuf(fp, NULL, _IONBF, BUFSIZ);
	buf = pgut_malloc(STDIO_BUFSIZE);

	/* calc CRC of file */
	for (;;)
	{
		if (interrupted)
			elog(ERROR, "interrupted during CRC calculation");

		len = fread(buf, 1, STDIO_BUFSIZE, fp);

		if (ferror(fp))
			elog(ERROR, "Cannot read \"%s\": %s", file_path, strerror(errno));

		/* update CRC */
		COMP_FILE_CRC32(use_crc32c, crc, buf, len);

		if (feof(fp))
			break;
	}

	FIN_FILE_CRC32(use_crc32c, crc);
	fclose(fp);
	pg_free(buf);

	return crc;
}

/*
 * Read the local file to compute its CRC.
 * We cannot make decision about file decompression because
 * user may ask to backup already compressed files and we should be
 * obvious about it.
 */
pg_crc32
pgFileGetCRCgz(const char *file_path, bool use_crc32c, bool missing_ok)
{
	gzFile    fp;
	pg_crc32  crc = 0;
	int       len = 0;
	int       err;
	char	 *buf;

	INIT_FILE_CRC32(use_crc32c, crc);

	/* open file in binary read mode */
	fp = gzopen(file_path, PG_BINARY_R);
	if (fp == NULL)
	{
		if (errno == ENOENT)
		{
			if (missing_ok)
			{
				FIN_FILE_CRC32(use_crc32c, crc);
				return crc;
			}
		}

		elog(ERROR, "Cannot open file \"%s\": %s",
			file_path, strerror(errno));
	}

	buf = pgut_malloc(STDIO_BUFSIZE);

	/* calc CRC of file */
	for (;;)
	{
		if (interrupted)
			elog(ERROR, "interrupted during CRC calculation");

		len = gzread(fp, buf, STDIO_BUFSIZE);

		if (len <= 0)
		{
			/* we either run into eof or error */
			if (gzeof(fp))
				break;
			else
			{
				const char *err_str = NULL;

                err_str = gzerror(fp, &err);
                elog(ERROR, "Cannot read from compressed file %s", err_str);
			}
		}

		/* update CRC */
		COMP_FILE_CRC32(use_crc32c, crc, buf, len);
	}

	FIN_FILE_CRC32(use_crc32c, crc);
	gzclose(fp);
	pg_free(buf);

	return crc;
}

void
pgFileFree(void *file)
{
	pgFile	   *file_ptr;

	if (file == NULL)
		return;

	file_ptr = (pgFile *) file;

	pfree(file_ptr->linked);
	pfree(file_ptr->rel_path);

	pfree(file);
}

/* Compare two pgFile with their path in ascending order of ASCII code. */
int
pgFileMapComparePath(const void *f1, const void *f2)
{
	page_map_entry *f1p = *(page_map_entry **)f1;
	page_map_entry *f2p = *(page_map_entry **)f2;

	return strcmp(f1p->path, f2p->path);
}

/* Compare two pgFile with their name in ascending order of ASCII code. */
int
pgFileCompareName(const void *f1, const void *f2)
{
	pgFile *f1p = *(pgFile **)f1;
	pgFile *f2p = *(pgFile **)f2;

	return strcmp(f1p->name, f2p->name);
}

/* Compare pgFile->name with string in ascending order of ASCII code. */
int
pgFileCompareNameWithString(const void *f1, const void *f2)
{
	pgFile *f1p = *(pgFile **)f1;
	char *f2s = *(char **)f2;

	return strcmp(f1p->name, f2s);
}

/* Compare pgFile->rel_path with string in ascending order of ASCII code. */
int
pgFileCompareRelPathWithString(const void *f1, const void *f2)
{
	pgFile *f1p = *(pgFile **)f1;
	char *f2s = *(char **)f2;

	return strcmp(f1p->rel_path, f2s);
}

/*
 * Compare two pgFile with their relative path and external_dir_num in ascending
 * order of ASСII code.
 */
int
pgFileCompareRelPathWithExternal(const void *f1, const void *f2)
{
	pgFile *f1p = *(pgFile **)f1;
	pgFile *f2p = *(pgFile **)f2;
	int 		res;

	res = strcmp(f1p->rel_path, f2p->rel_path);
	if (res == 0)
	{
		if (f1p->external_dir_num > f2p->external_dir_num)
			return 1;
		else if (f1p->external_dir_num < f2p->external_dir_num)
			return -1;
		else
			return 0;
	}
	return res;
}

/*
 * Compare two pgFile with their rel_path and external_dir_num
 * in descending order of ASCII code.
 */
int
pgFileCompareRelPathWithExternalDesc(const void *f1, const void *f2)
{
	return -pgFileCompareRelPathWithExternal(f1, f2);
}

/* Compare two pgFile with their linked directory path. */
int
pgFileCompareLinked(const void *f1, const void *f2)
{
	pgFile	   *f1p = *(pgFile **)f1;
	pgFile	   *f2p = *(pgFile **)f2;

	return strcmp(f1p->linked, f2p->linked);
}

/* Compare two pgFile with their size */
int
pgFileCompareSize(const void *f1, const void *f2)
{
	pgFile *f1p = *(pgFile **)f1;
	pgFile *f2p = *(pgFile **)f2;

	if (f1p->size > f2p->size)
		return 1;
	else if (f1p->size < f2p->size)
		return -1;
	else
		return 0;
}

/* Compare two pgFile with their size in descending order */
int
pgFileCompareSizeDesc(const void *f1, const void *f2)
{
	return -1 * pgFileCompareSize(f1, f2);
}

int
pgCompareString(const void *str1, const void *str2)
{
	return strcmp(*(char **) str1, *(char **) str2);
}

/*
 * From bsearch(3): "The compar routine is expected to have two argu‐
 * ments  which  point  to  the key object and to an array member, in that order"
 * But in practice this is opposite, so we took strlen from second string (search key)
 * This is checked by tests.catchup.CatchupTest.test_catchup_with_exclude_path
 */
int
pgPrefixCompareString(const void *str1, const void *str2)
{
	const char *s1 = *(char **) str1;
	const char *s2 = *(char **) str2;
	return strncmp(s1, s2, strlen(s2));
}

/* Compare two Oids */
int
pgCompareOid(const void *f1, const void *f2)
{
	Oid *v1 = *(Oid **) f1;
	Oid *v2 = *(Oid **) f2;

	if (*v1 > *v2)
		return 1;
	else if (*v1 < *v2)
		return -1;
	else
		return 0;}


void
db_map_entry_free(void *entry)
{
	db_map_entry *m = (db_map_entry *) entry;

	free(m->datname);
	free(entry);
}

/*
 * List files, symbolic links and directories in the directory "root" and add
 * pgFile objects to "files".  We add "root" to "files" if add_root is true.
 *
 * When follow_symlink is true, symbolic link is ignored and only file or
 * directory linked to will be listed.
 *
 * TODO: make it strictly local
 */
void
dir_list_file(parray *files, const char *root, bool exclude, bool follow_symlink,
			  bool add_root, bool backup_logs, bool skip_hidden, int external_dir_num,
			  fio_location location)
{
	pgFile	   *file;

	file = pgFileNew(root, "", follow_symlink, external_dir_num, location);
	if (file == NULL)
	{
		/* For external directory this is not ok */
		if (external_dir_num > 0)
			elog(ERROR, "External directory is not found: \"%s\"", root);
		else
			return;
	}

	if (!S_ISDIR(file->mode))
	{
		if (external_dir_num > 0)
			elog(ERROR, " --external-dirs option \"%s\": directory or symbolic link expected",
					root);
		else
			elog(WARNING, "Skip \"%s\": unexpected file format", root);
		return;
	}
	if (add_root)
		parray_append(files, file);

	dir_list_file_internal(files, file, root, exclude, follow_symlink,
						   backup_logs, skip_hidden, external_dir_num, location);

	if (!add_root)
		pgFileFree(file);
}

#define CHECK_FALSE				0
#define CHECK_TRUE				1
#define CHECK_EXCLUDE_FALSE		2

/*
 * Check file or directory.
 *
 * Check for exclude.
 * Extract information about the file parsing its name.
 * Skip files:
 * - skip temp tables files
 * - skip unlogged tables files
 * Skip recursive tablespace content
 * Set flags for:
 * - database directories
 * - datafiles
 */
static char
dir_check_file(pgFile *file, bool backup_logs)
{
	int			i;
	int			sscanf_res;
	bool		in_tablespace = false;

	in_tablespace = path_is_prefix_of_path(PG_TBLSPC_DIR, file->rel_path);

	/* Check if we need to exclude file by name */
	if (S_ISREG(file->mode))
	{
<<<<<<< HEAD
=======
		if (!exclusive_backup)
		{
			for (i = 0; pgdata_exclude_files_non_exclusive[i]; i++)
				if (strcmp(file->rel_path,
						   pgdata_exclude_files_non_exclusive[i]) == 0)
				{
					/* Skip */
					elog(LOG, "Excluding file: %s", file->name);
					return CHECK_FALSE;
				}
		}

>>>>>>> f5144885
		for (i = 0; pgdata_exclude_files[i]; i++)
			if (strcmp(file->rel_path, pgdata_exclude_files[i]) == 0)
			{
				/* Skip */
				elog(LOG, "Excluding file: %s", file->name);
				return CHECK_FALSE;
			}
	}
	/*
	 * If the directory name is in the exclude list, do not list the
	 * contents.
	 */
	else if (S_ISDIR(file->mode) && !in_tablespace && file->external_dir_num == 0)
	{
		/*
		 * If the item in the exclude list starts with '/', compare to
		 * the absolute path of the directory. Otherwise compare to the
		 * directory name portion.
		 */
		for (i = 0; pgdata_exclude_dir[i]; i++)
		{
			/* exclude by dirname */
			if (strcmp(file->name, pgdata_exclude_dir[i]) == 0)
			{
				elog(LOG, "Excluding directory content: %s", file->rel_path);
				return CHECK_EXCLUDE_FALSE;
			}
		}

		if (!backup_logs)
		{
			if (strcmp(file->rel_path, PG_LOG_DIR) == 0)
			{
				/* Skip */
				elog(LOG, "Excluding directory content: %s", file->rel_path);
				return CHECK_EXCLUDE_FALSE;
			}
		}
	}

	/*
	 * Do not copy tablespaces twice. It may happen if the tablespace is located
	 * inside the PGDATA.
	 */
	if (S_ISDIR(file->mode) &&
		strcmp(file->name, TABLESPACE_VERSION_DIRECTORY) == 0)
	{
		Oid			tblspcOid;
		char		tmp_rel_path[MAXPGPATH];

		/*
		 * Valid path for the tablespace is
		 * pg_tblspc/tblsOid/TABLESPACE_VERSION_DIRECTORY
		 */
		if (!path_is_prefix_of_path(PG_TBLSPC_DIR, file->rel_path))
			return CHECK_FALSE;
		sscanf_res = sscanf(file->rel_path, PG_TBLSPC_DIR "/%u/%s",
							&tblspcOid, tmp_rel_path);
		if (sscanf_res == 0)
			return CHECK_FALSE;
	}

	if (in_tablespace)
	{
		char		tmp_rel_path[MAXPGPATH];

		sscanf_res = sscanf(file->rel_path, PG_TBLSPC_DIR "/%u/%[^/]/%u/",
							&(file->tblspcOid), tmp_rel_path,
							&(file->dbOid));

		/*
		 * We should skip other files and directories rather than
		 * TABLESPACE_VERSION_DIRECTORY, if this is recursive tablespace.
		 */
		if (sscanf_res == 2 && strcmp(tmp_rel_path, TABLESPACE_VERSION_DIRECTORY) != 0)
			return CHECK_FALSE;
	}
	else if (path_is_prefix_of_path("global", file->rel_path))
	{
		file->tblspcOid = GLOBALTABLESPACE_OID;
	}
	else if (path_is_prefix_of_path("base", file->rel_path))
	{
		file->tblspcOid = DEFAULTTABLESPACE_OID;

		sscanf(file->rel_path, "base/%u/", &(file->dbOid));
	}

	/* Do not backup ptrack_init files */
	if (S_ISREG(file->mode) && strcmp(file->name, "ptrack_init") == 0)
		return CHECK_FALSE;

	/*
	 * Check files located inside database directories including directory
	 * 'global'
	 */
	if (S_ISREG(file->mode) && file->tblspcOid != 0 &&
		file->name && file->name[0])
	{
		if (strcmp(file->name, "pg_internal.init") == 0)
			return CHECK_FALSE;
		/* Do not backup ptrack2.x temp map files */
//		else if (strcmp(file->name, "ptrack.map") == 0)
//			return CHECK_FALSE;
		else if (strcmp(file->name, "ptrack.map.mmap") == 0)
			return CHECK_FALSE;
		else if (strcmp(file->name, "ptrack.map.tmp") == 0)
			return CHECK_FALSE;
		/* Do not backup temp files */
		else if (file->name[0] == 't' && isdigit(file->name[1]))
			return CHECK_FALSE;
		else if (isdigit(file->name[0]))
		{
			char	   *fork_name;
			int			len;
			char		suffix[MAXPGPATH];

			fork_name = strstr(file->name, "_");
			if (fork_name)
			{
				/* Auxiliary fork of the relfile */
				if (strcmp(fork_name, "_vm") == 0)
					file->forkName = vm;

				else if (strcmp(fork_name, "_fsm") == 0)
					file->forkName = fsm;

				else if (strcmp(fork_name, "_cfm") == 0)
					file->forkName = cfm;

				else if (strcmp(fork_name, "_ptrack") == 0)
					file->forkName = ptrack;

				else if (strcmp(fork_name, "_init") == 0)
					file->forkName = init;

				// extract relOid for certain forks
				if (file->forkName == vm ||
					file->forkName == fsm ||
					file->forkName == init ||
					file->forkName == cfm)
				{
					// sanity
					if (sscanf(file->name, "%u_*", &(file->relOid)) != 1)
						file->relOid = 0;
				}

				/* Do not backup ptrack files */
				if (file->forkName == ptrack)
					return CHECK_FALSE;
			}
			else
			{

				len = strlen(file->name);
				/* reloid.cfm */
				if (len > 3 && strcmp(file->name + len - 3, "cfm") == 0)
					return CHECK_TRUE;

				sscanf_res = sscanf(file->name, "%u.%d.%s", &(file->relOid),
									&(file->segno), suffix);
				if (sscanf_res == 0)
					elog(ERROR, "Cannot parse file name \"%s\"", file->name);
				else if (sscanf_res == 1 || sscanf_res == 2)
					file->is_datafile = true;
			}
		}
	}

	return CHECK_TRUE;
}

/*
 * List files in parent->path directory.  If "exclude" is true do not add into
 * "files" files from pgdata_exclude_files and directories from
 * pgdata_exclude_dir.
 *
 * TODO: should we check for interrupt here ?
 */
static void
dir_list_file_internal(parray *files, pgFile *parent, const char *parent_dir,
					   bool exclude, bool follow_symlink, bool backup_logs,
					   bool skip_hidden, int external_dir_num, fio_location location)
{
	DIR			  *dir;
	struct dirent *dent;

	if (!S_ISDIR(parent->mode))
		elog(ERROR, "\"%s\" is not a directory", parent_dir);

	/* Open directory and list contents */
	dir = fio_opendir(location, parent_dir);
	if (dir == NULL)
	{
		if (errno == ENOENT)
		{
			/* Maybe the directory was removed */
			return;
		}
		elog(ERROR, "Cannot open directory \"%s\": %s",
				parent_dir, strerror(errno));
	}

	errno = 0;
	while ((dent = fio_readdir(dir)))
	{
		pgFile	   *file;
		char		child[MAXPGPATH];
		char		rel_child[MAXPGPATH];
		char		check_res;

		join_path_components(child, parent_dir, dent->d_name);
		join_path_components(rel_child, parent->rel_path, dent->d_name);

		file = pgFileNew(child, rel_child, follow_symlink, external_dir_num,
						 location);
		if (file == NULL)
			continue;

		/* Skip entries point current dir or parent dir */
		if (S_ISDIR(file->mode) &&
			(strcmp(dent->d_name, ".") == 0 || strcmp(dent->d_name, "..") == 0))
		{
			pgFileFree(file);
			continue;
		}

		/* skip hidden files and directories */
		if (skip_hidden && file->name[0] == '.')
		{
			elog(WARNING, "Skip hidden file: '%s'", child);
			pgFileFree(file);
			continue;
		}

		/*
		 * Add only files, directories and links. Skip sockets and other
		 * unexpected file formats.
		 */
		if (!S_ISDIR(file->mode) && !S_ISREG(file->mode))
		{
			elog(WARNING, "Skip '%s': unexpected file format", child);
			pgFileFree(file);
			continue;
		}

		if (exclude)
		{
			check_res = dir_check_file(file, backup_logs);
			if (check_res == CHECK_FALSE)
			{
				/* Skip */
				pgFileFree(file);
				continue;
			}
			else if (check_res == CHECK_EXCLUDE_FALSE)
			{
				/* We add the directory itself which content was excluded */
				parray_append(files, file);
				continue;
			}
		}

		parray_append(files, file);

		/*
		 * If the entry is a directory call dir_list_file_internal()
		 * recursively.
		 */
		if (S_ISDIR(file->mode))
			dir_list_file_internal(files, file, child, exclude, follow_symlink,
								   backup_logs, skip_hidden, external_dir_num, location);
	}

	if (errno && errno != ENOENT)
	{
		int			errno_tmp = errno;
		fio_closedir(dir);
		elog(ERROR, "Cannot read directory \"%s\": %s",
				parent_dir, strerror(errno_tmp));
	}
	fio_closedir(dir);
}

/*
 * Retrieve tablespace path, either relocated or original depending on whether
 * -T was passed or not.
 *
 * Copy of function get_tablespace_mapping() from pg_basebackup.c.
 */
const char *
get_tablespace_mapping(const char *dir)
{
	TablespaceListCell *cell;

	for (cell = tablespace_dirs.head; cell; cell = cell->next)
		if (strcmp(dir, cell->old_dir) == 0)
			return cell->new_dir;

	return dir;
}

/*
 * Split argument into old_dir and new_dir and append to mapping
 * list.
 *
 * Copy of function tablespace_list_append() from pg_basebackup.c.
 */
static void
opt_path_map(ConfigOption *opt, const char *arg, TablespaceList *list,
			 const char *type)
{
	TablespaceListCell *cell = pgut_new(TablespaceListCell);
	char	   *dst;
	char	   *dst_ptr;
	const char *arg_ptr;

	memset(cell, 0, sizeof(TablespaceListCell));
	dst_ptr = dst = cell->old_dir;
	for (arg_ptr = arg; *arg_ptr; arg_ptr++)
	{
		if (dst_ptr - dst >= MAXPGPATH)
			elog(ERROR, "directory name too long");

		if (*arg_ptr == '\\' && *(arg_ptr + 1) == '=')
			;					/* skip backslash escaping = */
		else if (*arg_ptr == '=' && (arg_ptr == arg || *(arg_ptr - 1) != '\\'))
		{
			if (*cell->new_dir)
				elog(ERROR, "multiple \"=\" signs in %s mapping\n", type);
			else
				dst = dst_ptr = cell->new_dir;
		}
		else
			*dst_ptr++ = *arg_ptr;
	}

	if (!*cell->old_dir || !*cell->new_dir)
		elog(ERROR, "invalid %s mapping format \"%s\", "
			 "must be \"OLDDIR=NEWDIR\"", type, arg);
	canonicalize_path(cell->old_dir);
	canonicalize_path(cell->new_dir);

	/*
	 * This check isn't absolutely necessary.  But all tablespaces are created
	 * with absolute directories, so specifying a non-absolute path here would
	 * just never match, possibly confusing users.  It's also good to be
	 * consistent with the new_dir check.
	 */
	if (!is_absolute_path(cell->old_dir))
		elog(ERROR, "old directory is not an absolute path in %s mapping: %s\n",
			 type, cell->old_dir);

	if (!is_absolute_path(cell->new_dir))
		elog(ERROR, "new directory is not an absolute path in %s mapping: %s\n",
			 type, cell->new_dir);

	if (list->tail)
		list->tail->next = cell;
	else
		list->head = cell;
	list->tail = cell;
}

/* Parse tablespace mapping */
void
opt_tablespace_map(ConfigOption *opt, const char *arg)
{
	opt_path_map(opt, arg, &tablespace_dirs, "tablespace");
}

/* Parse external directories mapping */
void
opt_externaldir_map(ConfigOption *opt, const char *arg)
{
	opt_path_map(opt, arg, &external_remap_list, "external directory");
}

/*
 * Create directories from **dest_files** in **data_dir**.
 *
 * If **extract_tablespaces** is true then try to extract tablespace data
 * directories into their initial path using tablespace_map file.
 * Use **backup_dir** for tablespace_map extracting.
 *
 * Enforce permissions from backup_content.control. The only
 * problem now is with PGDATA itself.
 * TODO: we must preserve PGDATA permissions somewhere. Is it actually a problem?
 * Shouldn`t starting postgres force correct permissions on PGDATA?
 *
 * TODO: symlink handling. If user located symlink in PG_TBLSPC_DIR, it will
 * be restored as directory.
 */
void
create_data_directories(parray *dest_files, const char *data_dir, const char *backup_dir,
						bool extract_tablespaces, bool incremental, fio_location location, 
						const char* waldir_path)
{
	int			i;
	parray		*links = NULL;
	mode_t		pg_tablespace_mode = DIR_PERMISSION;
	char		to_path[MAXPGPATH];

	if (waldir_path && !dir_is_empty(waldir_path, location))
	{
		elog(ERROR, "WAL directory location is not empty: \"%s\"", waldir_path);
	}


	/* get tablespace map */
	if (extract_tablespaces)
	{
		links = parray_new();
		read_tablespace_map(links, backup_dir);
		/* Sort links by a link name */
		parray_qsort(links, pgFileCompareName);
	}

	/*
	 * We have no idea about tablespace permission
	 * For PG < 11 we can just force default permissions.
	 */
#if PG_VERSION_NUM >= 110000
	if (links)
	{
		/* For PG>=11 we use temp kludge: trust permissions on 'pg_tblspc'
		 * and force them on every tablespace.
		 * TODO: remove kludge and ask data_directory_mode
		 * at the start of backup.
		 */
		for (i = 0; i < parray_num(dest_files); i++)
		{
			pgFile	   *file = (pgFile *) parray_get(dest_files, i);

			if (!S_ISDIR(file->mode))
				continue;

			/* skip external directory content */
			if (file->external_dir_num != 0)
				continue;

			/* look for 'pg_tblspc' directory  */
			if (strcmp(file->rel_path, PG_TBLSPC_DIR) == 0)
			{
				pg_tablespace_mode = file->mode;
				break;
			}
		}
	}
#endif

	/*
	 * We iterate over dest_files and for every directory with parent 'pg_tblspc'
	 * we must lookup this directory name in tablespace map.
	 * If we got a match, we treat this directory as tablespace.
	 * It means that we create directory specified in tablespace_map and
	 * original directory created as symlink to it.
	 */

	elog(LOG, "Restore directories and symlinks...");

	/* create directories */
	for (i = 0; i < parray_num(dest_files); i++)
	{
		char parent_dir[MAXPGPATH];
		pgFile	   *dir = (pgFile *) parray_get(dest_files, i);

		if (!S_ISDIR(dir->mode))
			continue;

		/* skip external directory content */
		if (dir->external_dir_num != 0)
			continue;
		/* Create WAL directory and symlink if waldir_path is setting */
		if (waldir_path && strcmp(dir->rel_path, PG_XLOG_DIR) == 0) {
			/* get full path to PG_XLOG_DIR */

			join_path_components(to_path, data_dir, PG_XLOG_DIR);

			elog(VERBOSE, "Create directory \"%s\" and symbolic link \"%s\"",
				waldir_path, to_path);

			/* create tablespace directory from waldir_path*/
			fio_mkdir(location, waldir_path, pg_tablespace_mode, false);

			/* create link to linked_path */
			if (fio_symlink(location, waldir_path, to_path, incremental) < 0)
				elog(ERROR, "Could not create symbolic link \"%s\": %s",
					to_path, strerror(errno));

			continue;


		}

		/* tablespace_map exists */
		if (links)
		{
			/* get parent dir of rel_path */
			strncpy(parent_dir, dir->rel_path, MAXPGPATH);
			get_parent_directory(parent_dir);

			/* check if directory is actually link to tablespace */
			if (strcmp(parent_dir, PG_TBLSPC_DIR) == 0)
			{
				/* this directory located in pg_tblspc
				 * check it against tablespace map
				 */
				pgFile **link = (pgFile **) parray_bsearch(links, dir, pgFileCompareName);

				/* got match */
				if (link)
				{
					const char *linked_path = get_tablespace_mapping((*link)->linked);

					if (!is_absolute_path(linked_path))
							elog(ERROR, "Tablespace directory path must be an absolute path: %s\n",
								 linked_path);

					join_path_components(to_path, data_dir, dir->rel_path);

					elog(LOG, "Create directory \"%s\" and symbolic link \"%s\"",
							 linked_path, to_path);

					/* create tablespace directory */
					fio_mkdir(location, linked_path, pg_tablespace_mode, false);

					/* create link to linked_path */
					if (fio_symlink(location, linked_path, to_path, incremental) < 0)
						elog(ERROR, "Could not create symbolic link \"%s\": %s",
							 to_path, strerror(errno));

					continue;
				}
			}
		}

		/* This is not symlink, create directory */
		elog(LOG, "Create directory \"%s\"", dir->rel_path);

		join_path_components(to_path, data_dir, dir->rel_path);

		// TODO check exit code
		fio_mkdir(location, to_path, dir->mode, false);
	}

	if (extract_tablespaces)
	{
		parray_walk(links, pgFileFree);
		parray_free(links);
	}
}

/*
 * Read names of symbolic names of tablespaces with links to directories from
 * tablespace_map or tablespace_map.txt.
 */
void
read_tablespace_map(parray *links, const char *backup_dir)
{
	FILE	   *fp;
	char		db_path[MAXPGPATH],
				map_path[MAXPGPATH];
	char		buf[MAXPGPATH * 2];

	join_path_components(db_path, backup_dir, DATABASE_DIR);
	join_path_components(map_path, db_path, PG_TABLESPACE_MAP_FILE);

	fp = fio_open_stream(FIO_BACKUP_HOST, map_path);
	if (fp == NULL)
		elog(ERROR, "Cannot open tablespace map file \"%s\": %s", map_path, strerror(errno));

	while (fgets(buf, lengthof(buf), fp))
	{
		char        link_name[MAXPGPATH];
		char       *path;
		int         n = 0;
		pgFile     *file;
		int         i = 0;

		if (sscanf(buf, "%s %n", link_name, &n) != 1)
			elog(ERROR, "invalid format found in \"%s\"", map_path);

		path = buf + n;

		/* Remove newline character at the end of string if any  */
		i = strcspn(path, "\n");
		if (strlen(path) > i)
			path[i] = '\0';

		file = pgut_new(pgFile);
		memset(file, 0, sizeof(pgFile));

		/* follow the convention for pgFileFree */
		file->name = pgut_strdup(link_name);
		file->linked = pgut_strdup(path);
		canonicalize_path(file->linked);

		parray_append(links, file);
	}

	if (ferror(fp))
			elog(ERROR, "Failed to read from file: \"%s\"", map_path);

	fio_close_stream(fp);
}

/*
 * Check that all tablespace mapping entries have correct linked directory
 * paths. Linked directories must be empty or do not exist, unless
 * we are running incremental restore, then linked directories can be nonempty.
 *
 * If tablespace-mapping option is supplied, all OLDDIR entries must have
 * entries in tablespace_map file.
 *
 * When running incremental restore with tablespace remapping, then
 * new tablespace directory MUST be empty, because there is no way
 * we can be sure, that files laying there belong to our instance.
 * But "force" flag allows to ignore this condition, by wiping out
 * the current content on the directory.
 *
 * Exit codes:
 *  1. backup has no tablespaces
 *  2. backup has tablespaces and they are empty
 *  3. backup has tablespaces and some of them are not empty
 */
int
check_tablespace_mapping(pgBackup *backup, bool incremental, bool force, bool pgdata_is_empty, bool no_validate)
{
	parray	   *links = parray_new();
	size_t		i;
	TablespaceListCell *cell;
	pgFile	   *tmp_file = pgut_new(pgFile);
	bool        tblspaces_are_empty = true;

	elog(LOG, "Checking tablespace directories of backup %s",
			base36enc(backup->start_time));

	/* validate tablespace map,
	 * if there are no tablespaces, then there is nothing left to do
	 */
	if (!validate_tablespace_map(backup, no_validate))
	{
		/*
		 * Sanity check
		 * If there is no tablespaces in backup,
		 * then using the '--tablespace-mapping' option is a mistake.
		 */
		if (tablespace_dirs.head != NULL)
			elog(ERROR, "Backup %s has no tablespaceses, nothing to remap "
					"via \"--tablespace-mapping\" option", base36enc(backup->backup_id));
		return NoTblspc;
	}

	read_tablespace_map(links, backup->root_dir);
	/* Sort links by the path of a linked file*/
	parray_qsort(links, pgFileCompareLinked);

	/* 1 - each OLDDIR must have an entry in tablespace_map file (links) */
	for (cell = tablespace_dirs.head; cell; cell = cell->next)
	{
		tmp_file->linked = cell->old_dir;

		if (parray_bsearch(links, tmp_file, pgFileCompareLinked) == NULL)
			elog(ERROR, "--tablespace-mapping option's old directory "
				 "doesn't have an entry in tablespace_map file: \"%s\"",
				 cell->old_dir);
	}

	/*
	 * There is difference between incremental restore of already existing
	 * tablespaceses and remapped tablespaceses.
	 * Former are allowed to be not empty, because we treat them like an
	 * extension of PGDATA.
	 * The latter are not, unless "--force" flag is used.
	 * in which case the remapped directory is nuked - just to be safe,
	 * because it is hard to be sure that there are no some tricky corner
	 * cases of pages from different systems having the same crc.
	 * This is a strict approach.
	 *
	 * Why can`t we not nuke it and just let it roll ?
	 * What if user just wants to rerun failed restore with the same
	 * parameters? Nuking is bad for this case.
	 *
	 * Consider the example of existing PGDATA:
	 * ....
	 * 	pg_tablespace
	 * 		100500-> /somedirectory
	 * ....
	 *
	 * We want to remap it during restore like that:
	 * ....
	 * 	pg_tablespace
	 * 		100500-> /somedirectory1
	 * ....
	 *
	 * Usually it is required for "/somedirectory1" to be empty, but
	 * in case of incremental restore with 'force' flag, which required
	 * of us to drop already existing content of "/somedirectory1".
	 *
	 * TODO: Ideally in case of incremental restore we must also
	 * drop the "/somedirectory" directory first, but currently
	 * we don`t do that.
	 */

	/* 2 - all linked directories must be empty */
	for (i = 0; i < parray_num(links); i++)
	{
		pgFile	   *link = (pgFile *) parray_get(links, i);
		const char *linked_path = link->linked;
		TablespaceListCell *cell;
		bool remapped = false;

		for (cell = tablespace_dirs.head; cell; cell = cell->next)
		{
			if (strcmp(link->linked, cell->old_dir) == 0)
			{
				linked_path = cell->new_dir;
				remapped = true;
				break;
			}
		}

		if (remapped)
			elog(INFO, "Tablespace %s will be remapped from \"%s\" to \"%s\"", link->name, cell->old_dir, cell->new_dir);
		else
			elog(INFO, "Tablespace %s will be restored using old path \"%s\"", link->name, linked_path);

		if (!is_absolute_path(linked_path))
			elog(ERROR, "Tablespace directory path must be an absolute path: %s\n",
				 linked_path);

		if (!dir_is_empty(linked_path, FIO_DB_HOST))
		{

			if (!incremental)
				elog(ERROR, "Restore tablespace destination is not empty: \"%s\"", linked_path);

			else if (remapped && !force)
				elog(ERROR, "Remapped tablespace destination is not empty: \"%s\". "
							"Use \"--force\" flag if you want to automatically clean up the "
							"content of new tablespace destination",
						linked_path);

			else if (pgdata_is_empty && !force)
				elog(ERROR, "PGDATA is empty, but tablespace destination is not: \"%s\". "
							"Use \"--force\" flag is you want to automatically clean up the "
							"content of tablespace destination",
						linked_path);

			/*
			 * TODO: compile the list of tblspc Oids to delete later,
			 * similar to what we do with database_map.
			 */
			else if (force && (pgdata_is_empty || remapped))
			{
				elog(WARNING, "Cleaning up the content of %s directory: \"%s\"",
						remapped ? "remapped tablespace" : "tablespace", linked_path);
				cleanup_tablespace(linked_path);
				continue;
			}

			tblspaces_are_empty = false;
		}
	}

	free(tmp_file);
	parray_walk(links, pgFileFree);
	parray_free(links);

	if (tblspaces_are_empty)
		return EmptyTblspc;

	return NotEmptyTblspc;
}

/* TODO: Make it consistent with check_tablespace_mapping */
void
check_external_dir_mapping(pgBackup *backup, bool incremental)
{
	TablespaceListCell *cell;
	parray *external_dirs_to_restore;
	int		i;

	elog(LOG, "check external directories of backup %s",
			base36enc(backup->start_time));

	if (!backup->external_dir_str)
	{
	 	if (external_remap_list.head)
			elog(ERROR, "--external-mapping option's old directory doesn't "
				 "have an entry in list of external directories of current "
				 "backup: \"%s\"", external_remap_list.head->old_dir);
		return;
	}

	external_dirs_to_restore = make_external_directory_list(
													backup->external_dir_str,
													false);
	/* 1 - each OLDDIR must have an entry in external_dirs_to_restore */
	for (cell = external_remap_list.head; cell; cell = cell->next)
	{
		bool		found = false;

		for (i = 0; i < parray_num(external_dirs_to_restore); i++)
		{
			char	    *external_dir = parray_get(external_dirs_to_restore, i);

			if (strcmp(cell->old_dir, external_dir) == 0)
			{
				/* Swap new dir name with old one, it is used by 2-nd step */
				parray_set(external_dirs_to_restore, i,
						   pgut_strdup(cell->new_dir));
				pfree(external_dir);

				found = true;
				break;
			}
		}
		if (!found)
			elog(ERROR, "--external-mapping option's old directory doesn't "
				 "have an entry in list of external directories of current "
				 "backup: \"%s\"", cell->old_dir);
	}

	/* 2 - all linked directories must be empty */
	for (i = 0; i < parray_num(external_dirs_to_restore); i++)
	{
		char	    *external_dir = (char *) parray_get(external_dirs_to_restore,
														i);

		if (!incremental && !dir_is_empty(external_dir, FIO_DB_HOST))
			elog(ERROR, "External directory is not empty: \"%s\"",
				 external_dir);
	}

	free_dir_list(external_dirs_to_restore);
}

char *
get_external_remap(char *current_dir)
{
	TablespaceListCell *cell;

	for (cell = external_remap_list.head; cell; cell = cell->next)
	{
		char *old_dir = cell->old_dir;

		if (strcmp(old_dir, current_dir) == 0)
			return cell->new_dir;
	}
	return current_dir;
}

/* Parsing states for get_control_value_str() */
#define CONTROL_WAIT_NAME			1
#define CONTROL_INNAME				2
#define CONTROL_WAIT_COLON			3
#define CONTROL_WAIT_VALUE			4
#define CONTROL_INVALUE				5
#define CONTROL_WAIT_NEXT_NAME		6

/*
 * Get value from json-like line "str" of backup_content.control file.
 *
 * The line has the following format:
 *   {"name1":"value1", "name2":"value2"}
 *
 * The value will be returned in "value_int64" as int64.
 *
 * Returns true if the value was found in the line and parsed.
 */
bool
get_control_value_int64(const char *str, const char *name, int64 *value_int64, bool is_mandatory)
{

	char buf_int64[32];

	assert(value_int64);

    /* Set default value */
    *value_int64 = 0;

	if (!get_control_value_str(str, name, buf_int64, sizeof(buf_int64), is_mandatory))
		return false;

	if (!parse_int64(buf_int64, value_int64, 0))
	{
		/* We assume that too big value is -1 */
		if (errno == ERANGE)
			*value_int64 = BYTES_INVALID;
		else
			control_string_bad_format(str);
        return false;
	}

	return true;
}

/*
 * Get value from json-like line "str" of backup_content.control file.
 *
 * The line has the following format:
 *   {"name1":"value1", "name2":"value2"}
 *
 * The value will be returned to "value_str" as string.
 *
 * Returns true if the value was found in the line.
 */

bool
get_control_value_str(const char *str, const char *name,
                      char *value_str, size_t value_str_size, bool is_mandatory)
{
	int			state = CONTROL_WAIT_NAME;
	char	   *name_ptr = (char *) name;
	char	   *buf = (char *) str;
	char 	   *const value_str_start = value_str;

	assert(value_str);
	assert(value_str_size > 0);

	/* Set default value */
	*value_str = '\0';

	while (*buf)
	{
		switch (state)
		{
			case CONTROL_WAIT_NAME:
				if (*buf == '"')
					state = CONTROL_INNAME;
				else if (IsAlpha(*buf))
					control_string_bad_format(str);
				break;
			case CONTROL_INNAME:
				/* Found target field. Parse value. */
				if (*buf == '"')
					state = CONTROL_WAIT_COLON;
				/* Check next field */
				else if (*buf != *name_ptr)
				{
					name_ptr = (char *) name;
					state = CONTROL_WAIT_NEXT_NAME;
				}
				else
					name_ptr++;
				break;
			case CONTROL_WAIT_COLON:
				if (*buf == ':')
					state = CONTROL_WAIT_VALUE;
				else if (!IsSpace(*buf))
					control_string_bad_format(str);
				break;
			case CONTROL_WAIT_VALUE:
				if (*buf == '"')
				{
					state = CONTROL_INVALUE;
				}
				else if (IsAlpha(*buf))
					control_string_bad_format(str);
				break;
			case CONTROL_INVALUE:
				/* Value was parsed, exit */
				if (*buf == '"')
				{
					*value_str = '\0';
					return true;
				}
				else
				{
					/* verify if value_str not exceeds value_str_size limits */
					if (value_str - value_str_start >= value_str_size - 1) {
						elog(ERROR, "field \"%s\" is out of range in the line %s of the file %s",
							 name, str, DATABASE_FILE_LIST);
					}
					*value_str = *buf;
					value_str++;
				}
				break;
			case CONTROL_WAIT_NEXT_NAME:
				if (*buf == ',')
					state = CONTROL_WAIT_NAME;
				break;
			default:
				/* Should not happen */
				break;
		}

		buf++;
	}

	/* There is no close quotes */
	if (state == CONTROL_INNAME || state == CONTROL_INVALUE)
		control_string_bad_format(str);

	/* Did not find target field */
	if (is_mandatory)
		elog(ERROR, "field \"%s\" is not found in the line %s of the file %s",
			 name, str, DATABASE_FILE_LIST);
	return false;
}

static void
control_string_bad_format(const char* str)
{
    elog(ERROR, "%s file has invalid format in line %s",
         DATABASE_FILE_LIST, str);
}

/*
 * Check if directory empty.
 */
bool
dir_is_empty(const char *path, fio_location location)
{
	DIR		   *dir;
	struct dirent *dir_ent;

	dir = fio_opendir(location, path);
	if (dir == NULL)
	{
		/* Directory in path doesn't exist */
		if (errno == ENOENT)
			return true;
		elog(ERROR, "cannot open directory \"%s\": %s", path, strerror(errno));
	}

	errno = 0;
	while ((dir_ent = fio_readdir(dir)))
	{
		/* Skip entries point current dir or parent dir */
		if (strcmp(dir_ent->d_name, ".") == 0 ||
			strcmp(dir_ent->d_name, "..") == 0)
			continue;

		/* Directory is not empty */
		fio_closedir(dir);
		return false;
	}
	if (errno)
		elog(ERROR, "cannot read directory \"%s\": %s", path, strerror(errno));

	fio_closedir(dir);

	return true;
}

/*
 * Return true if the path is a existing regular file.
 */
bool
fileExists(const char *path, fio_location location)
{
	struct stat buf;

	if (fio_stat(location, path, &buf, true) == -1 && errno == ENOENT)
		return false;
	else if (!S_ISREG(buf.st_mode))
		return false;
	else
		return true;
}

/*
 * Construct parray containing remapped external directories paths
 * from string like /path1:/path2
 */
parray *
make_external_directory_list(const char *colon_separated_dirs, bool remap)
{
	char	   *p;
	parray	   *list = parray_new();
	char	   *tmp = pg_strdup(colon_separated_dirs);

#ifndef WIN32
#define EXTERNAL_DIRECTORY_DELIMITER ":"
#else
#define EXTERNAL_DIRECTORY_DELIMITER ";"
#endif

	p = strtok(tmp, EXTERNAL_DIRECTORY_DELIMITER);
	while(p!=NULL)
	{
		char	   *external_path = pg_strdup(p);

		canonicalize_path(external_path);
		if (is_absolute_path(external_path))
		{
			if (remap)
			{
				char	   *full_path = get_external_remap(external_path);

				if (full_path != external_path)
				{
					full_path = pg_strdup(full_path);
					pfree(external_path);
					external_path = full_path;
				}
			}
			parray_append(list, external_path);
		}
		else
			elog(ERROR, "External directory \"%s\" is not an absolute path",
				 external_path);

		p = strtok(NULL, EXTERNAL_DIRECTORY_DELIMITER);
	}
	pfree(tmp);
	parray_qsort(list, pgCompareString);
	return list;
}

/* Free memory of parray containing strings */
void
free_dir_list(parray *list)
{
	parray_walk(list, pfree);
	parray_free(list);
}

/* Append to string "path_prefix" int "dir_num" */
void
makeExternalDirPathByNum(char *ret_path, const char *path_prefix, const int dir_num)
{
	sprintf(ret_path, "%s%d", path_prefix, dir_num);
}

/* Check if "dir" presents in "dirs_list" */
bool
backup_contains_external(const char *dir, parray *dirs_list)
{
	void *search_result;

	if (!dirs_list) /* There is no external dirs in backup */
		return false;
	search_result = parray_bsearch(dirs_list, dir, pgCompareString);
	return search_result != NULL;
}

/*
 * Print database_map
 */
void
print_database_map(FILE *out, parray *database_map)
{
	int i;

	for (i = 0; i < parray_num(database_map); i++)
	{
		db_map_entry *db_entry = (db_map_entry *) parray_get(database_map, i);

		fio_fprintf(out, "{\"dbOid\":\"%u\", \"datname\":\"%s\"}\n",
				db_entry->dbOid, db_entry->datname);
	}

}

/*
 * Create file 'database_map' and add its meta to backup_files_list
 * NULL check for database_map must be done by the caller.
 */
void
write_database_map(pgBackup *backup, parray *database_map, parray *backup_files_list)
{
	FILE		*fp;
	pgFile		*file;
	char		database_dir[MAXPGPATH];
	char		database_map_path[MAXPGPATH];

	join_path_components(database_dir, backup->root_dir, DATABASE_DIR);
	join_path_components(database_map_path, database_dir, DATABASE_MAP);

	fp = fio_fopen(FIO_BACKUP_HOST, database_map_path, PG_BINARY_W);
	if (fp == NULL)
		elog(ERROR, "Cannot open database map \"%s\": %s", database_map_path,
			 strerror(errno));

	print_database_map(fp, database_map);
	if (fio_fflush(fp) || fio_fclose(fp))
	{
		int save_errno = errno;
		if (fio_remove(FIO_BACKUP_HOST, database_map_path, false) != 0)
			elog(WARNING, "Cannot cleanup database map \"%s\": %s", database_map_path, strerror(errno));
		elog(ERROR, "Cannot write database map \"%s\": %s",
			 database_map_path, strerror(save_errno));
	}

	/* Add metadata to backup_content.control */
	file = pgFileNew(database_map_path, DATABASE_MAP, true, 0,
								 FIO_BACKUP_HOST);
	file->crc = pgFileGetCRC(database_map_path, true, false);
	file->write_size = file->size;
	file->uncompressed_size = file->read_size;

	parray_append(backup_files_list, file);
}

/*
 * read database map, return NULL if database_map in empty or missing
 */
parray *
read_database_map(pgBackup *backup)
{
	FILE		*fp;
	parray 		*database_map;
	char		buf[MAXPGPATH];
	char		path[MAXPGPATH];
	char		database_map_path[MAXPGPATH];

	join_path_components(path, backup->root_dir, DATABASE_DIR);
	join_path_components(database_map_path, path, DATABASE_MAP);

	fp = fio_open_stream(FIO_BACKUP_HOST, database_map_path);
	if (fp == NULL)
	{
		/* It is NOT ok for database_map to be missing at this point, so
		 * we should error here.
		 * It`s a job of the caller to error if database_map is not empty.
		 */
		elog(ERROR, "Cannot open \"%s\": %s", database_map_path, strerror(errno));
	}

	database_map = parray_new();

	while (fgets(buf, lengthof(buf), fp))
	{
		char datname[MAXPGPATH];
		int64 dbOid;

		db_map_entry *db_entry = (db_map_entry *) pgut_malloc(sizeof(db_map_entry));

        get_control_value_int64(buf, "dbOid", &dbOid, true);
        get_control_value_str(buf, "datname", datname, sizeof(datname), true);

		db_entry->dbOid = dbOid;
		db_entry->datname = pgut_strdup(datname);

		parray_append(database_map, db_entry);
	}

	if (ferror(fp))
			elog(ERROR, "Failed to read from file: \"%s\"", database_map_path);

	fio_close_stream(fp);

	/* Return NULL if file is empty */
	if (parray_num(database_map) == 0)
	{
		parray_free(database_map);
		return NULL;
	}

	return database_map;
}

/*
 * Use it to cleanup tablespaces
 * TODO: Current algorihtm is not very efficient in remote mode,
 * due to round-trip to delete every file.
 */
void
cleanup_tablespace(const char *path)
{
	int i;
	char	fullpath[MAXPGPATH];
	parray *files = parray_new();

	fio_list_dir(files, path, false, false, false, false, false, 0);

	/* delete leaf node first */
	parray_qsort(files, pgFileCompareRelPathWithExternalDesc);

	for (i = 0; i < parray_num(files); i++)
	{
		pgFile	   *file = (pgFile *) parray_get(files, i);

		join_path_components(fullpath, path, file->rel_path);

		if (fio_remove(FIO_DB_HOST, fullpath, true) == 0)
			elog(LOG, "Deleted file \"%s\"", fullpath);
		else
			elog(ERROR, "Cannot delete file or directory \"%s\": %s", fullpath, strerror(errno));
	}

	parray_walk(files, pgFileFree);
	parray_free(files);
}

/*
 * Clear the synchronisation locks in a parray of (pgFile *)'s
 */
void
pfilearray_clear_locks(parray *file_list)
{
	int i;
	for (i = 0; i < parray_num(file_list); i++)
	{
		pgFile *file = (pgFile *) parray_get(file_list, i);
		pg_atomic_clear_flag(&file->lock);
	}
}<|MERGE_RESOLUTION|>--- conflicted
+++ resolved
@@ -567,21 +567,6 @@
 	/* Check if we need to exclude file by name */
 	if (S_ISREG(file->mode))
 	{
-<<<<<<< HEAD
-=======
-		if (!exclusive_backup)
-		{
-			for (i = 0; pgdata_exclude_files_non_exclusive[i]; i++)
-				if (strcmp(file->rel_path,
-						   pgdata_exclude_files_non_exclusive[i]) == 0)
-				{
-					/* Skip */
-					elog(LOG, "Excluding file: %s", file->name);
-					return CHECK_FALSE;
-				}
-		}
-
->>>>>>> f5144885
 		for (i = 0; pgdata_exclude_files[i]; i++)
 			if (strcmp(file->rel_path, pgdata_exclude_files[i]) == 0)
 			{
