--- conflicted
+++ resolved
@@ -14,31 +14,24 @@
 	MODE=basic
 fi
 
-<<<<<<< HEAD
 if [ -z ${PTRACK_PATCH_PG_VERSION+x} ]; then
 	PTRACK_PATCH_PG_VERSION=off
-=======
+fi
+
 if [ -z ${PGPROBACKUP_GDB+x} ]; then
 	PGPROBACKUP_GDB=ON
->>>>>>> 3e6701e6
 fi
 
 echo PG_VERSION=${PG_VERSION}
 echo PG_BRANCH=${PG_BRANCH}
 echo MODE=${MODE}
-<<<<<<< HEAD
 echo PTRACK_PATCH_PG_VERSION=${PTRACK_PATCH_PG_VERSION}
-=======
 echo PGPROBACKUP_GDB=${PGPROBACKUP_GDB}
->>>>>>> 3e6701e6
 
 sed \
 	-e 's/${PG_VERSION}/'${PG_VERSION}/g \
 	-e 's/${PG_BRANCH}/'${PG_BRANCH}/g \
 	-e 's/${MODE}/'${MODE}/g \
-<<<<<<< HEAD
 	-e 's/${PTRACK_PATCH_PG_VERSION}/'${PTRACK_PATCH_PG_VERSION}/g \
-=======
 	-e 's/${PGPROBACKUP_GDB}/'${PGPROBACKUP_GDB}/g \
->>>>>>> 3e6701e6
 Dockerfile.in > Dockerfile