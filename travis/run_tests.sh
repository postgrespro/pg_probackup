#!/usr/bin/env bash

#
# Copyright (c) 2019-2020, Postgres Professional
#
set -xe

sudo su -c 'mkdir /run/sshd'
sudo su -c 'apt-get update -y'
sudo su -c 'apt-get install openssh-client openssh-server -y'
sudo su -c '/etc/init.d/ssh start'

ssh-keygen -t rsa -f ~/.ssh/id_rsa -q -N ""
cat ~/.ssh/id_rsa.pub > ~/.ssh/authorized_keys
ssh-keyscan -H localhost >> ~/.ssh/known_hosts

PG_SRC=$PWD/postgres

# # Here PG_VERSION is provided by postgres:X-alpine docker image
# curl "https://ftp.postgresql.org/pub/source/v$PG_VERSION/postgresql-$PG_VERSION.tar.bz2" -o postgresql.tar.bz2
# echo "$PG_SHA256 *postgresql.tar.bz2" | sha256sum -c -

# mkdir $PG_SRC

# tar \
# 	--extract \
# 	--file postgresql.tar.bz2 \
# 	--directory $PG_SRC \
# 	--strip-components 1

# Clone Postgres
echo "############### Getting Postgres sources:"
git clone https://github.com/postgres/postgres.git -b $PG_BRANCH --depth=1

# Clone ptrack
if [ "$PTRACK_PATCH_PG_VERSION" != "off" ]; then
    git clone https://github.com/postgrespro/ptrack.git -b master --depth=1
    export PG_PROBACKUP_PTRACK=on
else
    export PG_PROBACKUP_PTRACK=off
fi


# Compile and install Postgres
echo "############### Compiling Postgres:"
cd postgres # Go to postgres dir
<<<<<<< HEAD
if [ "$PG_PROBACKUP_PTRACK" = "on" ]; then
    git apply -3 ../ptrack/patches/REL_${PTRACK_PATCH_PG_VERSION}_STABLE-ptrack-core.diff
fi
./configure --prefix=$PGHOME --enable-debug --enable-cassert --enable-depend --enable-tap-tests
=======
CFLAGS="-O0" ./configure --prefix=$PGHOME --enable-debug --enable-cassert --enable-depend --enable-tap-tests
>>>>>>> ba28354d
make -s -j$(nproc) install
#make -s -j$(nproc) -C 'src/common' install
#make -s -j$(nproc) -C 'src/port' install
#make -s -j$(nproc) -C 'src/interfaces' install
make -s -j$(nproc) -C contrib/ install

# Override default Postgres instance
export PATH=$PGHOME/bin:$PATH
export LD_LIBRARY_PATH=$PGHOME/lib
export PG_CONFIG=$(which pg_config)

if [ "$PG_PROBACKUP_PTRACK" = "on" ]; then
    echo "############### Compiling Ptrack:"
    make USE_PGXS=1 -C ../ptrack install
fi

# Get amcheck if missing
if [ ! -d "contrib/amcheck" ]; then
    echo "############### Getting missing amcheck:"
    git clone https://github.com/petergeoghegan/amcheck.git --depth=1 contrib/amcheck
    make USE_PGXS=1 -C contrib/amcheck install
fi

# Get back to testdir
cd ..

# Show pg_config path (just in case)
echo "############### pg_config path:"
which pg_config

# Show pg_config just in case
echo "############### pg_config:"
pg_config

# Build and install pg_probackup (using PG_CPPFLAGS and SHLIB_LINK for gcov)
echo "############### Compiling and installing pg_probackup:"
# make USE_PGXS=1 PG_CPPFLAGS="-coverage" SHLIB_LINK="-coverage" top_srcdir=$CUSTOM_PG_SRC install
make USE_PGXS=1 top_srcdir=$PG_SRC install

# Setup python environment
echo "############### Setting up python env:"
python3 -m virtualenv pyenv
source pyenv/bin/activate
pip3 install testgres

echo "############### Testing:"
if [ "$MODE" = "basic" ]; then
    export PG_PROBACKUP_TEST_BASIC=ON
    python3 -m unittest -v tests
    python3 -m unittest -v tests.init
else
    python3 -m unittest -v tests.$MODE
fi

# Generate *.gcov files
# gcov src/*.c src/*.h

# Send coverage stats to Codecov
# bash <(curl -s https://codecov.io/bash)<|MERGE_RESOLUTION|>--- conflicted
+++ resolved
@@ -44,14 +44,10 @@
 # Compile and install Postgres
 echo "############### Compiling Postgres:"
 cd postgres # Go to postgres dir
-<<<<<<< HEAD
 if [ "$PG_PROBACKUP_PTRACK" = "on" ]; then
     git apply -3 ../ptrack/patches/REL_${PTRACK_PATCH_PG_VERSION}_STABLE-ptrack-core.diff
 fi
-./configure --prefix=$PGHOME --enable-debug --enable-cassert --enable-depend --enable-tap-tests
-=======
 CFLAGS="-O0" ./configure --prefix=$PGHOME --enable-debug --enable-cassert --enable-depend --enable-tap-tests
->>>>>>> ba28354d
 make -s -j$(nproc) install
 #make -s -j$(nproc) -C 'src/common' install
 #make -s -j$(nproc) -C 'src/port' install
