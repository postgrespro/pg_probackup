os: linux

dist: bionic

language: c

services:
    - docker

before_install:
    - cp travis/* .

install:
    - ./make_dockerfile.sh
    - docker-compose build

script:
    - docker-compose run tests
    # - docker-compose run $(bash <(curl -s https://codecov.io/env)) tests
    # - docker run -v $(pwd):/tests --rm centos:7 /tests/travis/backup_restore.sh

notifications:
    email:
        on_success: change
        on_failure: always

# Default MODE is basic, i.e. all tests with PG_PROBACKUP_TEST_BASIC=ON
env:
    - PG_VERSION=15 PG_BRANCH=master PTRACK_PATCH_PG_BRANCH=master
    - PG_VERSION=14 PG_BRANCH=REL_14_STABLE PTRACK_PATCH_PG_BRANCH=REL_14_STABLE
    - PG_VERSION=13 PG_BRANCH=REL_13_STABLE PTRACK_PATCH_PG_BRANCH=REL_13_STABLE
    - PG_VERSION=12 PG_BRANCH=REL_12_STABLE PTRACK_PATCH_PG_BRANCH=REL_12_STABLE
    - PG_VERSION=11 PG_BRANCH=REL_11_STABLE PTRACK_PATCH_PG_BRANCH=REL_11_STABLE
    - PG_VERSION=10 PG_BRANCH=REL_10_STABLE
    - PG_VERSION=9.6 PG_BRANCH=REL9_6_STABLE
    - PG_VERSION=9.5 PG_BRANCH=REL9_5_STABLE
<<<<<<< HEAD
    - PG_VERSION=13 PG_BRANCH=REL_13_STABLE PTRACK_PATCH_PG_BRANCH=off MODE=archive
    - PG_VERSION=13 PG_BRANCH=REL_13_STABLE PTRACK_PATCH_PG_BRANCH=REL_13_STABLE MODE=backup
    - PG_VERSION=13 PG_BRANCH=REL_13_STABLE PTRACK_PATCH_PG_BRANCH=REL_13_STABLE MODE=catchup
#    - PG_VERSION=13 PG_BRANCH=REL_13_STABLE PTRACK_PATCH_PG_BRANCH=off MODE=compression
#    - PG_VERSION=13 PG_BRANCH=REL_13_STABLE PTRACK_PATCH_PG_BRANCH=off MODE=delta
#    - PG_VERSION=13 PG_BRANCH=REL_13_STABLE PTRACK_PATCH_PG_BRANCH=off MODE=locking
    - PG_VERSION=13 PG_BRANCH=REL_13_STABLE PTRACK_PATCH_PG_BRANCH=REL_13_STABLE MODE=merge
#    - PG_VERSION=13 PG_BRANCH=REL_13_STABLE PTRACK_PATCH_PG_BRANCH=off MODE=page
#    - PG_VERSION=13 PG_BRANCH=REL_13_STABLE PTRACK_PATCH_PG_BRANCH=REL_13_STABLE MODE=ptrack
#    - PG_VERSION=13 PG_BRANCH=REL_13_STABLE PTRACK_PATCH_PG_BRANCH=REL_13_STABLE MODE=replica
#    - PG_VERSION=13 PG_BRANCH=REL_13_STABLE PTRACK_PATCH_PG_BRANCH=off MODE=retention
    - PG_VERSION=13 PG_BRANCH=REL_13_STABLE PTRACK_PATCH_PG_BRANCH=REL_13_STABLE MODE=restore
=======
#    - PG_VERSION=13 PG_BRANCH=REL_13_STABLE PTRACK_PATCH_PG_BRANCH=OFF MODE=archive
#    - PG_VERSION=13 PG_BRANCH=REL_13_STABLE PTRACK_PATCH_PG_BRANCH=REL_13_STABLE MODE=backup
    - PG_VERSION=13 PG_BRANCH=REL_13_STABLE PTRACK_PATCH_PG_BRANCH=REL_13_STABLE MODE=catchup
#    - PG_VERSION=13 PG_BRANCH=REL_13_STABLE PTRACK_PATCH_PG_BRANCH=OFF MODE=compression
#    - PG_VERSION=13 PG_BRANCH=REL_13_STABLE PTRACK_PATCH_PG_BRANCH=OFF MODE=delta
#    - PG_VERSION=13 PG_BRANCH=REL_13_STABLE PTRACK_PATCH_PG_BRANCH=OFF MODE=locking
#    - PG_VERSION=13 PG_BRANCH=REL_13_STABLE PTRACK_PATCH_PG_BRANCH=REL_13_STABLE MODE=merge
#    - PG_VERSION=13 PG_BRANCH=REL_13_STABLE PTRACK_PATCH_PG_BRANCH=OFF MODE=page
#    - PG_VERSION=13 PG_BRANCH=REL_13_STABLE PTRACK_PATCH_PG_BRANCH=REL_13_STABLE MODE=ptrack
#    - PG_VERSION=13 PG_BRANCH=REL_13_STABLE PTRACK_PATCH_PG_BRANCH=REL_13_STABLE MODE=replica
#    - PG_VERSION=13 PG_BRANCH=REL_13_STABLE PTRACK_PATCH_PG_BRANCH=OFF MODE=retention
#    - PG_VERSION=13 PG_BRANCH=REL_13_STABLE PTRACK_PATCH_PG_BRANCH=REL_13_STABLE MODE=restore
>>>>>>> bc38df0d

jobs:
    allow_failures:
        - if: env(PG_BRANCH) = master
        - if: env(PG_BRANCH) = REL9_5_STABLE
#        - if: env(MODE) IN (archive, backup, delta, locking, merge, replica, retention, restore)

# Only run CI for master branch commits to limit our travis usage
#branches:
#    only:
#    - master

<|MERGE_RESOLUTION|>--- conflicted
+++ resolved
@@ -1,75 +1,60 @@
-os: linux
-
-dist: bionic
-
-language: c
-
-services:
-    - docker
-
-before_install:
-    - cp travis/* .
-
-install:
-    - ./make_dockerfile.sh
-    - docker-compose build
-
-script:
-    - docker-compose run tests
-    # - docker-compose run $(bash <(curl -s https://codecov.io/env)) tests
-    # - docker run -v $(pwd):/tests --rm centos:7 /tests/travis/backup_restore.sh
-
-notifications:
-    email:
-        on_success: change
-        on_failure: always
-
-# Default MODE is basic, i.e. all tests with PG_PROBACKUP_TEST_BASIC=ON
-env:
-    - PG_VERSION=15 PG_BRANCH=master PTRACK_PATCH_PG_BRANCH=master
-    - PG_VERSION=14 PG_BRANCH=REL_14_STABLE PTRACK_PATCH_PG_BRANCH=REL_14_STABLE
-    - PG_VERSION=13 PG_BRANCH=REL_13_STABLE PTRACK_PATCH_PG_BRANCH=REL_13_STABLE
-    - PG_VERSION=12 PG_BRANCH=REL_12_STABLE PTRACK_PATCH_PG_BRANCH=REL_12_STABLE
-    - PG_VERSION=11 PG_BRANCH=REL_11_STABLE PTRACK_PATCH_PG_BRANCH=REL_11_STABLE
-    - PG_VERSION=10 PG_BRANCH=REL_10_STABLE
-    - PG_VERSION=9.6 PG_BRANCH=REL9_6_STABLE
-    - PG_VERSION=9.5 PG_BRANCH=REL9_5_STABLE
-<<<<<<< HEAD
-    - PG_VERSION=13 PG_BRANCH=REL_13_STABLE PTRACK_PATCH_PG_BRANCH=off MODE=archive
-    - PG_VERSION=13 PG_BRANCH=REL_13_STABLE PTRACK_PATCH_PG_BRANCH=REL_13_STABLE MODE=backup
-    - PG_VERSION=13 PG_BRANCH=REL_13_STABLE PTRACK_PATCH_PG_BRANCH=REL_13_STABLE MODE=catchup
-#    - PG_VERSION=13 PG_BRANCH=REL_13_STABLE PTRACK_PATCH_PG_BRANCH=off MODE=compression
-#    - PG_VERSION=13 PG_BRANCH=REL_13_STABLE PTRACK_PATCH_PG_BRANCH=off MODE=delta
-#    - PG_VERSION=13 PG_BRANCH=REL_13_STABLE PTRACK_PATCH_PG_BRANCH=off MODE=locking
-    - PG_VERSION=13 PG_BRANCH=REL_13_STABLE PTRACK_PATCH_PG_BRANCH=REL_13_STABLE MODE=merge
-#    - PG_VERSION=13 PG_BRANCH=REL_13_STABLE PTRACK_PATCH_PG_BRANCH=off MODE=page
-#    - PG_VERSION=13 PG_BRANCH=REL_13_STABLE PTRACK_PATCH_PG_BRANCH=REL_13_STABLE MODE=ptrack
-#    - PG_VERSION=13 PG_BRANCH=REL_13_STABLE PTRACK_PATCH_PG_BRANCH=REL_13_STABLE MODE=replica
-#    - PG_VERSION=13 PG_BRANCH=REL_13_STABLE PTRACK_PATCH_PG_BRANCH=off MODE=retention
-    - PG_VERSION=13 PG_BRANCH=REL_13_STABLE PTRACK_PATCH_PG_BRANCH=REL_13_STABLE MODE=restore
-=======
-#    - PG_VERSION=13 PG_BRANCH=REL_13_STABLE PTRACK_PATCH_PG_BRANCH=OFF MODE=archive
-#    - PG_VERSION=13 PG_BRANCH=REL_13_STABLE PTRACK_PATCH_PG_BRANCH=REL_13_STABLE MODE=backup
-    - PG_VERSION=13 PG_BRANCH=REL_13_STABLE PTRACK_PATCH_PG_BRANCH=REL_13_STABLE MODE=catchup
-#    - PG_VERSION=13 PG_BRANCH=REL_13_STABLE PTRACK_PATCH_PG_BRANCH=OFF MODE=compression
-#    - PG_VERSION=13 PG_BRANCH=REL_13_STABLE PTRACK_PATCH_PG_BRANCH=OFF MODE=delta
-#    - PG_VERSION=13 PG_BRANCH=REL_13_STABLE PTRACK_PATCH_PG_BRANCH=OFF MODE=locking
-#    - PG_VERSION=13 PG_BRANCH=REL_13_STABLE PTRACK_PATCH_PG_BRANCH=REL_13_STABLE MODE=merge
-#    - PG_VERSION=13 PG_BRANCH=REL_13_STABLE PTRACK_PATCH_PG_BRANCH=OFF MODE=page
-#    - PG_VERSION=13 PG_BRANCH=REL_13_STABLE PTRACK_PATCH_PG_BRANCH=REL_13_STABLE MODE=ptrack
-#    - PG_VERSION=13 PG_BRANCH=REL_13_STABLE PTRACK_PATCH_PG_BRANCH=REL_13_STABLE MODE=replica
-#    - PG_VERSION=13 PG_BRANCH=REL_13_STABLE PTRACK_PATCH_PG_BRANCH=OFF MODE=retention
-#    - PG_VERSION=13 PG_BRANCH=REL_13_STABLE PTRACK_PATCH_PG_BRANCH=REL_13_STABLE MODE=restore
->>>>>>> bc38df0d
-
-jobs:
-    allow_failures:
-        - if: env(PG_BRANCH) = master
-        - if: env(PG_BRANCH) = REL9_5_STABLE
-#        - if: env(MODE) IN (archive, backup, delta, locking, merge, replica, retention, restore)
-
-# Only run CI for master branch commits to limit our travis usage
-#branches:
-#    only:
-#    - master
-
+os: linux
+
+dist: bionic
+
+language: c
+
+services:
+    - docker
+
+before_install:
+    - cp travis/* .
+
+install:
+    - ./make_dockerfile.sh
+    - docker-compose build
+
+script:
+    - docker-compose run tests
+    # - docker-compose run $(bash <(curl -s https://codecov.io/env)) tests
+    # - docker run -v $(pwd):/tests --rm centos:7 /tests/travis/backup_restore.sh
+
+notifications:
+    email:
+        on_success: change
+        on_failure: always
+
+# Default MODE is basic, i.e. all tests with PG_PROBACKUP_TEST_BASIC=ON
+env:
+    - PG_VERSION=15 PG_BRANCH=master PTRACK_PATCH_PG_BRANCH=master
+    - PG_VERSION=14 PG_BRANCH=REL_14_STABLE PTRACK_PATCH_PG_BRANCH=REL_14_STABLE
+    - PG_VERSION=13 PG_BRANCH=REL_13_STABLE PTRACK_PATCH_PG_BRANCH=REL_13_STABLE
+    - PG_VERSION=12 PG_BRANCH=REL_12_STABLE PTRACK_PATCH_PG_BRANCH=REL_12_STABLE
+    - PG_VERSION=11 PG_BRANCH=REL_11_STABLE PTRACK_PATCH_PG_BRANCH=REL_11_STABLE
+    - PG_VERSION=10 PG_BRANCH=REL_10_STABLE
+    - PG_VERSION=9.6 PG_BRANCH=REL9_6_STABLE
+    - PG_VERSION=9.5 PG_BRANCH=REL9_5_STABLE
+    - PG_VERSION=13 PG_BRANCH=REL_13_STABLE PTRACK_PATCH_PG_BRANCH=OFF MODE=archive
+    - PG_VERSION=13 PG_BRANCH=REL_13_STABLE PTRACK_PATCH_PG_BRANCH=REL_13_STABLE MODE=backup
+    - PG_VERSION=13 PG_BRANCH=REL_13_STABLE PTRACK_PATCH_PG_BRANCH=REL_13_STABLE MODE=catchup
+#    - PG_VERSION=13 PG_BRANCH=REL_13_STABLE PTRACK_PATCH_PG_BRANCH=OFF MODE=compression
+#    - PG_VERSION=13 PG_BRANCH=REL_13_STABLE PTRACK_PATCH_PG_BRANCH=OFF MODE=delta
+#    - PG_VERSION=13 PG_BRANCH=REL_13_STABLE PTRACK_PATCH_PG_BRANCH=OFF MODE=locking
+    - PG_VERSION=13 PG_BRANCH=REL_13_STABLE PTRACK_PATCH_PG_BRANCH=REL_13_STABLE MODE=merge
+#    - PG_VERSION=13 PG_BRANCH=REL_13_STABLE PTRACK_PATCH_PG_BRANCH=OFF MODE=page
+#    - PG_VERSION=13 PG_BRANCH=REL_13_STABLE PTRACK_PATCH_PG_BRANCH=REL_13_STABLE MODE=ptrack
+#    - PG_VERSION=13 PG_BRANCH=REL_13_STABLE PTRACK_PATCH_PG_BRANCH=REL_13_STABLE MODE=replica
+#    - PG_VERSION=13 PG_BRANCH=REL_13_STABLE PTRACK_PATCH_PG_BRANCH=OFF MODE=retention
+    - PG_VERSION=13 PG_BRANCH=REL_13_STABLE PTRACK_PATCH_PG_BRANCH=REL_13_STABLE MODE=restore
+
+jobs:
+    allow_failures:
+        - if: env(PG_BRANCH) = master
+        - if: env(PG_BRANCH) = REL9_5_STABLE
+#        - if: env(MODE) IN (archive, backup, delta, locking, merge, replica, retention, restore)
+
+# Only run CI for master branch commits to limit our travis usage
+#branches:
+#    only:
+#    - master
+