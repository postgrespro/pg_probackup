--- conflicted
+++ resolved
@@ -1301,8 +1301,6 @@
             log_level=False, archive_timeout=False,
             custom_archive_command=None):
 
-        binary_path = self.probackup_path
-
         # parse postgresql.auto.conf
         options = {}
         if replica:
@@ -1311,24 +1309,15 @@
         else:
             options['archive_mode'] = 'on'
 
-<<<<<<< HEAD
-        if old_binary:
-            binary_path = self.probackup_old_path
-
-        if os.name == 'posix':
-            options['archive_command'] = '"{0}" archive-push -B {1} --instance={2} '.format(
-                binary_path, backup_dir, instance)
-
-        elif os.name == 'nt':
-            options['archive_command'] = '"{0}" archive-push -B {1} --instance={2} '.format(
-                binary_path.replace("\\","\\\\"),
-                backup_dir.replace("\\","\\\\"), instance)
-=======
         if custom_archive_command is None:
+            if old_binary:
+                binary_path = self.probackup_old_path
+            else:
+                binary_path = self.probackup_path
+
             if os.name == 'posix':
                 options['archive_command'] = '"{0}" archive-push -B {1} --instance={2} '.format(
-                    self.probackup_path, backup_dir, instance)
->>>>>>> 758a32f0
+                    binary_path, backup_dir, instance)
 
             elif os.name == 'nt':
                 options['archive_command'] = '"{0}" archive-push -B {1} --instance={2} '.format(
