--- conflicted
+++ resolved
@@ -89,29 +89,16 @@
 
 def is_enterprise():
     # pg_config --help
-<<<<<<< HEAD
-    if os.name == 'posix':
-        cmd = [os.environ['PG_CONFIG'], '--pgpro-edition']
-
-    elif os.name == 'nt':
-        cmd = [[os.environ['PG_CONFIG']], ['--pgpro-edition']]
-=======
     cmd = [os.environ['PG_CONFIG'], '--help']
->>>>>>> 786ccf05
 
     p = subprocess.Popen(
         cmd,
         stdout=subprocess.PIPE,
         stderr=subprocess.PIPE
     )
-<<<<<<< HEAD
     return b'postgrespro.ru' in p.communicate()[0]
-=======
-    if b'postgrespro.ru' in p.communicate()[0]:
-        return True
-    else:
-        return False
-
+
+ 
 def is_nls_enabled():
     cmd = [os.environ['PG_CONFIG'], '--configure']
 
@@ -122,7 +109,6 @@
     )
     return b'enable-nls' in p.communicate()[0]
 
->>>>>>> 786ccf05
 
 class ProbackupException(Exception):
     def __init__(self, message, cmd):
