--- conflicted
+++ resolved
@@ -2535,10 +2535,7 @@
 
         self.validate_pb(backup_dir, 'node')
 
-<<<<<<< HEAD
         self.del_test_dir(module_name, fname)
-=======
-        self.del_test_dir(module_name, fname, [node])
 
     def test_concurrent_running_full_backup(self):
         """
@@ -2616,5 +2613,4 @@
             len(self.show_pb(backup_dir, 'node')),
             6)
 
-        self.del_test_dir(module_name, fname, [node])
->>>>>>> 5b9fdb75
+        self.del_test_dir(module_name, fname)