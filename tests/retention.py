import os
import unittest
from datetime import datetime, timedelta
from .helpers.ptrack_helpers import ProbackupTest, ProbackupException
from time import sleep
from distutils.dir_util import copy_tree


class RetentionTest(ProbackupTest, unittest.TestCase):

    # @unittest.skip("skip")
    # @unittest.expectedFailure
    def test_retention_redundancy_1(self):
        """purge backups using redundancy-based retention policy"""
        node = self.make_simple_node(
            base_dir=os.path.join(self.module_name, self.fname, 'node'),
            initdb_params=['--data-checksums'])

        backup_dir = os.path.join(self.tmp_path, self.module_name, self.fname, 'backup')
        self.init_pb(backup_dir)
        self.add_instance(backup_dir, 'node', node)
        self.set_archiving(backup_dir, 'node', node)
        node.slow_start()

        self.set_config(
            backup_dir, 'node', options=['--retention-redundancy=1'])

        # Make backups to be purged
        self.backup_node(backup_dir, 'node', node)
        self.backup_node(backup_dir, 'node', node, backup_type="page")
        # Make backups to be keeped
        self.backup_node(backup_dir, 'node', node)
        self.backup_node(backup_dir, 'node', node, backup_type="page")

        self.assertEqual(len(self.show_pb(backup_dir, 'node')), 4)

        output_before = self.show_archive(backup_dir, 'node', tli=1)

        # Purge backups
        self.delete_expired(
            backup_dir, 'node', options=['--expired', '--wal'])
        self.assertEqual(len(self.show_pb(backup_dir, 'node')), 2)

        output_after = self.show_archive(backup_dir, 'node', tli=1)

        self.assertEqual(
            output_before['max-segno'],
            output_after['max-segno'])

        self.assertNotEqual(
            output_before['min-segno'],
            output_after['min-segno'])

        # Check that WAL segments were deleted
        min_wal = output_after['min-segno']
        max_wal = output_after['max-segno']

        for wal_name in os.listdir(os.path.join(backup_dir, 'wal', 'node')):
            if not wal_name.endswith(".backup"):

                if self.archive_compress:
                    wal_name = wal_name[-27:]
                    wal_name = wal_name[:-3]
                else:
                    wal_name = wal_name[-24:]

                self.assertTrue(wal_name >= min_wal)
                self.assertTrue(wal_name <= max_wal)

    # @unittest.skip("skip")
    def test_retention_window_2(self):
        """purge backups using window-based retention policy"""
        node = self.make_simple_node(
            base_dir=os.path.join(self.module_name, self.fname, 'node'),
            initdb_params=['--data-checksums'])

        backup_dir = os.path.join(self.tmp_path, self.module_name, self.fname, 'backup')
        self.init_pb(backup_dir)
        self.add_instance(backup_dir, 'node', node)
        self.set_archiving(backup_dir, 'node', node)
        node.slow_start()

        with open(
            os.path.join(
                backup_dir,
                'backups',
                'node',
                "pg_probackup.conf"), "a") as conf:
            conf.write("retention-redundancy = 1\n")
            conf.write("retention-window = 1\n")

        # Make backups to be purged
        self.backup_node(backup_dir, 'node', node)
        self.backup_node(backup_dir, 'node', node, backup_type="page")
        # Make backup to be keeped
        self.backup_node(backup_dir, 'node', node)

        backups = os.path.join(backup_dir, 'backups', 'node')
        days_delta = 5
        for backup in os.listdir(backups):
            if backup == 'pg_probackup.conf':
                continue
            with open(
                    os.path.join(
                        backups, backup, "backup.control"), "a") as conf:
                conf.write("recovery_time='{:%Y-%m-%d %H:%M:%S}'\n".format(
                    datetime.now() - timedelta(days=days_delta)))
                days_delta -= 1

        # Make backup to be keeped
        self.backup_node(backup_dir, 'node', node, backup_type="page")

        self.assertEqual(len(self.show_pb(backup_dir, 'node')), 4)

        # Purge backups
        self.delete_expired(backup_dir, 'node', options=['--expired'])
        self.assertEqual(len(self.show_pb(backup_dir, 'node')), 2)

    # @unittest.skip("skip")
    def test_retention_window_3(self):
        """purge all backups using window-based retention policy"""
        node = self.make_simple_node(
            base_dir=os.path.join(self.module_name, self.fname, 'node'),
            initdb_params=['--data-checksums'])

        backup_dir = os.path.join(self.tmp_path, self.module_name, self.fname, 'backup')
        self.init_pb(backup_dir)
        self.add_instance(backup_dir, 'node', node)
        self.set_archiving(backup_dir, 'node', node)
        node.slow_start()

        # take FULL BACKUP
        self.backup_node(backup_dir, 'node', node)

        # Take second FULL BACKUP
        self.backup_node(backup_dir, 'node', node)

        # Take third FULL BACKUP
        self.backup_node(backup_dir, 'node', node)

        backups = os.path.join(backup_dir, 'backups', 'node')
        for backup in os.listdir(backups):
            if backup == 'pg_probackup.conf':
                continue
            with open(
                    os.path.join(
                        backups, backup, "backup.control"), "a") as conf:
                conf.write("recovery_time='{:%Y-%m-%d %H:%M:%S}'\n".format(
                    datetime.now() - timedelta(days=3)))

        # Purge backups
        self.delete_expired(
            backup_dir, 'node', options=['--retention-window=1', '--expired'])

        self.assertEqual(len(self.show_pb(backup_dir, 'node')), 0)

        print(self.show_pb(
            backup_dir, 'node', as_json=False, as_text=True))

        # count wal files in ARCHIVE

    # @unittest.skip("skip")
    def test_retention_window_4(self):
        """purge all backups using window-based retention policy"""
        node = self.make_simple_node(
            base_dir=os.path.join(self.module_name, self.fname, 'node'),
            initdb_params=['--data-checksums'])

        backup_dir = os.path.join(self.tmp_path, self.module_name, self.fname, 'backup')
        self.init_pb(backup_dir)
        self.add_instance(backup_dir, 'node', node)
        self.set_archiving(backup_dir, 'node', node)
        node.slow_start()

        # take FULL BACKUPs
        self.backup_node(backup_dir, 'node', node)

        backup_id_2 = self.backup_node(backup_dir, 'node', node)

        backup_id_3 = self.backup_node(backup_dir, 'node', node)

        backups = os.path.join(backup_dir, 'backups', 'node')
        for backup in os.listdir(backups):
            if backup == 'pg_probackup.conf':
                continue
            with open(
                    os.path.join(
                        backups, backup, "backup.control"), "a") as conf:
                conf.write("recovery_time='{:%Y-%m-%d %H:%M:%S}'\n".format(
                    datetime.now() - timedelta(days=3)))

        self.delete_pb(backup_dir, 'node', backup_id_2)
        self.delete_pb(backup_dir, 'node', backup_id_3)

        # Purge backups
        self.delete_expired(
            backup_dir, 'node',
            options=['--retention-window=1', '--expired', '--wal'])

        self.assertEqual(len(self.show_pb(backup_dir, 'node')), 0)

        print(self.show_pb(
            backup_dir, 'node', as_json=False, as_text=True))

        # count wal files in ARCHIVE
        wals_dir = os.path.join(backup_dir, 'wal', 'node')
        # n_wals = len(os.listdir(wals_dir))

        # self.assertTrue(n_wals > 0)

        # self.delete_expired(
        #     backup_dir, 'node',
        #     options=['--retention-window=1', '--expired', '--wal'])

        # count again
        n_wals = len(os.listdir(wals_dir))
        self.assertTrue(n_wals == 0)

    # @unittest.skip("skip")
    def test_window_expire_interleaved_incremental_chains(self):
        """complicated case of interleaved backup chains"""
        node = self.make_simple_node(
            base_dir=os.path.join(self.module_name, self.fname, 'node'),
            initdb_params=['--data-checksums'])

        backup_dir = os.path.join(self.tmp_path, self.module_name, self.fname, 'backup')
        self.init_pb(backup_dir)
        self.add_instance(backup_dir, 'node', node)
        self.set_archiving(backup_dir, 'node', node)
        node.slow_start()

        # take FULL BACKUPs
        backup_id_a = self.backup_node(backup_dir, 'node', node)
        backup_id_b = self.backup_node(backup_dir, 'node', node)

        # Change FULLb backup status to ERROR
        self.change_backup_status(backup_dir, 'node', backup_id_b, 'ERROR')

        # FULLb  ERROR
        # FULLa  OK

        # Take PAGEa1 backup
        page_id_a1 = self.backup_node(
            backup_dir, 'node', node, backup_type='page')

        # PAGEa1 OK
        # FULLb  ERROR
        # FULLa  OK

        # Change FULLb backup status to OK
        self.change_backup_status(backup_dir, 'node', backup_id_b, 'OK')

        # Change PAGEa1 and FULLa to ERROR
        self.change_backup_status(backup_dir, 'node', page_id_a1, 'ERROR')
        self.change_backup_status(backup_dir, 'node', backup_id_a, 'ERROR')

        # PAGEa1 ERROR
        # FULLb  OK
        # FULLa  ERROR

        page_id_b1 = self.backup_node(
            backup_dir, 'node', node, backup_type='page')

        # PAGEb1 OK
        # PAGEa1 ERROR
        # FULLb  OK
        # FULLa  ERROR

        # Now we start to play with first generation of PAGE backups
        # Change PAGEb1 and FULLb to ERROR
        self.change_backup_status(backup_dir, 'node', page_id_b1, 'ERROR')
        self.change_backup_status(backup_dir, 'node', backup_id_b, 'ERROR')

        # Change PAGEa1 and FULLa to OK
        self.change_backup_status(backup_dir, 'node', page_id_a1, 'OK')
        self.change_backup_status(backup_dir, 'node', backup_id_a, 'OK')

        # PAGEb1 ERROR
        # PAGEa1 OK
        # FULLb  ERROR
        # FULLa  OK

        page_id_a2 = self.backup_node(
            backup_dir, 'node', node, backup_type='page')

        # PAGEa2 OK
        # PAGEb1 ERROR
        # PAGEa1 OK
        # FULLb  ERROR
        # FULLa  OK

        # Change PAGEa2 and FULLa to ERROR
        self.change_backup_status(backup_dir, 'node', page_id_a2, 'ERROR')
        self.change_backup_status(backup_dir, 'node', backup_id_a, 'ERROR')

        # Change PAGEb1 and FULLb to OK
        self.change_backup_status(backup_dir, 'node', page_id_b1, 'OK')
        self.change_backup_status(backup_dir, 'node', backup_id_b, 'OK')

        # PAGEa2 ERROR
        # PAGEb1 OK
        # PAGEa1 OK
        # FULLb  OK
        # FULLa  ERROR

        page_id_b2 = self.backup_node(
            backup_dir, 'node', node, backup_type='page')

        # Change PAGEa2 and FULla to OK
        self.change_backup_status(backup_dir, 'node', page_id_a2, 'OK')
        self.change_backup_status(backup_dir, 'node', backup_id_a, 'OK')

        # PAGEb2 OK
        # PAGEa2 OK
        # PAGEb1 OK
        # PAGEa1 OK
        # FULLb  OK
        # FULLa  OK

        # Purge backups
        backups = os.path.join(backup_dir, 'backups', 'node')
        for backup in os.listdir(backups):
            if backup not in [page_id_a2, page_id_b2, 'pg_probackup.conf']:
                with open(
                        os.path.join(
                            backups, backup, "backup.control"), "a") as conf:
                    conf.write("recovery_time='{:%Y-%m-%d %H:%M:%S}'\n".format(
                        datetime.now() - timedelta(days=3)))

        self.delete_expired(
            backup_dir, 'node',
            options=['--retention-window=1', '--expired'])

        self.assertEqual(len(self.show_pb(backup_dir, 'node')), 6)

        print(self.show_pb(
            backup_dir, 'node', as_json=False, as_text=True))

    # @unittest.skip("skip")
    def test_redundancy_expire_interleaved_incremental_chains(self):
        """complicated case of interleaved backup chains"""
        node = self.make_simple_node(
            base_dir=os.path.join(self.module_name, self.fname, 'node'),
            initdb_params=['--data-checksums'])

        backup_dir = os.path.join(self.tmp_path, self.module_name, self.fname, 'backup')
        self.init_pb(backup_dir)
        self.add_instance(backup_dir, 'node', node)
        self.set_archiving(backup_dir, 'node', node)
        node.slow_start()

        # take FULL BACKUPs
        backup_id_a = self.backup_node(backup_dir, 'node', node)
        backup_id_b = self.backup_node(backup_dir, 'node', node)

        # Change FULL B backup status to ERROR
        self.change_backup_status(backup_dir, 'node', backup_id_b, 'ERROR')

        # FULLb  ERROR
        # FULLa  OK
        # Take PAGEa1 backup
        page_id_a1 = self.backup_node(
            backup_dir, 'node', node, backup_type='page')

        # PAGEa1 OK
        # FULLb  ERROR
        # FULLa  OK

        # Change FULLb backup status to OK
        self.change_backup_status(backup_dir, 'node', backup_id_b, 'OK')

        # Change PAGEa1 and FULLa backup status to ERROR
        self.change_backup_status(backup_dir, 'node', page_id_a1, 'ERROR')
        self.change_backup_status(backup_dir, 'node', backup_id_a, 'ERROR')

        # PAGEa1 ERROR
        # FULLb  OK
        # FULLa  ERROR

        page_id_b1 = self.backup_node(
            backup_dir, 'node', node, backup_type='page')

        # PAGEb1 OK
        # PAGEa1 ERROR
        # FULLb  OK
        # FULLa  ERROR

        # Now we start to play with first generation of PAGE backups
        # Change PAGEb1 status to ERROR
        self.change_backup_status(backup_dir, 'node', page_id_b1, 'ERROR')
        self.change_backup_status(backup_dir, 'node', backup_id_b, 'ERROR')

        # Change PAGEa1 status to OK
        self.change_backup_status(backup_dir, 'node', page_id_a1, 'OK')
        self.change_backup_status(backup_dir, 'node', backup_id_a, 'OK')

        # PAGEb1 ERROR
        # PAGEa1 OK
        # FULLb  ERROR
        # FULLa  OK
        page_id_a2 = self.backup_node(
            backup_dir, 'node', node, backup_type='page')

        # PAGEa2 OK
        # PAGEb1 ERROR
        # PAGEa1 OK
        # FULLb  ERROR
        # FULLa  OK

        # Change PAGEa2 and FULLa status to ERROR
        self.change_backup_status(backup_dir, 'node', page_id_a2, 'ERROR')
        self.change_backup_status(backup_dir, 'node', backup_id_a, 'ERROR')

        # Change PAGEb1 and FULLb status to OK
        self.change_backup_status(backup_dir, 'node', page_id_b1, 'OK')
        self.change_backup_status(backup_dir, 'node', backup_id_b, 'OK')

        # PAGEa2 ERROR
        # PAGEb1 OK
        # PAGEa1 OK
        # FULLb  OK
        # FULLa  ERROR
        self.backup_node(backup_dir, 'node', node, backup_type='page')

        # Change PAGEa2 and FULLa status to OK
        self.change_backup_status(backup_dir, 'node', page_id_a2, 'OK')
        self.change_backup_status(backup_dir, 'node', backup_id_a, 'OK')

        # PAGEb2 OK
        # PAGEa2 OK
        # PAGEb1 OK
        # PAGEa1 OK
        # FULLb  OK
        # FULLa  OK

        self.delete_expired(
            backup_dir, 'node',
            options=['--retention-redundancy=1', '--expired'])

        self.assertEqual(len(self.show_pb(backup_dir, 'node')), 3)

        print(self.show_pb(
            backup_dir, 'node', as_json=False, as_text=True))

    # @unittest.skip("skip")
    def test_window_merge_interleaved_incremental_chains(self):
        """complicated case of interleaved backup chains"""
        node = self.make_simple_node(
            base_dir=os.path.join(self.module_name, self.fname, 'node'),
            initdb_params=['--data-checksums'])

        backup_dir = os.path.join(self.tmp_path, self.module_name, self.fname, 'backup')
        self.init_pb(backup_dir)
        self.add_instance(backup_dir, 'node', node)
        self.set_archiving(backup_dir, 'node', node)
        node.slow_start()

        # Take FULL BACKUPs
        backup_id_a = self.backup_node(backup_dir, 'node', node)
        backup_id_b = self.backup_node(backup_dir, 'node', node)

        # Change FULLb backup status to ERROR
        self.change_backup_status(backup_dir, 'node', backup_id_b, 'ERROR')

        # FULLb  ERROR
        # FULLa  OK

        # Take PAGEa1 backup
        page_id_a1 = self.backup_node(
            backup_dir, 'node', node, backup_type='page')

        # PAGEa1 OK
        # FULLb  ERROR
        # FULLa  OK

        # Change FULLb to OK
        self.change_backup_status(backup_dir, 'node', backup_id_b, 'OK')

        # Change PAGEa1 backup status to ERROR
        self.change_backup_status(backup_dir, 'node', page_id_a1, 'ERROR')

        # PAGEa1 ERROR
        # FULLb  OK
        # FULLa  OK

        page_id_b1 = self.backup_node(
            backup_dir, 'node', node, backup_type='page')

        # PAGEb1 OK
        # PAGEa1 ERROR
        # FULLb  OK
        # FULLa  OK

        # Now we start to play with first generation of PAGE backups
        # Change PAGEb1 and FULLb to ERROR
        self.change_backup_status(backup_dir, 'node', page_id_b1, 'ERROR')
        self.change_backup_status(backup_dir, 'node', backup_id_b, 'ERROR')

        # Change PAGEa1 to OK
        self.change_backup_status(backup_dir, 'node', page_id_a1, 'OK')

        # PAGEb1 ERROR
        # PAGEa1 OK
        # FULLb  ERROR
        # FULLa  OK

        page_id_a2 = self.backup_node(
            backup_dir, 'node', node, backup_type='page')

        # PAGEa2 OK
        # PAGEb1 ERROR
        # PAGEa1 OK
        # FULLb  ERROR
        # FULLa  OK

        # Change PAGEa2 and FULLa to ERROR
        self.change_backup_status(backup_dir, 'node', page_id_a2, 'ERROR')
        self.change_backup_status(backup_dir, 'node', backup_id_a, 'ERROR')

        # Change PAGEb1 and FULLb to OK
        self.change_backup_status(backup_dir, 'node', page_id_b1, 'OK')
        self.change_backup_status(backup_dir, 'node', backup_id_b, 'OK')

        # PAGEa2 ERROR
        # PAGEb1 OK
        # PAGEa1 OK
        # FULLb  OK
        # FULLa  ERROR

        page_id_b2 = self.backup_node(
            backup_dir, 'node', node, backup_type='page')

        # Change PAGEa2 and FULLa to OK
        self.change_backup_status(backup_dir, 'node', page_id_a2, 'OK')
        self.change_backup_status(backup_dir, 'node', backup_id_a, 'OK')

        # PAGEb2 OK
        # PAGEa2 OK
        # PAGEb1 OK
        # PAGEa1 OK
        # FULLb  OK
        # FULLa  OK

        # Purge backups
        backups = os.path.join(backup_dir, 'backups', 'node')
        for backup in os.listdir(backups):
            if backup not in [page_id_a2, page_id_b2, 'pg_probackup.conf']:
                with open(
                        os.path.join(
                            backups, backup, "backup.control"), "a") as conf:
                    conf.write("recovery_time='{:%Y-%m-%d %H:%M:%S}'\n".format(
                        datetime.now() - timedelta(days=3)))

        output = self.delete_expired(
            backup_dir, 'node',
            options=['--retention-window=1', '--expired', '--merge-expired'])

        self.assertIn(
            "Merge incremental chain between full backup {0} and backup {1}".format(
                backup_id_a, page_id_a2),
            output)

        self.assertIn(
            "Rename merged full backup {0} to {1}".format(
                backup_id_a, page_id_a2), output)

        self.assertIn(
            "Merge incremental chain between full backup {0} and backup {1}".format(
                backup_id_b, page_id_b2),
            output)

        self.assertIn(
            "Rename merged full backup {0} to {1}".format(
                backup_id_b, page_id_b2), output)

        self.assertEqual(len(self.show_pb(backup_dir, 'node')), 2)

    # @unittest.skip("skip")
    def test_window_merge_interleaved_incremental_chains_1(self):
        """
            PAGEb3
            PAGEb2
            PAGEb1
            PAGEa1
            FULLb
            FULLa
        """
        node = self.make_simple_node(
            base_dir=os.path.join(self.module_name, self.fname, 'node'),
            initdb_params=['--data-checksums'])

        backup_dir = os.path.join(self.tmp_path, self.module_name, self.fname, 'backup')
        self.init_pb(backup_dir)
        self.add_instance(backup_dir, 'node', node)
        self.set_archiving(backup_dir, 'node', node)
        node.slow_start()

        node.pgbench_init(scale=5)

        # Take FULL BACKUPs
        self.backup_node(backup_dir, 'node', node)
        pgbench = node.pgbench(options=['-t', '20', '-c', '1'])
        pgbench.wait()

        backup_id_b = self.backup_node(backup_dir, 'node', node)
        pgbench = node.pgbench(options=['-t', '20', '-c', '1'])
        pgbench.wait()

        # Change FULL B backup status to ERROR
        self.change_backup_status(backup_dir, 'node', backup_id_b, 'ERROR')

        page_id_a1 = self.backup_node(
            backup_dir, 'node', node, backup_type='page')

        pgdata_a1 = self.pgdata_content(node.data_dir)

        pgbench = node.pgbench(options=['-t', '20', '-c', '1'])
        pgbench.wait()

        # PAGEa1 OK
        # FULLb  ERROR
        # FULLa  OK
        # Change FULL B backup status to OK
        self.change_backup_status(backup_dir, 'node', backup_id_b, 'OK')

        # Change PAGEa1 backup status to ERROR
        self.change_backup_status(backup_dir, 'node', page_id_a1, 'ERROR')

        # PAGEa1 ERROR
        # FULLb  OK
        # FULLa  OK
        self.backup_node(
            backup_dir, 'node', node, backup_type='page')

        pgbench = node.pgbench(options=['-t', '20', '-c', '1'])
        pgbench.wait()

        self.backup_node(
            backup_dir, 'node', node, backup_type='page')

        pgbench = node.pgbench(options=['-t', '20', '-c', '1'])
        pgbench.wait()

        page_id_b3 = self.backup_node(
            backup_dir, 'node', node, backup_type='page')
        pgdata_b3 = self.pgdata_content(node.data_dir)

        pgbench = node.pgbench(options=['-t', '20', '-c', '1'])
        pgbench.wait()

        # PAGEb3 OK
        # PAGEb2 OK
        # PAGEb1 OK
        # PAGEa1 ERROR
        # FULLb  OK
        # FULLa  OK

        # Change PAGEa1 backup status to ERROR
        self.change_backup_status(backup_dir, 'node', page_id_a1, 'OK')

        # PAGEb3 OK
        # PAGEb2 OK
        # PAGEb1 OK
        # PAGEa1 OK
        # FULLb  OK
        # FULLa  OK

        # Purge backups
        backups = os.path.join(backup_dir, 'backups', 'node')
        for backup in os.listdir(backups):
            if backup in [page_id_a1, page_id_b3, 'pg_probackup.conf']:
                continue

            with open(
                    os.path.join(
                        backups, backup, "backup.control"), "a") as conf:
                conf.write("recovery_time='{:%Y-%m-%d %H:%M:%S}'\n".format(
                    datetime.now() - timedelta(days=3)))

        self.delete_expired(
            backup_dir, 'node',
            options=['--retention-window=1', '--expired', '--merge-expired'])

        self.assertEqual(len(self.show_pb(backup_dir, 'node')), 2)

        self.assertEqual(
            self.show_pb(backup_dir, 'node')[1]['id'],
            page_id_b3)

        self.assertEqual(
            self.show_pb(backup_dir, 'node')[0]['id'],
            page_id_a1)

        self.assertEqual(
            self.show_pb(backup_dir, 'node')[1]['backup-mode'],
            'FULL')

        self.assertEqual(
            self.show_pb(backup_dir, 'node')[0]['backup-mode'],
            'FULL')

        node.cleanup()

        # Data correctness of PAGEa3
        self.restore_node(backup_dir, 'node', node, backup_id=page_id_a1)
        pgdata_restored_a1 = self.pgdata_content(node.data_dir)
        self.compare_pgdata(pgdata_a1, pgdata_restored_a1)

        node.cleanup()

        # Data correctness of PAGEb3
        self.restore_node(backup_dir, 'node', node, backup_id=page_id_b3)
        pgdata_restored_b3 = self.pgdata_content(node.data_dir)
        self.compare_pgdata(pgdata_b3, pgdata_restored_b3)

    # @unittest.skip("skip")
    def test_basic_window_merge_multiple_descendants(self):
        """
        PAGEb3
          |                 PAGEa3
        -----------------------------retention window
        PAGEb2               /
          |       PAGEa2    /        should be deleted
        PAGEb1       \     /
          |           PAGEa1
        FULLb           |
                      FULLa
        """
        node = self.make_simple_node(
            base_dir=os.path.join(self.module_name, self.fname, 'node'),
            initdb_params=['--data-checksums'])

        backup_dir = os.path.join(self.tmp_path, self.module_name, self.fname, 'backup')
        self.init_pb(backup_dir)
        self.add_instance(backup_dir, 'node', node)
        self.set_archiving(backup_dir, 'node', node)
        node.slow_start()

        node.pgbench_init(scale=3)

        # Take FULL BACKUPs
        backup_id_a = self.backup_node(backup_dir, 'node', node)
        # pgbench = node.pgbench(options=['-T', '10', '-c', '2'])
        # pgbench.wait()

        backup_id_b = self.backup_node(backup_dir, 'node', node)
        # pgbench = node.pgbench(options=['-T', '10', '-c', '2'])
        # pgbench.wait()

        # Change FULLb backup status to ERROR
        self.change_backup_status(backup_dir, 'node', backup_id_b, 'ERROR')

        page_id_a1 = self.backup_node(
            backup_dir, 'node', node, backup_type='page')

        # pgbench = node.pgbench(options=['-T', '10', '-c', '2'])
        # pgbench.wait()

        # Change FULLb  to OK
        self.change_backup_status(backup_dir, 'node', backup_id_b, 'OK')

        # Change PAGEa1 to ERROR
        self.change_backup_status(backup_dir, 'node', page_id_a1, 'ERROR')

        # PAGEa1 ERROR
        # FULLb  OK
        # FULLa  OK

        page_id_b1 = self.backup_node(
            backup_dir, 'node', node, backup_type='page')

        # PAGEb1 OK
        # PAGEa1 ERROR
        # FULLb  OK
        # FULLa  OK

        # pgbench = node.pgbench(options=['-T', '10', '-c', '2'])
        # pgbench.wait()

        # Change PAGEa1 to OK
        self.change_backup_status(backup_dir, 'node', page_id_a1, 'OK')

        # Change PAGEb1 and FULLb to ERROR
        self.change_backup_status(backup_dir, 'node', page_id_b1, 'ERROR')
        self.change_backup_status(backup_dir, 'node', backup_id_b, 'ERROR')

        # PAGEb1 ERROR
        # PAGEa1 OK
        # FULLb  ERROR
        # FULLa  OK

        page_id_a2 = self.backup_node(
            backup_dir, 'node', node, backup_type='page')

        # pgbench = node.pgbench(options=['-T', '10', '-c', '2'])
        # pgbench.wait()

        # PAGEa2 OK
        # PAGEb1 ERROR
        # PAGEa1 OK
        # FULLb  ERROR
        # FULLa  OK

        # Change PAGEb1 and FULLb to OK
        self.change_backup_status(backup_dir, 'node', page_id_b1, 'OK')
        self.change_backup_status(backup_dir, 'node', backup_id_b, 'OK')

        # Change PAGEa2 and FULLa to ERROR
        self.change_backup_status(backup_dir, 'node', page_id_a2, 'ERROR')
        self.change_backup_status(backup_dir, 'node', backup_id_a, 'ERROR')

        # PAGEa2 ERROR
        # PAGEb1 OK
        # PAGEa1 OK
        # FULLb  OK
        # FULLa  ERROR

        page_id_b2 = self.backup_node(
            backup_dir, 'node', node, backup_type='page')

        # pgbench = node.pgbench(options=['-T', '10', '-c', '2'])
        # pgbench.wait()

        # PAGEb2 OK
        # PAGEa2 ERROR
        # PAGEb1 OK
        # PAGEa1 OK
        # FULLb  OK
        # FULLa  ERROR

        # Change PAGEb2 and PAGEb1 to ERROR
        self.change_backup_status(backup_dir, 'node', page_id_b2, 'ERROR')
        self.change_backup_status(backup_dir, 'node', page_id_b1, 'ERROR')

        # and FULL stuff
        self.change_backup_status(backup_dir, 'node', backup_id_a, 'OK')
        self.change_backup_status(backup_dir, 'node', backup_id_b, 'ERROR')

        # PAGEb2 ERROR
        # PAGEa2 ERROR
        # PAGEb1 ERROR
        # PAGEa1 OK
        # FULLb  ERROR
        # FULLa  OK

        page_id_a3 = self.backup_node(
            backup_dir, 'node', node, backup_type='page')
        # pgbench = node.pgbench(options=['-T', '10', '-c', '2'])
        # pgbench.wait()

        # PAGEa3 OK
        # PAGEb2 ERROR
        # PAGEa2 ERROR
        # PAGEb1 ERROR
        # PAGEa1 OK
        # FULLb  ERROR
        # FULLa  OK

        # Change PAGEa3 to ERROR
        self.change_backup_status(backup_dir, 'node', page_id_a3, 'ERROR')

        # Change PAGEb2, PAGEb1 and FULLb to OK
        self.change_backup_status(backup_dir, 'node', page_id_b2, 'OK')
        self.change_backup_status(backup_dir, 'node', page_id_b1, 'OK')
        self.change_backup_status(backup_dir, 'node', backup_id_b, 'OK')

        page_id_b3 = self.backup_node(
            backup_dir, 'node', node, backup_type='page')

        # PAGEb3 OK
        # PAGEa3 ERROR
        # PAGEb2 OK
        # PAGEa2 ERROR
        # PAGEb1 OK
        # PAGEa1 OK
        # FULLb  OK
        # FULLa  OK

        # Change PAGEa3, PAGEa2 and PAGEb1 status to OK
        self.change_backup_status(backup_dir, 'node', page_id_a3, 'OK')
        self.change_backup_status(backup_dir, 'node', page_id_a2, 'OK')
        self.change_backup_status(backup_dir, 'node', page_id_b1, 'OK')

        # PAGEb3 OK
        # PAGEa3 OK
        # PAGEb2 OK
        # PAGEa2 OK
        # PAGEb1 OK
        # PAGEa1 OK
        # FULLb  OK
        # FULLa  OK

        # Check that page_id_a3 and page_id_a2 are both direct descendants of page_id_a1
        self.assertEqual(
            self.show_pb(
                backup_dir, 'node', backup_id=page_id_a3)['parent-backup-id'],
            page_id_a1)

        self.assertEqual(
            self.show_pb(
                backup_dir, 'node', backup_id=page_id_a2)['parent-backup-id'],
            page_id_a1)

        # Purge backups
        backups = os.path.join(backup_dir, 'backups', 'node')
        for backup in os.listdir(backups):
            if backup in [page_id_a3, page_id_b3, 'pg_probackup.conf']:
                continue

            with open(
                    os.path.join(
                        backups, backup, "backup.control"), "a") as conf:
                conf.write("recovery_time='{:%Y-%m-%d %H:%M:%S}'\n".format(
                    datetime.now() - timedelta(days=3)))

        output = self.delete_expired(
            backup_dir, 'node',
            options=[
                '--retention-window=1', '--delete-expired',
                '--merge-expired', '--log-level-console=log'])

        self.assertEqual(len(self.show_pb(backup_dir, 'node')), 2)

        # Merging chain A
        self.assertIn(
            "Merge incremental chain between full backup {0} and backup {1}".format(
                backup_id_a, page_id_a3),
            output)

        self.assertIn(
            "INFO: Rename merged full backup {0} to {1}".format(
                backup_id_a, page_id_a3), output)

#        self.assertIn(
#            "WARNING: Backup {0} has multiple valid descendants. "
#            "Automatic merge is not possible.".format(
#                page_id_a1), output)

        self.assertIn(
            "LOG: Consider backup {0} for purge".format(
                page_id_a2), output)

        # Merge chain B
        self.assertIn(
            "Merge incremental chain between full backup {0} and backup {1}".format(
                backup_id_b, page_id_b3),
            output)

        self.assertIn(
            "INFO: Rename merged full backup {0} to {1}".format(
                backup_id_b, page_id_b3), output)

        self.assertIn(
            "Delete: {0}".format(page_id_a2), output)

        self.assertEqual(
            self.show_pb(backup_dir, 'node')[1]['id'],
            page_id_b3)

        self.assertEqual(
            self.show_pb(backup_dir, 'node')[0]['id'],
            page_id_a3)

        self.assertEqual(
            self.show_pb(backup_dir, 'node')[1]['backup-mode'],
            'FULL')

        self.assertEqual(
            self.show_pb(backup_dir, 'node')[0]['backup-mode'],
            'FULL')

    # @unittest.skip("skip")
    def test_basic_window_merge_multiple_descendants_1(self):
        """
        PAGEb3
          |                 PAGEa3
        -----------------------------retention window
        PAGEb2               /
          |       PAGEa2    /
        PAGEb1       \     /
          |           PAGEa1
        FULLb           |
                      FULLa
        """
        node = self.make_simple_node(
            base_dir=os.path.join(self.module_name, self.fname, 'node'),
            initdb_params=['--data-checksums'])

        backup_dir = os.path.join(self.tmp_path, self.module_name, self.fname, 'backup')
        self.init_pb(backup_dir)
        self.add_instance(backup_dir, 'node', node)
        self.set_archiving(backup_dir, 'node', node)
        node.slow_start()

        node.pgbench_init(scale=3)

        # Take FULL BACKUPs
        backup_id_a = self.backup_node(backup_dir, 'node', node)
        # pgbench = node.pgbench(options=['-T', '10', '-c', '2'])
        # pgbench.wait()

        backup_id_b = self.backup_node(backup_dir, 'node', node)
        # pgbench = node.pgbench(options=['-T', '10', '-c', '2'])
        # pgbench.wait()

        # Change FULLb backup status to ERROR
        self.change_backup_status(backup_dir, 'node', backup_id_b, 'ERROR')

        page_id_a1 = self.backup_node(
            backup_dir, 'node', node, backup_type='page')

        # pgbench = node.pgbench(options=['-T', '10', '-c', '2'])
        # pgbench.wait()

        # Change FULLb to OK
        self.change_backup_status(backup_dir, 'node', backup_id_b, 'OK')

        # Change PAGEa1 to ERROR
        self.change_backup_status(backup_dir, 'node', page_id_a1, 'ERROR')

        # PAGEa1 ERROR
        # FULLb  OK
        # FULLa  OK

        page_id_b1 = self.backup_node(
            backup_dir, 'node', node, backup_type='page')

        # PAGEb1 OK
        # PAGEa1 ERROR
        # FULLb  OK
        # FULLa  OK

        # pgbench = node.pgbench(options=['-T', '10', '-c', '2'])
        # pgbench.wait()

        # Change PAGEa1 to OK
        self.change_backup_status(backup_dir, 'node', page_id_a1, 'OK')

        # Change PAGEb1 and FULLb to ERROR
        self.change_backup_status(backup_dir, 'node', page_id_b1, 'ERROR')
        self.change_backup_status(backup_dir, 'node', backup_id_b, 'ERROR')

        # PAGEb1 ERROR
        # PAGEa1 OK
        # FULLb  ERROR
        # FULLa  OK

        page_id_a2 = self.backup_node(
            backup_dir, 'node', node, backup_type='page')

        # pgbench = node.pgbench(options=['-T', '10', '-c', '2'])
        # pgbench.wait()

        # PAGEa2 OK
        # PAGEb1 ERROR
        # PAGEa1 OK
        # FULLb  ERROR
        # FULLa  OK

        # Change PAGEb1 and FULLb to OK
        self.change_backup_status(backup_dir, 'node', page_id_b1, 'OK')
        self.change_backup_status(backup_dir, 'node', backup_id_b, 'OK')

        # Change PAGEa2 and FULLa to ERROR
        self.change_backup_status(backup_dir, 'node', page_id_a2, 'ERROR')
        self.change_backup_status(backup_dir, 'node', backup_id_a, 'ERROR')

        # PAGEa2 ERROR
        # PAGEb1 OK
        # PAGEa1 OK
        # FULLb  OK
        # FULLa  ERROR

        page_id_b2 = self.backup_node(
            backup_dir, 'node', node, backup_type='page')

        # pgbench = node.pgbench(options=['-T', '10', '-c', '2'])
        # pgbench.wait()

        # PAGEb2 OK
        # PAGEa2 ERROR
        # PAGEb1 OK
        # PAGEa1 OK
        # FULLb  OK
        # FULLa  ERROR

        # Change PAGEb2 and PAGEb1 to ERROR
        self.change_backup_status(backup_dir, 'node', page_id_b2, 'ERROR')
        self.change_backup_status(backup_dir, 'node', page_id_b1, 'ERROR')

        # and FULL stuff
        self.change_backup_status(backup_dir, 'node', backup_id_a, 'OK')
        self.change_backup_status(backup_dir, 'node', backup_id_b, 'ERROR')

        # PAGEb2 ERROR
        # PAGEa2 ERROR
        # PAGEb1 ERROR
        # PAGEa1 OK
        # FULLb  ERROR
        # FULLa  OK

        page_id_a3 = self.backup_node(
            backup_dir, 'node', node, backup_type='page')
        # pgbench = node.pgbench(options=['-T', '10', '-c', '2'])
        # pgbench.wait()

        # PAGEa3 OK
        # PAGEb2 ERROR
        # PAGEa2 ERROR
        # PAGEb1 ERROR
        # PAGEa1 OK
        # FULLb  ERROR
        # FULLa  OK

        # Change PAGEa3 to ERROR
        self.change_backup_status(backup_dir, 'node', page_id_a3, 'ERROR')

        # Change PAGEb2, PAGEb1 and FULLb to OK
        self.change_backup_status(backup_dir, 'node', page_id_b2, 'OK')
        self.change_backup_status(backup_dir, 'node', page_id_b1, 'OK')
        self.change_backup_status(backup_dir, 'node', backup_id_b, 'OK')

        page_id_b3 = self.backup_node(
            backup_dir, 'node', node, backup_type='page')

        # PAGEb3 OK
        # PAGEa3 ERROR
        # PAGEb2 OK
        # PAGEa2 ERROR
        # PAGEb1 OK
        # PAGEa1 OK
        # FULLb  OK
        # FULLa  OK

        # Change PAGEa3, PAGEa2 and PAGEb1 status to OK
        self.change_backup_status(backup_dir, 'node', page_id_a3, 'OK')
        self.change_backup_status(backup_dir, 'node', page_id_a2, 'OK')
        self.change_backup_status(backup_dir, 'node', page_id_b1, 'OK')

        # PAGEb3 OK
        # PAGEa3 OK
        # PAGEb2 OK
        # PAGEa2 OK
        # PAGEb1 OK
        # PAGEa1 OK
        # FULLb  OK
        # FULLa  OK

        # Check that page_id_a3 and page_id_a2 are both direct descendants of page_id_a1
        self.assertEqual(
            self.show_pb(
                backup_dir, 'node', backup_id=page_id_a3)['parent-backup-id'],
            page_id_a1)

        self.assertEqual(
            self.show_pb(
                backup_dir, 'node', backup_id=page_id_a2)['parent-backup-id'],
            page_id_a1)

        # Purge backups
        backups = os.path.join(backup_dir, 'backups', 'node')
        for backup in os.listdir(backups):
            if backup in [page_id_a3, page_id_b3, 'pg_probackup.conf']:
                continue

            with open(
                    os.path.join(
                        backups, backup, "backup.control"), "a") as conf:
                conf.write("recovery_time='{:%Y-%m-%d %H:%M:%S}'\n".format(
                    datetime.now() - timedelta(days=3)))

        output = self.delete_expired(
            backup_dir, 'node',
            options=[
                '--retention-window=1',
                '--merge-expired', '--log-level-console=log'])

        self.assertEqual(len(self.show_pb(backup_dir, 'node')), 3)

        # Merging chain A
        self.assertIn(
            "Merge incremental chain between full backup {0} and backup {1}".format(
                backup_id_a, page_id_a3),
            output)

        self.assertIn(
            "INFO: Rename merged full backup {0} to {1}".format(
                backup_id_a, page_id_a3), output)

#        self.assertIn(
#            "WARNING: Backup {0} has multiple valid descendants. "
#            "Automatic merge is not possible.".format(
#                page_id_a1), output)

        # Merge chain B
        self.assertIn(
            "Merge incremental chain between full backup {0} and backup {1}".format(
                backup_id_b, page_id_b3), output)

        self.assertIn(
            "INFO: Rename merged full backup {0} to {1}".format(
                backup_id_b, page_id_b3), output)

        self.assertEqual(
            self.show_pb(backup_dir, 'node')[2]['id'],
            page_id_b3)

        self.assertEqual(
            self.show_pb(backup_dir, 'node')[1]['id'],
            page_id_a3)

        self.assertEqual(
            self.show_pb(backup_dir, 'node')[0]['id'],
            page_id_a2)

        self.assertEqual(
            self.show_pb(backup_dir, 'node')[2]['backup-mode'],
            'FULL')

        self.assertEqual(
            self.show_pb(backup_dir, 'node')[1]['backup-mode'],
            'FULL')

        self.assertEqual(
            self.show_pb(backup_dir, 'node')[0]['backup-mode'],
            'PAGE')

        output = self.delete_expired(
            backup_dir, 'node',
            options=[
                '--retention-window=1',
                '--delete-expired', '--log-level-console=log'])

    # @unittest.skip("skip")
    def test_window_chains(self):
        """
        PAGE
        -------window
        PAGE
        PAGE
        FULL
        PAGE
        PAGE
        FULL
        """
        node = self.make_simple_node(
            base_dir=os.path.join(self.module_name, self.fname, 'node'),
            initdb_params=['--data-checksums'])

        backup_dir = os.path.join(self.tmp_path, self.module_name, self.fname, 'backup')
        self.init_pb(backup_dir)
        self.add_instance(backup_dir, 'node', node)
        self.set_archiving(backup_dir, 'node', node)
        node.slow_start()

        node.pgbench_init(scale=3)

        # Chain A
        self.backup_node(backup_dir, 'node', node)
        self.backup_node(
            backup_dir, 'node', node, backup_type='page')

        self.backup_node(
            backup_dir, 'node', node, backup_type='page')

        # Chain B
        self.backup_node(backup_dir, 'node', node)

        pgbench = node.pgbench(options=['-T', '10', '-c', '2'])
        pgbench.wait()

        self.backup_node(
            backup_dir, 'node', node, backup_type='delta')

        pgbench = node.pgbench(options=['-T', '10', '-c', '2'])
        pgbench.wait()

        self.backup_node(
            backup_dir, 'node', node, backup_type='page')

        pgbench = node.pgbench(options=['-T', '10', '-c', '2'])
        pgbench.wait()

        page_id_b3 = self.backup_node(
            backup_dir, 'node', node, backup_type='delta')

        pgdata = self.pgdata_content(node.data_dir)

        # Purge backups
        backups = os.path.join(backup_dir, 'backups', 'node')
        for backup in os.listdir(backups):
            if backup in [page_id_b3, 'pg_probackup.conf']:
                continue

            with open(
                    os.path.join(
                        backups, backup, "backup.control"), "a") as conf:
                conf.write("recovery_time='{:%Y-%m-%d %H:%M:%S}'\n".format(
                    datetime.now() - timedelta(days=3)))

        self.delete_expired(
            backup_dir, 'node',
            options=[
                '--retention-window=1', '--expired',
                '--merge-expired', '--log-level-console=log'])

        self.assertEqual(len(self.show_pb(backup_dir, 'node')), 1)

        node.cleanup()

        self.restore_node(backup_dir, 'node', node)

        pgdata_restored = self.pgdata_content(node.data_dir)
        self.compare_pgdata(pgdata, pgdata_restored)

    # @unittest.skip("skip")
    def test_window_chains_1(self):
        """
        PAGE
        -------window
        PAGE
        PAGE
        FULL
        PAGE
        PAGE
        FULL
        """
        node = self.make_simple_node(
            base_dir=os.path.join(self.module_name, self.fname, 'node'),
            initdb_params=['--data-checksums'])

        backup_dir = os.path.join(self.tmp_path, self.module_name, self.fname, 'backup')
        self.init_pb(backup_dir)
        self.add_instance(backup_dir, 'node', node)
        self.set_archiving(backup_dir, 'node', node)
        node.slow_start()

        node.pgbench_init(scale=3)

        # Chain A
        self.backup_node(backup_dir, 'node', node)
        self.backup_node(
            backup_dir, 'node', node, backup_type='page')

        self.backup_node(
            backup_dir, 'node', node, backup_type='page')

        # Chain B
        self.backup_node(backup_dir, 'node', node)

        self.backup_node(
            backup_dir, 'node', node, backup_type='delta')

        self.backup_node(
            backup_dir, 'node', node, backup_type='page')

        page_id_b3 = self.backup_node(
            backup_dir, 'node', node, backup_type='delta')

        self.pgdata_content(node.data_dir)

        # Purge backups
        backups = os.path.join(backup_dir, 'backups', 'node')
        for backup in os.listdir(backups):
            if backup in [page_id_b3, 'pg_probackup.conf']:
                continue

            with open(
                    os.path.join(
                        backups, backup, "backup.control"), "a") as conf:
                conf.write("recovery_time='{:%Y-%m-%d %H:%M:%S}'\n".format(
                    datetime.now() - timedelta(days=3)))

        output = self.delete_expired(
            backup_dir, 'node',
            options=[
                '--retention-window=1',
                '--merge-expired', '--log-level-console=log'])

        self.assertEqual(len(self.show_pb(backup_dir, 'node')), 4)

        self.assertIn(
            "There are no backups to delete by retention policy",
            output)

        self.assertIn(
            "Retention merging finished",
            output)

        output = self.delete_expired(
            backup_dir, 'node',
            options=[
                '--retention-window=1',
                '--expired', '--log-level-console=log'])

        self.assertEqual(len(self.show_pb(backup_dir, 'node')), 1)

        self.assertIn(
            "There are no backups to merge by retention policy",
            output)

        self.assertIn(
            "Purging finished",
            output)

    @unittest.skip("skip")
    def test_window_error_backups(self):
        """
        PAGE ERROR
        -------window
        PAGE ERROR
        PAGE ERROR
        PAGE ERROR
        FULL ERROR
        FULL
        -------redundancy
        """
        node = self.make_simple_node(
            base_dir=os.path.join(self.module_name, self.fname, 'node'),
            initdb_params=['--data-checksums'])

        backup_dir = os.path.join(self.tmp_path, self.module_name, self.fname, 'backup')
        self.init_pb(backup_dir)
        self.add_instance(backup_dir, 'node', node)
        self.set_archiving(backup_dir, 'node', node)
        node.slow_start()

        # Take FULL BACKUPs
        self.backup_node(backup_dir, 'node', node)
        self.backup_node(
            backup_dir, 'node', node, backup_type='page')

        self.backup_node(
            backup_dir, 'node', node, backup_type='page')

        # Change FULLb backup status to ERROR
        # self.change_backup_status(backup_dir, 'node', backup_id_b, 'ERROR')

    # @unittest.skip("skip")
    def test_window_error_backups_1(self):
        """
        DELTA
        PAGE ERROR
        FULL
        -------window
        """
        self._check_gdb_flag_or_skip_test()

        node = self.make_simple_node(
            base_dir=os.path.join(self.module_name, self.fname, 'node'),
            initdb_params=['--data-checksums'])

        backup_dir = os.path.join(self.tmp_path, self.module_name, self.fname, 'backup')
        self.init_pb(backup_dir)
        self.add_instance(backup_dir, 'node', node)
        self.set_archiving(backup_dir, 'node', node)
        node.slow_start()

        # Take FULL BACKUP
        self.backup_node(backup_dir, 'node', node)

        # Take PAGE BACKUP
        gdb = self.backup_node(
            backup_dir, 'node', node, backup_type='page', gdb=True)

        # Attention! this breakpoint has been set on internal probackup function, not on a postgres core one
        gdb.set_breakpoint('pg_stop_backup')
        gdb.run_until_break()
        gdb.remove_all_breakpoints()
        gdb._execute('signal SIGINT')
        gdb.continue_execution_until_error()

        self.show_pb(backup_dir, 'node')[1]['id']

        # Take DELTA backup
        self.backup_node(
            backup_dir, 'node', node, backup_type='delta',
            options=['--retention-window=2', '--delete-expired'])

        # Take FULL BACKUP
        self.backup_node(backup_dir, 'node', node)

        self.assertEqual(len(self.show_pb(backup_dir, 'node')), 4)

    # @unittest.skip("skip")
    def test_window_error_backups_2(self):
        """
        DELTA
        PAGE ERROR
        FULL
        -------window
        """
        self._check_gdb_flag_or_skip_test()

        node = self.make_simple_node(
            base_dir=os.path.join(self.module_name, self.fname, 'node'),
            initdb_params=['--data-checksums'])

        backup_dir = os.path.join(self.tmp_path, self.module_name, self.fname, 'backup')
        self.init_pb(backup_dir)
        self.add_instance(backup_dir, 'node', node)
        self.set_archiving(backup_dir, 'node', node)
        node.slow_start()

        # Take FULL BACKUP
        self.backup_node(backup_dir, 'node', node)

        # Take PAGE BACKUP
        gdb = self.backup_node(
            backup_dir, 'node', node, backup_type='page', gdb=True)

        # Attention! this breakpoint has been set on internal probackup function, not on a postgres core one
        gdb.set_breakpoint('pg_stop_backup')
        gdb.run_until_break()
        gdb._execute('signal SIGKILL')
        gdb.continue_execution_until_error()

        self.show_pb(backup_dir, 'node')[1]['id']

        if self.get_version(node) < 90600:
            node.safe_psql(
                'postgres',
                'SELECT pg_catalog.pg_stop_backup()')

        # Take DELTA backup
        self.backup_node(
            backup_dir, 'node', node, backup_type='delta',
            options=['--retention-window=2', '--delete-expired'])

        self.assertEqual(len(self.show_pb(backup_dir, 'node')), 3)

    def test_retention_redundancy_overlapping_chains(self):
        """"""
        self._check_gdb_flag_or_skip_test()

        node = self.make_simple_node(
            base_dir=os.path.join(self.module_name, self.fname, 'node'),
            initdb_params=['--data-checksums'])

        if self.get_version(node) < 90600:
<<<<<<< HEAD
            return unittest.skip('Skipped because ptrack support is disabled')
=======
            self.del_test_dir(module_name, fname)
            self.skipTest('Skipped because ptrack support is disabled')
>>>>>>> 858de550

        backup_dir = os.path.join(self.tmp_path, self.module_name, self.fname, 'backup')
        self.init_pb(backup_dir)
        self.add_instance(backup_dir, 'node', node)
        self.set_archiving(backup_dir, 'node', node)
        node.slow_start()

        self.set_config(
            backup_dir, 'node', options=['--retention-redundancy=1'])

        # Make backups to be purged
        self.backup_node(backup_dir, 'node', node)
        self.backup_node(backup_dir, 'node', node, backup_type="page")

        # Make backups to be keeped
        gdb = self.backup_node(backup_dir, 'node', node, gdb=True)
        gdb.set_breakpoint('backup_files')
        gdb.run_until_break()

        sleep(1)

        self.backup_node(backup_dir, 'node', node, backup_type="page")

        gdb.remove_all_breakpoints()
        gdb.continue_execution_until_exit()

        self.backup_node(backup_dir, 'node', node, backup_type="page")

        # Purge backups
        self.delete_expired(
            backup_dir, 'node', options=['--expired', '--wal'])
        self.assertEqual(len(self.show_pb(backup_dir, 'node')), 2)

        self.validate_pb(backup_dir, 'node')

    def test_retention_redundancy_overlapping_chains_1(self):
        """"""
        self._check_gdb_flag_or_skip_test()

        node = self.make_simple_node(
            base_dir=os.path.join(self.module_name, self.fname, 'node'),
            initdb_params=['--data-checksums'])

        if self.get_version(node) < 90600:
<<<<<<< HEAD
            return unittest.skip('Skipped because ptrack support is disabled')
=======
            self.del_test_dir(module_name, fname)
            self.skipTest('Skipped because ptrack support is disabled')
>>>>>>> 858de550

        backup_dir = os.path.join(self.tmp_path, self.module_name, self.fname, 'backup')
        self.init_pb(backup_dir)
        self.add_instance(backup_dir, 'node', node)
        self.set_archiving(backup_dir, 'node', node)
        node.slow_start()

        self.set_config(
            backup_dir, 'node', options=['--retention-redundancy=1'])

        # Make backups to be purged
        self.backup_node(backup_dir, 'node', node)
        self.backup_node(backup_dir, 'node', node, backup_type="page")

        # Make backups to be keeped
        gdb = self.backup_node(backup_dir, 'node', node, gdb=True)
        gdb.set_breakpoint('backup_files')
        gdb.run_until_break()

        sleep(1)

        self.backup_node(backup_dir, 'node', node, backup_type="page")

        gdb.remove_all_breakpoints()
        gdb.continue_execution_until_exit()

        self.backup_node(backup_dir, 'node', node, backup_type="page")

        # Purge backups
        self.delete_expired(
            backup_dir, 'node', options=['--expired', '--wal'])
        self.assertEqual(len(self.show_pb(backup_dir, 'node')), 2)

        self.validate_pb(backup_dir, 'node')

    def test_wal_purge_victim(self):
        """
        https://github.com/postgrespro/pg_probackup/issues/103
        """
        node = self.make_simple_node(
            base_dir=os.path.join(self.module_name, self.fname, 'node'),
            initdb_params=['--data-checksums'])

        backup_dir = os.path.join(self.tmp_path, self.module_name, self.fname, 'backup')
        self.init_pb(backup_dir)
        self.add_instance(backup_dir, 'node', node)
        self.set_archiving(backup_dir, 'node', node)
        node.slow_start()

        # Make ERROR incremental backup
        try:
            self.backup_node(backup_dir, 'node', node, backup_type='page')
            # we should die here because exception is what we expect to happen
            self.assertEqual(
                1, 0,
                "Expecting Error because page backup should not be possible "
                "without valid full backup.\n Output: {0} \n CMD: {1}".format(
                    repr(self.output), self.cmd))
        except ProbackupException as e:
            self.assertTrue(
                "WARNING: Valid full backup on current timeline 1 is not found" in e.message and
                "ERROR: Create new full backup before an incremental one" in e.message,
                "\n Unexpected Error Message: {0}\n CMD: {1}".format(
                    repr(e.message), self.cmd))

        page_id = self.show_pb(backup_dir, 'node')[0]['id']

        sleep(1)

        # Make FULL backup
        full_id = self.backup_node(backup_dir, 'node', node, options=['--delete-wal'])

        try:
            self.validate_pb(backup_dir, 'node')
            # we should die here because exception is what we expect to happen
            self.assertEqual(
                1, 0,
                "Expecting Error because page backup should not be possible "
                "without valid full backup.\n Output: {0} \n CMD: {1}".format(
                    repr(self.output), self.cmd))
        except ProbackupException as e:
            self.assertIn(
                "INFO: Backup {0} WAL segments are valid".format(full_id),
                e.message)
            self.assertIn(
                "WARNING: Backup {0} has missing parent 0".format(page_id),
                e.message)

    # @unittest.skip("skip")
    def test_failed_merge_redundancy_retention(self):
        """
        Check that retention purge works correctly with MERGING backups
        """
        self._check_gdb_flag_or_skip_test()

        backup_dir = os.path.join(self.tmp_path, self.module_name, self.fname, 'backup')
        node = self.make_simple_node(
            base_dir=os.path.join(
                self.module_name, self.fname, 'node'),
            set_replication=True,
            initdb_params=['--data-checksums'])

        self.init_pb(backup_dir)
        self.add_instance(backup_dir, 'node', node)
        self.set_archiving(backup_dir, 'node', node)
        node.slow_start()

        # FULL1 backup
        full_id = self.backup_node(backup_dir, 'node', node)

        # DELTA BACKUP
        delta_id = self.backup_node(
            backup_dir, 'node', node, backup_type='delta')

        # DELTA BACKUP
        self.backup_node(
            backup_dir, 'node', node, backup_type='delta')

        # DELTA BACKUP
        self.backup_node(
            backup_dir, 'node', node, backup_type='delta')

        # FULL2 backup
        self.backup_node(backup_dir, 'node', node)

        # DELTA BACKUP
        self.backup_node(
            backup_dir, 'node', node, backup_type='delta')

        # DELTA BACKUP
        self.backup_node(
            backup_dir, 'node', node, backup_type='delta')

        # FULL3 backup
        self.backup_node(backup_dir, 'node', node)

        # DELTA BACKUP
        self.backup_node(
            backup_dir, 'node', node, backup_type='delta')

        # DELTA BACKUP
        self.backup_node(
            backup_dir, 'node', node, backup_type='delta')

        self.set_config(
            backup_dir, 'node', options=['--retention-redundancy=2'])

        self.set_config(
            backup_dir, 'node', options=['--retention-window=2'])

        # create pair of MERGING backup as a result of failed merge 
        gdb = self.merge_backup(
            backup_dir, 'node', delta_id, gdb=True)
        gdb.set_breakpoint('backup_non_data_file')
        gdb.run_until_break()
        gdb.continue_execution_until_break(2)
        gdb._execute('signal SIGKILL')

        # "expire" first full backup
        backups = os.path.join(backup_dir, 'backups', 'node')
        with open(
                os.path.join(
                    backups, full_id, "backup.control"), "a") as conf:
            conf.write("recovery_time='{:%Y-%m-%d %H:%M:%S}'\n".format(
                datetime.now() - timedelta(days=3)))

        # run retention merge
        self.delete_expired(
            backup_dir, 'node', options=['--delete-expired'])

        self.assertEqual(
            'MERGING',
            self.show_pb(backup_dir, 'node', full_id)['status'],
            'Backup STATUS should be "MERGING"')

        self.assertEqual(
            'MERGING',
            self.show_pb(backup_dir, 'node', delta_id)['status'],
            'Backup STATUS should be "MERGING"')

        self.assertEqual(len(self.show_pb(backup_dir, 'node')), 10)

    def test_wal_depth_1(self):
        """
                        |-------------B5----------> WAL timeline3
                  |-----|-------------------------> WAL timeline2
        B1   B2---|        B3     B4-------B6-----> WAL timeline1

        wal-depth=2
        """
        backup_dir = os.path.join(self.tmp_path, self.module_name, self.fname, 'backup')
        node = self.make_simple_node(
            base_dir=os.path.join(self.module_name, self.fname, 'node'),
            set_replication=True,
            initdb_params=['--data-checksums'],
            pg_options={
                'archive_timeout': '30s',
                'checkpoint_timeout': '30s'})

        self.init_pb(backup_dir)
        self.add_instance(backup_dir, 'node', node)
        self.set_archiving(backup_dir, 'node', node)

        self.set_config(backup_dir, 'node', options=['--archive-timeout=60s'])

        node.slow_start()

        # FULL
        node.pgbench_init(scale=1)
        self.backup_node(backup_dir, 'node', node)

        # PAGE
        node.pgbench_init(scale=1)
        B2 = self.backup_node(
            backup_dir, 'node', node, backup_type='page')

        # generate_some more data
        node.pgbench_init(scale=1)

        target_xid = node.safe_psql(
            "postgres",
            "select txid_current()").decode('utf-8').rstrip()

        node.pgbench_init(scale=1)

        self.backup_node(
            backup_dir, 'node', node, backup_type='page')

        node.pgbench_init(scale=1)

        self.backup_node(
            backup_dir, 'node', node, backup_type='page')

        # Timeline 2
        node_restored = self.make_simple_node(
            base_dir=os.path.join(self.module_name, self.fname, 'node_restored'))

        node_restored.cleanup()

        output = self.restore_node(
            backup_dir, 'node', node_restored,
            options=[
                '--recovery-target-xid={0}'.format(target_xid),
                '--recovery-target-action=promote'])

        self.assertIn(
            'Restore of backup {0} completed'.format(B2),
            output)

        self.set_auto_conf(node_restored, options={'port': node_restored.port})

        node_restored.slow_start()

        node_restored.pgbench_init(scale=1)

        target_xid = node_restored.safe_psql(
            "postgres",
            "select txid_current()").decode('utf-8').rstrip()

        node_restored.pgbench_init(scale=2)

        # Timeline 3
        node_restored.cleanup()

        output = self.restore_node(
            backup_dir, 'node', node_restored,
            options=[
                '--recovery-target-xid={0}'.format(target_xid),
                '--recovery-target-timeline=2',
                '--recovery-target-action=promote'])

        self.assertIn(
            'Restore of backup {0} completed'.format(B2),
            output)

        self.set_auto_conf(node_restored, options={'port': node_restored.port})

        node_restored.slow_start()

        node_restored.pgbench_init(scale=1)
        self.backup_node(
            backup_dir, 'node', node_restored, data_dir=node_restored.data_dir)

        node.pgbench_init(scale=1)
        self.backup_node(backup_dir, 'node', node)

        lsn = self.show_archive(backup_dir, 'node', tli=2)['switchpoint']

        self.validate_pb(
            backup_dir, 'node', backup_id=B2,
            options=['--recovery-target-lsn={0}'.format(lsn)])

        self.validate_pb(backup_dir, 'node')

    def test_wal_purge(self):
        """
         -------------------------------------> tli5
         ---------------------------B6--------> tli4
                            S2`---------------> tli3
             S1`------------S2---B4-------B5--> tli2
        B1---S1-------------B2--------B3------> tli1

        B* - backups
        S* - switchpoints

        Expected result:
                    TLI5 will be purged entirely
                                    B6--------> tli4
                            S2`---------------> tli3
             S1`------------S2---B4-------B5--> tli2
        B1---S1-------------B2--------B3------> tli1

        wal-depth=2
        """
        backup_dir = os.path.join(self.tmp_path, self.module_name, self.fname, 'backup')
        node = self.make_simple_node(
            base_dir=os.path.join(self.module_name, self.fname, 'node'),
            set_replication=True,
            initdb_params=['--data-checksums'])

        self.init_pb(backup_dir)
        self.add_instance(backup_dir, 'node', node)
        self.set_config(backup_dir, 'node', options=['--archive-timeout=60s'])

        node.slow_start()

        # STREAM FULL
        stream_id = self.backup_node(
            backup_dir, 'node', node, options=['--stream'])

        node.stop()
        self.set_archiving(backup_dir, 'node', node)
        node.slow_start()

        # FULL
        B1 = self.backup_node(backup_dir, 'node', node)
        node.pgbench_init(scale=1)

        target_xid = node.safe_psql(
            "postgres",
            "select txid_current()").decode('utf-8').rstrip()
        node.pgbench_init(scale=5)

        # B2 FULL on TLI1
        self.backup_node(backup_dir, 'node', node)
        node.pgbench_init(scale=4)
        self.backup_node(backup_dir, 'node', node)
        node.pgbench_init(scale=4)

        self.delete_pb(backup_dir, 'node', options=['--delete-wal'])

        # TLI 2
        node_tli2 = self.make_simple_node(
            base_dir=os.path.join(self.module_name, self.fname, 'node_tli2'))
        node_tli2.cleanup()

        output = self.restore_node(
            backup_dir, 'node', node_tli2,
            options=[
                '--recovery-target-xid={0}'.format(target_xid),
                '--recovery-target-timeline=1',
                '--recovery-target-action=promote'])

        self.assertIn(
            'INFO: Restore of backup {0} completed'.format(B1),
            output)

        self.set_auto_conf(node_tli2, options={'port': node_tli2.port})
        node_tli2.slow_start()
        node_tli2.pgbench_init(scale=4)

        target_xid = node_tli2.safe_psql(
            "postgres",
            "select txid_current()").decode('utf-8').rstrip()
        node_tli2.pgbench_init(scale=1)

        self.backup_node(
            backup_dir, 'node', node_tli2, data_dir=node_tli2.data_dir)
        node_tli2.pgbench_init(scale=3)

        self.backup_node(
            backup_dir, 'node', node_tli2, data_dir=node_tli2.data_dir)
        node_tli2.pgbench_init(scale=1)
        node_tli2.cleanup()

        # TLI3
        node_tli3 = self.make_simple_node(
            base_dir=os.path.join(self.module_name, self.fname, 'node_tli3'))
        node_tli3.cleanup()

        # Note, that successful validation here is a happy coincidence 
        output = self.restore_node(
            backup_dir, 'node', node_tli3,
            options=[
                '--recovery-target-xid={0}'.format(target_xid),
                '--recovery-target-timeline=2',
                '--recovery-target-action=promote'])

        self.assertIn(
            'INFO: Restore of backup {0} completed'.format(B1),
            output)
        self.set_auto_conf(node_tli3, options={'port': node_tli3.port})
        node_tli3.slow_start()
        node_tli3.pgbench_init(scale=5)
        node_tli3.cleanup()

        # TLI4
        node_tli4 = self.make_simple_node(
            base_dir=os.path.join(self.module_name, self.fname, 'node_tli4'))
        node_tli4.cleanup()

        self.restore_node(
            backup_dir, 'node', node_tli4, backup_id=stream_id,
            options=[
                '--recovery-target=immediate',
                '--recovery-target-action=promote'])

        self.set_auto_conf(node_tli4, options={'port': node_tli4.port})
        self.set_archiving(backup_dir, 'node', node_tli4)
        node_tli4.slow_start()

        node_tli4.pgbench_init(scale=5)

        self.backup_node(
            backup_dir, 'node', node_tli4, data_dir=node_tli4.data_dir)
        node_tli4.pgbench_init(scale=5)
        node_tli4.cleanup()

        # TLI5
        node_tli5 = self.make_simple_node(
            base_dir=os.path.join(self.module_name, self.fname, 'node_tli5'))
        node_tli5.cleanup()

        self.restore_node(
            backup_dir, 'node', node_tli5, backup_id=stream_id,
            options=[
                '--recovery-target=immediate',
                '--recovery-target-action=promote'])

        self.set_auto_conf(node_tli5, options={'port': node_tli5.port})
        self.set_archiving(backup_dir, 'node', node_tli5)
        node_tli5.slow_start()
        node_tli5.pgbench_init(scale=10)

        # delete '.history' file of TLI4
        os.remove(os.path.join(backup_dir, 'wal', 'node', '00000004.history'))
        # delete '.history' file of TLI5
        os.remove(os.path.join(backup_dir, 'wal', 'node', '00000005.history'))

        output = self.delete_pb(
            backup_dir, 'node',
            options=[
                '--delete-wal', '--dry-run',
                '--log-level-console=verbose'])

        self.assertIn(
            'INFO: On timeline 4 WAL segments between 000000040000000000000002 '
            'and 000000040000000000000006 can be removed',
            output)

        self.assertIn(
            'INFO: On timeline 5 all files can be removed',
            output)

        show_tli1_before = self.show_archive(backup_dir, 'node', tli=1)
        show_tli2_before = self.show_archive(backup_dir, 'node', tli=2)
        show_tli3_before = self.show_archive(backup_dir, 'node', tli=3)
        show_tli4_before = self.show_archive(backup_dir, 'node', tli=4)
        show_tli5_before = self.show_archive(backup_dir, 'node', tli=5)

        self.assertTrue(show_tli1_before)
        self.assertTrue(show_tli2_before)
        self.assertTrue(show_tli3_before)
        self.assertTrue(show_tli4_before)
        self.assertTrue(show_tli5_before)

        output = self.delete_pb(
            backup_dir, 'node',
            options=['--delete-wal', '--log-level-console=verbose'])

        self.assertIn(
            'INFO: On timeline 4 WAL segments between 000000040000000000000002 '
            'and 000000040000000000000006 will be removed',
            output)

        self.assertIn(
            'INFO: On timeline 5 all files will be removed',
            output)

        show_tli1_after = self.show_archive(backup_dir, 'node', tli=1)
        show_tli2_after = self.show_archive(backup_dir, 'node', tli=2)
        show_tli3_after = self.show_archive(backup_dir, 'node', tli=3)
        show_tli4_after = self.show_archive(backup_dir, 'node', tli=4)
        show_tli5_after = self.show_archive(backup_dir, 'node', tli=5)

        self.assertEqual(show_tli1_before, show_tli1_after)
        self.assertEqual(show_tli2_before, show_tli2_after)
        self.assertEqual(show_tli3_before, show_tli3_after)
        self.assertNotEqual(show_tli4_before, show_tli4_after)
        self.assertNotEqual(show_tli5_before, show_tli5_after)

        self.assertEqual(
            show_tli4_before['min-segno'],
            '000000040000000000000002')

        self.assertEqual(
            show_tli4_after['min-segno'],
            '000000040000000000000006')

        self.assertFalse(show_tli5_after)

        self.validate_pb(backup_dir, 'node')

    def test_wal_depth_2(self):
        """
         -------------------------------------> tli5
         ---------------------------B6--------> tli4
                            S2`---------------> tli3
             S1`------------S2---B4-------B5--> tli2
        B1---S1-------------B2--------B3------> tli1

        B* - backups
        S* - switchpoints
        wal-depth=2

        Expected result:
                    TLI5 will be purged entirely
                                    B6--------> tli4
                            S2`---------------> tli3
             S1`------------S2   B4-------B5--> tli2
        B1---S1             B2--------B3------> tli1

        wal-depth=2
        """
        backup_dir = os.path.join(self.tmp_path, self.module_name, self.fname, 'backup')
        node = self.make_simple_node(
            base_dir=os.path.join(self.module_name, self.fname, 'node'),
            set_replication=True,
            initdb_params=['--data-checksums'])

        self.init_pb(backup_dir)
        self.add_instance(backup_dir, 'node', node)
        self.set_config(backup_dir, 'node', options=['--archive-timeout=60s'])

        node.slow_start()

        # STREAM FULL
        stream_id = self.backup_node(
            backup_dir, 'node', node, options=['--stream'])

        node.stop()
        self.set_archiving(backup_dir, 'node', node)
        node.slow_start()

        # FULL
        B1 = self.backup_node(backup_dir, 'node', node)
        node.pgbench_init(scale=1)

        target_xid = node.safe_psql(
            "postgres",
            "select txid_current()").decode('utf-8').rstrip()
        node.pgbench_init(scale=5)

        # B2 FULL on TLI1
        B2 = self.backup_node(backup_dir, 'node', node)
        node.pgbench_init(scale=4)
        self.backup_node(backup_dir, 'node', node)
        node.pgbench_init(scale=4)

        # TLI 2
        node_tli2 = self.make_simple_node(
            base_dir=os.path.join(self.module_name, self.fname, 'node_tli2'))
        node_tli2.cleanup()

        output = self.restore_node(
            backup_dir, 'node', node_tli2,
            options=[
                '--recovery-target-xid={0}'.format(target_xid),
                '--recovery-target-timeline=1',
                '--recovery-target-action=promote'])

        self.assertIn(
            'INFO: Restore of backup {0} completed'.format(B1),
            output)

        self.set_auto_conf(node_tli2, options={'port': node_tli2.port})
        node_tli2.slow_start()
        node_tli2.pgbench_init(scale=4)

        target_xid = node_tli2.safe_psql(
            "postgres",
            "select txid_current()").decode('utf-8').rstrip()
        node_tli2.pgbench_init(scale=1)

        B4 = self.backup_node(
            backup_dir, 'node', node_tli2, data_dir=node_tli2.data_dir)
        node_tli2.pgbench_init(scale=3)

        self.backup_node(
            backup_dir, 'node', node_tli2, data_dir=node_tli2.data_dir)
        node_tli2.pgbench_init(scale=1)
        node_tli2.cleanup()

        # TLI3
        node_tli3 = self.make_simple_node(
            base_dir=os.path.join(self.module_name, self.fname, 'node_tli3'))
        node_tli3.cleanup()

        # Note, that successful validation here is a happy coincidence 
        output = self.restore_node(
            backup_dir, 'node', node_tli3,
            options=[
                '--recovery-target-xid={0}'.format(target_xid),
                '--recovery-target-timeline=2',
                '--recovery-target-action=promote'])

        self.assertIn(
            'INFO: Restore of backup {0} completed'.format(B1),
            output)
        self.set_auto_conf(node_tli3, options={'port': node_tli3.port})
        node_tli3.slow_start()
        node_tli3.pgbench_init(scale=5)
        node_tli3.cleanup()

        # TLI4
        node_tli4 = self.make_simple_node(
            base_dir=os.path.join(self.module_name, self.fname, 'node_tli4'))
        node_tli4.cleanup()

        self.restore_node(
            backup_dir, 'node', node_tli4, backup_id=stream_id,
            options=[
                '--recovery-target=immediate',
                '--recovery-target-action=promote'])

        self.set_auto_conf(node_tli4, options={'port': node_tli4.port})
        self.set_archiving(backup_dir, 'node', node_tli4)
        node_tli4.slow_start()

        node_tli4.pgbench_init(scale=5)

        self.backup_node(
            backup_dir, 'node', node_tli4, data_dir=node_tli4.data_dir)
        node_tli4.pgbench_init(scale=5)
        node_tli4.cleanup()

        # TLI5
        node_tli5 = self.make_simple_node(
            base_dir=os.path.join(self.module_name, self.fname, 'node_tli5'))
        node_tli5.cleanup()

        self.restore_node(
            backup_dir, 'node', node_tli5, backup_id=stream_id,
            options=[
                '--recovery-target=immediate',
                '--recovery-target-action=promote'])

        self.set_auto_conf(node_tli5, options={'port': node_tli5.port})
        self.set_archiving(backup_dir, 'node', node_tli5)
        node_tli5.slow_start()
        node_tli5.pgbench_init(scale=10)

        # delete '.history' file of TLI4
        os.remove(os.path.join(backup_dir, 'wal', 'node', '00000004.history'))
        # delete '.history' file of TLI5
        os.remove(os.path.join(backup_dir, 'wal', 'node', '00000005.history'))

        output = self.delete_pb(
            backup_dir, 'node',
            options=[
                '--delete-wal', '--dry-run',
                '--wal-depth=2', '--log-level-console=verbose'])

        start_lsn_B2 = self.show_pb(backup_dir, 'node', B2)['start-lsn']
        self.assertIn(
            'On timeline 1 WAL is protected from purge at {0}'.format(start_lsn_B2),
            output)

        self.assertIn(
            'LOG: Archive backup {0} to stay consistent protect from '
            'purge WAL interval between 000000010000000000000004 '
            'and 000000010000000000000005 on timeline 1'.format(B1), output)

        start_lsn_B4 = self.show_pb(backup_dir, 'node', B4)['start-lsn']
        self.assertIn(
            'On timeline 2 WAL is protected from purge at {0}'.format(start_lsn_B4),
            output)

        self.assertIn(
            'LOG: Timeline 3 to stay reachable from timeline 1 protect '
            'from purge WAL interval between 000000020000000000000006 and '
            '000000020000000000000009 on timeline 2', output)

        self.assertIn(
            'LOG: Timeline 3 to stay reachable from timeline 1 protect '
            'from purge WAL interval between 000000010000000000000004 and '
            '000000010000000000000006 on timeline 1', output)

        show_tli1_before = self.show_archive(backup_dir, 'node', tli=1)
        show_tli2_before = self.show_archive(backup_dir, 'node', tli=2)
        show_tli3_before = self.show_archive(backup_dir, 'node', tli=3)
        show_tli4_before = self.show_archive(backup_dir, 'node', tli=4)
        show_tli5_before = self.show_archive(backup_dir, 'node', tli=5)

        self.assertTrue(show_tli1_before)
        self.assertTrue(show_tli2_before)
        self.assertTrue(show_tli3_before)
        self.assertTrue(show_tli4_before)
        self.assertTrue(show_tli5_before)

        sleep(5)

        output = self.delete_pb(
            backup_dir, 'node',
            options=['--delete-wal', '--wal-depth=2', '--log-level-console=verbose'])

#        print(output)

        show_tli1_after = self.show_archive(backup_dir, 'node', tli=1)
        show_tli2_after = self.show_archive(backup_dir, 'node', tli=2)
        show_tli3_after = self.show_archive(backup_dir, 'node', tli=3)
        show_tli4_after = self.show_archive(backup_dir, 'node', tli=4)
        show_tli5_after = self.show_archive(backup_dir, 'node', tli=5)

        self.assertNotEqual(show_tli1_before, show_tli1_after)
        self.assertNotEqual(show_tli2_before, show_tli2_after)
        self.assertEqual(show_tli3_before, show_tli3_after)
        self.assertNotEqual(show_tli4_before, show_tli4_after)
        self.assertNotEqual(show_tli5_before, show_tli5_after)

        self.assertEqual(
            show_tli4_before['min-segno'],
            '000000040000000000000002')

        self.assertEqual(
            show_tli4_after['min-segno'],
            '000000040000000000000006')

        self.assertFalse(show_tli5_after)

        self.assertTrue(show_tli1_after['lost-segments'])
        self.assertTrue(show_tli2_after['lost-segments'])
        self.assertFalse(show_tli3_after['lost-segments'])
        self.assertFalse(show_tli4_after['lost-segments'])
        self.assertFalse(show_tli5_after)

        self.assertEqual(len(show_tli1_after['lost-segments']), 1)
        self.assertEqual(len(show_tli2_after['lost-segments']), 1)

        self.assertEqual(
            show_tli1_after['lost-segments'][0]['begin-segno'],
            '000000010000000000000007')

        self.assertEqual(
            show_tli1_after['lost-segments'][0]['end-segno'],
            '00000001000000000000000A')

        self.assertEqual(
            show_tli2_after['lost-segments'][0]['begin-segno'],
            '00000002000000000000000A')

        self.assertEqual(
            show_tli2_after['lost-segments'][0]['end-segno'],
            '00000002000000000000000A')

        self.validate_pb(backup_dir, 'node')

    def test_basic_wal_depth(self):
        """
        B1---B1----B3-----B4----B5------> tli1

        Expected result with wal-depth=1:
        B1   B1    B3     B4    B5------> tli1

        wal-depth=1
        """
        backup_dir = os.path.join(self.tmp_path, self.module_name, self.fname, 'backup')
        node = self.make_simple_node(
            base_dir=os.path.join(self.module_name, self.fname, 'node'),
            set_replication=True,
            initdb_params=['--data-checksums'])

        self.init_pb(backup_dir)
        self.add_instance(backup_dir, 'node', node)
        self.set_config(backup_dir, 'node', options=['--archive-timeout=60s'])
        self.set_archiving(backup_dir, 'node', node)
        node.slow_start()

        # FULL
        node.pgbench_init(scale=1)
        B1 = self.backup_node(backup_dir, 'node', node)


        # B2
        pgbench = node.pgbench(options=['-T', '10', '-c', '2'])
        pgbench.wait()
        B2 = self.backup_node(
            backup_dir, 'node', node, backup_type='page')

        # B3
        pgbench = node.pgbench(options=['-T', '10', '-c', '2'])
        pgbench.wait()
        B3 = self.backup_node(
            backup_dir, 'node', node, backup_type='page')

        # B4
        pgbench = node.pgbench(options=['-T', '10', '-c', '2'])
        pgbench.wait()
        B4 = self.backup_node(
            backup_dir, 'node', node, backup_type='page')

        # B5
        pgbench = node.pgbench(options=['-T', '10', '-c', '2'])
        pgbench.wait()
        B5 = self.backup_node(
            backup_dir, 'node', node, backup_type='page',
            options=['--wal-depth=1', '--delete-wal'])

        pgbench = node.pgbench(options=['-T', '10', '-c', '2'])
        pgbench.wait()

        target_xid = node.safe_psql(
            "postgres",
            "select txid_current()").decode('utf-8').rstrip()

        self.switch_wal_segment(node)

        pgbench = node.pgbench(options=['-T', '10', '-c', '2'])
        pgbench.wait()

        tli1 = self.show_archive(backup_dir, 'node', tli=1)

        # check that there are 4 lost_segments intervals
        self.assertEqual(len(tli1['lost-segments']), 4)

        output = self.validate_pb(
            backup_dir, 'node', B5,
            options=['--recovery-target-xid={0}'.format(target_xid)])

        print(output)

        self.assertIn(
            'INFO: Backup validation completed successfully on time',
            output)

        self.assertIn(
            'xid {0} and LSN'.format(target_xid),
            output)

        for backup_id in [B1, B2, B3, B4]:
            try:
                self.validate_pb(
                    backup_dir, 'node', backup_id,
                    options=['--recovery-target-xid={0}'.format(target_xid)])
                # we should die here because exception is what we expect to happen
                self.assertEqual(
                    1, 0,
                    "Expecting Error because page backup should not be possible "
                    "without valid full backup.\n Output: {0} \n CMD: {1}".format(
                        repr(self.output), self.cmd))
            except ProbackupException as e:
                self.assertIn(
                    "ERROR: Not enough WAL records to xid {0}".format(target_xid),
                    e.message)

        self.validate_pb(backup_dir, 'node')

    def test_concurrent_running_full_backup(self):
        """
        https://github.com/postgrespro/pg_probackup/issues/328
        """
        self._check_gdb_flag_or_skip_test()

        backup_dir = os.path.join(self.tmp_path, self.module_name, self.fname, 'backup')
        node = self.make_simple_node(
            base_dir=os.path.join(self.module_name, self.fname, 'node'),
            set_replication=True,
            initdb_params=['--data-checksums'])

        self.init_pb(backup_dir)
        self.add_instance(backup_dir, 'node', node)
        self.set_archiving(backup_dir, 'node', node)
        node.slow_start()

        # FULL
        self.backup_node(backup_dir, 'node', node)

        gdb = self.backup_node(backup_dir, 'node', node, gdb=True)
        gdb.set_breakpoint('backup_data_file')
        gdb.run_until_break()
        gdb.kill()

        self.assertTrue(
            self.show_pb(backup_dir, 'node')[0]['status'],
            'RUNNING')

        self.backup_node(
            backup_dir, 'node', node, backup_type='delta',
            options=['--retention-redundancy=2', '--delete-expired'])

        self.assertTrue(
            self.show_pb(backup_dir, 'node')[1]['status'],
            'RUNNING')

        self.backup_node(backup_dir, 'node', node)

        gdb = self.backup_node(backup_dir, 'node', node, gdb=True)
        gdb.set_breakpoint('backup_data_file')
        gdb.run_until_break()
        gdb.kill()

        gdb = self.backup_node(backup_dir, 'node', node, gdb=True)
        gdb.set_breakpoint('backup_data_file')
        gdb.run_until_break()
        gdb.kill()

        self.backup_node(backup_dir, 'node', node)

        gdb = self.backup_node(backup_dir, 'node', node, gdb=True)
        gdb.set_breakpoint('backup_data_file')
        gdb.run_until_break()
        gdb.kill()

        self.backup_node(
            backup_dir, 'node', node, backup_type='delta',
            options=['--retention-redundancy=2', '--delete-expired'],
            return_id=False)

        self.assertTrue(
            self.show_pb(backup_dir, 'node')[0]['status'],
            'OK')

        self.assertTrue(
            self.show_pb(backup_dir, 'node')[1]['status'],
            'RUNNING')

        self.assertTrue(
            self.show_pb(backup_dir, 'node')[2]['status'],
            'OK')

        self.assertEqual(
            len(self.show_pb(backup_dir, 'node')),
            6)<|MERGE_RESOLUTION|>--- conflicted
+++ resolved
@@ -1538,12 +1538,7 @@
             initdb_params=['--data-checksums'])
 
         if self.get_version(node) < 90600:
-<<<<<<< HEAD
-            return unittest.skip('Skipped because ptrack support is disabled')
-=======
-            self.del_test_dir(module_name, fname)
             self.skipTest('Skipped because ptrack support is disabled')
->>>>>>> 858de550
 
         backup_dir = os.path.join(self.tmp_path, self.module_name, self.fname, 'backup')
         self.init_pb(backup_dir)
@@ -1588,12 +1583,7 @@
             initdb_params=['--data-checksums'])
 
         if self.get_version(node) < 90600:
-<<<<<<< HEAD
-            return unittest.skip('Skipped because ptrack support is disabled')
-=======
-            self.del_test_dir(module_name, fname)
             self.skipTest('Skipped because ptrack support is disabled')
->>>>>>> 858de550
 
         backup_dir = os.path.join(self.tmp_path, self.module_name, self.fname, 'backup')
         self.init_pb(backup_dir)
