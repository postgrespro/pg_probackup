--- conflicted
+++ resolved
@@ -78,12 +78,7 @@
             )
 
         if self.get_version(node) < self.version_to_num('9.6.0'):
-<<<<<<< HEAD
-            return unittest.skip(
-=======
-            self.del_test_dir(module_name, fname)
             self.skipTest(
->>>>>>> 858de550
                 'Skipped because pg_control_checkpoint() is not supported in PG 9.5')
 
         self.init_pb(backup_dir)
@@ -685,12 +680,7 @@
                 'max_wal_size': '32MB'})
 
         if self.get_version(master) < self.version_to_num('9.6.0'):
-<<<<<<< HEAD
-            return unittest.skip(
-=======
-            self.del_test_dir(module_name, fname)
             self.skipTest(
->>>>>>> 858de550
                 'Skipped because backup from replica is not supported in PG 9.5')
 
         self.init_pb(backup_dir)
@@ -816,12 +806,7 @@
             )
 
         if self.get_version(master) < self.version_to_num('9.6.0'):
-<<<<<<< HEAD
-            return unittest.skip(
-=======
-            self.del_test_dir(module_name, fname)
             self.skipTest(
->>>>>>> 858de550
                 'Skipped because backup from replica is not supported in PG 9.5')
 
         replica = self.make_simple_node(
@@ -911,12 +896,7 @@
                 'archive_timeout': '10s'})
 
         if self.get_version(master) < self.version_to_num('9.6.0'):
-<<<<<<< HEAD
-            return unittest.skip(
-=======
-            self.del_test_dir(module_name, fname)
             self.skipTest(
->>>>>>> 858de550
                 'Skipped because backup from replica is not supported in PG 9.5')
 
         replica = self.make_simple_node(
@@ -1237,12 +1217,7 @@
                 'checkpoint_timeout': '30s'})
 
         if self.get_version(master) < self.version_to_num('9.6.0'):
-<<<<<<< HEAD
-            return unittest.skip(
-=======
-            self.del_test_dir(module_name, fname)
             self.skipTest(
->>>>>>> 858de550
                 'Skipped because backup from replica is not supported in PG 9.5')
 
         self.init_pb(backup_dir)
@@ -2103,12 +2078,7 @@
             initdb_params=['--data-checksums'])
 
         if self.get_version(node) < self.version_to_num('9.6.0'):
-<<<<<<< HEAD
-            return unittest.skip(
-=======
-            self.del_test_dir(module_name, fname)
             self.skipTest(
->>>>>>> 858de550
                 'Skipped because backup from replica is not supported in PG 9.5')
 
         self.init_pb(backup_dir)
@@ -2308,12 +2278,7 @@
             initdb_params=['--data-checksums'])
 
         if self.get_version(node) < self.version_to_num('9.6.0'):
-<<<<<<< HEAD
-            return unittest.skip(
-=======
-            self.del_test_dir(module_name, fname)
             self.skipTest(
->>>>>>> 858de550
                 'Skipped because backup from replica is not supported in PG 9.5')
 
         self.init_pb(backup_dir)
