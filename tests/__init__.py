--- conflicted
+++ resolved
@@ -7,11 +7,7 @@
     compression, page, ptrack, archive, exclude, cfs_backup, cfs_restore, \
     cfs_validate_backup, auth_test, time_stamp, snapfs, logging, \
     locking, remote, external, config, checkdb, set_backup, incr_restore, \
-<<<<<<< HEAD
-    catchup
-=======
-    CVE_2018_1058
->>>>>>> 002d7b53
+    catchup, CVE_2018_1058
 
 
 def load_tests(loader, tests, pattern):
