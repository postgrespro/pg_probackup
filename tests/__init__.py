--- conflicted
+++ resolved
@@ -2,20 +2,10 @@
 
 from . import init_test, merge, option_test, show_test, compatibility, \
     backup_test, delete_test, delta, restore_test, validate_test, \
-<<<<<<< HEAD
-    retention_test, ptrack_clean, ptrack_empty, ptrack_cluster, \
-    ptrack_move_to_tablespace, ptrack_recovery, ptrack_truncate, \
-    ptrack_vacuum, ptrack_vacuum_bits_frozen, ptrack_vacuum_bits_visibility, \
-    ptrack_vacuum_full, ptrack_vacuum_truncate, pgpro560, pgpro589, \
-    false_positive, replica, compression, page, ptrack, archive, \
-    exclude, cfs_backup, cfs_restore, cfs_validate_backup, auth_test, \
-    time_stamp, snapfs, logging, locking, remote, external
-=======
     retention_test, pgpro560, pgpro589, false_positive, replica, \
     compression, page, ptrack, archive, exclude, cfs_backup, cfs_restore, \
     cfs_validate_backup, auth_test, time_stamp, snapfs, logging, \
-    locking, remote
->>>>>>> 322b3f0b
+    locking, remote, external
 
 
 def load_tests(loader, tests, pattern):
