--- conflicted
+++ resolved
@@ -1,22 +1,11 @@
 import unittest
 
 from . import init_test, merge, option_test, show_test, compatibility, \
-<<<<<<< HEAD
-    backup_test, delete_test, delta, restore_test, validate_test, \
-    retention_test, ptrack_clean, ptrack_empty, ptrack_cluster, \
-    ptrack_move_to_tablespace, ptrack_recovery, ptrack_truncate, \
-    ptrack_vacuum, ptrack_vacuum_bits_frozen, ptrack_vacuum_bits_visibility, \
-    ptrack_vacuum_full, ptrack_vacuum_truncate, pgpro560, pgpro589, \
-    false_positive, replica, compression, page, ptrack, archive, \
-    exclude, cfs_backup, cfs_restore, cfs_validate_backup, auth_test, \
-    checkdb
-=======
     backup_test, delete, delta, restore, validate, \
     retention, pgpro560, pgpro589, pgpro2068, false_positive, replica, \
     compression, page, ptrack, archive, exclude, cfs_backup, cfs_restore, \
     cfs_validate_backup, auth_test, time_stamp, snapfs, logging, \
-    locking, remote, external, config
->>>>>>> f0de44e0
+    locking, remote, external, config, checkdb
 
 
 def load_tests(loader, tests, pattern):
@@ -25,11 +14,8 @@
     suite.addTests(loader.loadTestsFromModule(archive))
     suite.addTests(loader.loadTestsFromModule(backup_test))
     suite.addTests(loader.loadTestsFromModule(compatibility))
-<<<<<<< HEAD
     suite.addTests(loader.loadTestsFromModule(checkdb))
-=======
     suite.addTests(loader.loadTestsFromModule(config))
->>>>>>> f0de44e0
 #    suite.addTests(loader.loadTestsFromModule(cfs_backup))
 #    suite.addTests(loader.loadTestsFromModule(cfs_restore))
 #    suite.addTests(loader.loadTestsFromModule(cfs_validate_backup))
