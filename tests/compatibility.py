--- conflicted
+++ resolved
@@ -1497,11 +1497,7 @@
 
         if self.paranoia:
             pgdata_restored = self.pgdata_content(node_restored.data_dir)
-<<<<<<< HEAD
             self.compare_pgdata(pgdata, pgdata_restored)
-
-        # Clean after yourself
-        self.del_test_dir(module_name, fname)
 
     # @unittest.skip("skip")
     def test_compatibility_master_options(self):
@@ -1513,9 +1509,8 @@
             self.version_to_num(self.old_probackup_version) <= self.version_to_num('2.6.0'),
             'You need pg_probackup old_binary =< 2.6.0 for this test')
 
-        fname = self.id().split('.')[3]
-        node = self.make_simple_node(base_dir=os.path.join(module_name, fname, 'node'))
-        backup_dir = os.path.join(self.tmp_path, module_name, fname, 'backup')
+        node = self.make_simple_node(base_dir=os.path.join(self.module_name, self.fname, 'node'))
+        backup_dir = os.path.join(self.tmp_path, self.module_name, self.fname, 'backup')
 
         self.init_pb(backup_dir, old_binary=True)
         self.add_instance(backup_dir, 'node', node, old_binary=True)
@@ -1545,10 +1540,4 @@
         config_options = self.show_config(backup_dir, 'node', old_binary=False)
         self.assertFalse(
             ['master-db', 'master-host', 'master-port', 'master-user', 'replica-timeout'] & config_options.keys(),
-            'Obsolete options found in new config')
-
-        # Clean after yourself
-        self.del_test_dir(module_name, fname)
-=======
-            self.compare_pgdata(pgdata, pgdata_restored)
->>>>>>> 4c823b39
+            'Obsolete options found in new config')