"""
The Test suite check behavior of pg_probackup utility, if password is required for connection to PostgreSQL instance.
 - https://confluence.postgrespro.ru/pages/viewpage.action?pageId=16777522
"""

import os
import unittest
import signal
import time

from .helpers.ptrack_helpers import ProbackupTest, ProbackupException
from testgres import StartNodeException

module_name = 'auth_test'
skip_test = False


try:
    from pexpect import *
except ImportError:
    skip_test = True


class SimpleAuthTest(ProbackupTest, unittest.TestCase):

    # @unittest.skip("skip")
    def test_backup_via_unprivileged_user(self):
        """
            Make node, create unprivileged user, try to
            run a backups without EXECUTE rights on
            certain functions
        """
        fname = self.id().split('.')[3]
        node = self.make_simple_node(
            base_dir=os.path.join(module_name, fname, 'node'),
            set_replication=True,
            initdb_params=['--data-checksums'])

        backup_dir = os.path.join(self.tmp_path, module_name, fname, 'backup')
        self.init_pb(backup_dir)
        self.add_instance(backup_dir, 'node', node)
        self.set_archiving(backup_dir, 'node', node)
        node.slow_start()

        node.safe_psql("postgres", "CREATE ROLE backup with LOGIN")

        try:
            self.backup_node(
                backup_dir, 'node', node, options=['-U', 'backup'])
            self.assertEqual(
                1, 0,
                "Expecting Error due to missing grant on EXECUTE.")
        except ProbackupException as e:
            if self.get_version(node) < 150000:
                self.assertIn(
                    "ERROR: query failed: ERROR:  permission denied "
                    "for function pg_start_backup", e.message,
                    '\n Unexpected Error Message: {0}\n CMD: {1}'.format(
                        repr(e.message), self.cmd))
            else:
                self.assertIn(
                    "ERROR: query failed: ERROR:  permission denied "
                    "for function pg_backup_start", e.message,
                    '\n Unexpected Error Message: {0}\n CMD: {1}'.format(
                        repr(e.message), self.cmd))

        if self.get_version(node) < 150000:
            node.safe_psql(
                "postgres",
                "GRANT EXECUTE ON FUNCTION"
                " pg_start_backup(text, boolean, boolean) TO backup;")
        else:
            node.safe_psql(
                "postgres",
                "GRANT EXECUTE ON FUNCTION"
                " pg_backup_start(text, boolean) TO backup;")

        node.safe_psql(
            'postgres',
            "GRANT EXECUTE ON FUNCTION pg_catalog.pg_switch_wal() TO backup")

        try:
            self.backup_node(
                backup_dir, 'node', node, options=['-U', 'backup'])
            self.assertEqual(
                1, 0,
                "Expecting Error due to missing grant on EXECUTE.")
        except ProbackupException as e:
            self.assertIn(
                "ERROR: query failed: ERROR:  permission denied for function "
                "pg_create_restore_point\nquery was: "
                "SELECT pg_catalog.pg_create_restore_point($1)", e.message,
                '\n Unexpected Error Message: {0}\n CMD: {1}'.format(
                    repr(e.message), self.cmd))

        node.safe_psql(
            "postgres",
            "GRANT EXECUTE ON FUNCTION"
            " pg_create_restore_point(text) TO backup;")

        try:
            self.backup_node(
                backup_dir, 'node', node, options=['-U', 'backup'])
            self.assertEqual(
                1, 0,
                "Expecting Error due to missing grant on EXECUTE.")
        except ProbackupException as e:
            if self.get_version(node) < 150000:
                self.assertIn(
                    "ERROR: query failed: ERROR:  permission denied "
                    "for function pg_stop_backup", e.message,
                    '\n Unexpected Error Message: {0}\n CMD: {1}'.format(
                        repr(e.message), self.cmd))
            else:
                self.assertIn(
                    "ERROR: query failed: ERROR:  permission denied "
                    "for function pg_backup_stop", e.message,
                    '\n Unexpected Error Message: {0}\n CMD: {1}'.format(
                        repr(e.message), self.cmd))

<<<<<<< HEAD
        node.safe_psql(
            "postgres",
            "GRANT EXECUTE ON FUNCTION "
            "pg_stop_backup(boolean, boolean) TO backup")
=======
        if self.get_version(node) < self.version_to_num('10.0'):
            node.safe_psql(
                "postgres",
                "GRANT EXECUTE ON FUNCTION pg_stop_backup(boolean) TO backup")
        elif self.get_vestion(node) < self.version_to_num('15.0'):
            node.safe_psql(
                "postgres",
                "GRANT EXECUTE ON FUNCTION "
                "pg_stop_backup(boolean, boolean) TO backup")
            # Do this for ptrack backups
            node.safe_psql(
                "postgres",
                "GRANT EXECUTE ON FUNCTION pg_stop_backup() TO backup")
        else:
            node.safe_psql(
                "postgres",
                "GRANT EXECUTE ON FUNCTION "
                "pg_backup_stop(boolean) TO backup")
            # Do this for ptrack backups
            node.safe_psql(
                "postgres",
                "GRANT EXECUTE ON FUNCTION pg_backup_stop() TO backup")

>>>>>>> d25a594d

        self.backup_node(
                backup_dir, 'node', node, options=['-U', 'backup'])

        node.safe_psql("postgres", "CREATE DATABASE test1")

        self.backup_node(
                backup_dir, 'node', node, options=['-U', 'backup'])

        node.safe_psql(
            "test1", "create table t1 as select generate_series(0,100)")

        if self.ptrack:
            self.set_auto_conf(node, {'ptrack_enable': 'on'})
        node.stop()
        node.slow_start()

        node.safe_psql(
                "postgres",
                "ALTER ROLE backup REPLICATION")

        # FULL
        self.backup_node(
            backup_dir, 'node', node, options=['-U', 'backup'])

        # PTRACK
#        self.backup_node(
#            backup_dir, 'node', node,
#            backup_type='ptrack', options=['-U', 'backup'])

        # Clean after yourself
        self.del_test_dir(module_name, fname)


class AuthTest(unittest.TestCase):
    pb = None
    node = None

    @classmethod
    def setUpClass(cls):

        super(AuthTest, cls).setUpClass()

        cls.pb = ProbackupTest()
        cls.backup_dir = os.path.join(cls.pb.tmp_path, module_name, 'backup')

        cls.node = cls.pb.make_simple_node(
            base_dir="{}/node".format(module_name),
            set_replication=True,
            initdb_params=['--data-checksums', '--auth-host=md5']
        )
        modify_pg_hba(cls.node)

        cls.pb.init_pb(cls.backup_dir)
        cls.pb.add_instance(cls.backup_dir, cls.node.name, cls.node)
        cls.pb.set_archiving(cls.backup_dir, cls.node.name, cls.node)
        try:
            cls.node.slow_start()
        except StartNodeException:
            raise unittest.skip("Node hasn't started")

<<<<<<< HEAD
        cls.node.safe_psql(
            "postgres",
            "CREATE ROLE backup WITH LOGIN PASSWORD 'password'; "
            "GRANT USAGE ON SCHEMA pg_catalog TO backup; "
            "GRANT EXECUTE ON FUNCTION current_setting(text) TO backup; "
            "GRANT EXECUTE ON FUNCTION pg_is_in_recovery() TO backup; "
            "GRANT EXECUTE ON FUNCTION pg_start_backup(text, boolean, boolean) TO backup; "
            "GRANT EXECUTE ON FUNCTION pg_create_restore_point(text) TO backup; "
            "GRANT EXECUTE ON FUNCTION pg_switch_xlog() TO backup; "
            "GRANT EXECUTE ON FUNCTION txid_current() TO backup; "
            "GRANT EXECUTE ON FUNCTION txid_current_snapshot() TO backup; "
            "GRANT EXECUTE ON FUNCTION txid_snapshot_xmax(txid_snapshot) TO backup;")
=======
        if cls.pb.get_version(cls.node) < 150000:
            cls.node.safe_psql(
                "postgres",
                "CREATE ROLE backup WITH LOGIN PASSWORD 'password'; "
                "GRANT USAGE ON SCHEMA pg_catalog TO backup; "
                "GRANT EXECUTE ON FUNCTION current_setting(text) TO backup; "
                "GRANT EXECUTE ON FUNCTION pg_is_in_recovery() TO backup; "
                "GRANT EXECUTE ON FUNCTION pg_start_backup(text, boolean, boolean) TO backup; "
                "GRANT EXECUTE ON FUNCTION pg_stop_backup() TO backup; "
                "GRANT EXECUTE ON FUNCTION pg_stop_backup(boolean) TO backup; "
                "GRANT EXECUTE ON FUNCTION pg_create_restore_point(text) TO backup; "
                "GRANT EXECUTE ON FUNCTION pg_switch_xlog() TO backup; "
                "GRANT EXECUTE ON FUNCTION txid_current() TO backup; "
                "GRANT EXECUTE ON FUNCTION txid_current_snapshot() TO backup; "
                "GRANT EXECUTE ON FUNCTION txid_snapshot_xmax(txid_snapshot) TO backup;")
        else:
            cls.node.safe_psql(
                "postgres",
                "CREATE ROLE backup WITH LOGIN PASSWORD 'password'; "
                "GRANT USAGE ON SCHEMA pg_catalog TO backup; "
                "GRANT EXECUTE ON FUNCTION current_setting(text) TO backup; "
                "GRANT EXECUTE ON FUNCTION pg_is_in_recovery() TO backup; "
                "GRANT EXECUTE ON FUNCTION pg_backup_start(text, boolean) TO backup; "
                "GRANT EXECUTE ON FUNCTION pg_backup_stop() TO backup; "
                "GRANT EXECUTE ON FUNCTION pg_backup_stop(boolean) TO backup; "
                "GRANT EXECUTE ON FUNCTION pg_create_restore_point(text) TO backup; "
                "GRANT EXECUTE ON FUNCTION pg_switch_xlog() TO backup; "
                "GRANT EXECUTE ON FUNCTION txid_current() TO backup; "
                "GRANT EXECUTE ON FUNCTION txid_current_snapshot() TO backup; "
                "GRANT EXECUTE ON FUNCTION txid_snapshot_xmax(txid_snapshot) TO backup;")

>>>>>>> d25a594d
        cls.pgpass_file = os.path.join(os.path.expanduser('~'), '.pgpass')

    @classmethod
    def tearDownClass(cls):
        cls.node.cleanup()
        cls.pb.del_test_dir(module_name, '')

    @unittest.skipIf(skip_test, "Module pexpect isn't installed. You need to install it.")
    def setUp(self):
        self.cmd = ['backup',
                    '-B', self.backup_dir,
                    '--instance', self.node.name,
                    '-h', '127.0.0.1',
                    '-p', str(self.node.port),
                    '-U', 'backup',
                    '-b', 'FULL'
                    ]

    def tearDown(self):
        if "PGPASSWORD" in self.pb.test_env.keys():
            del self.pb.test_env["PGPASSWORD"]

        if "PGPASSWORD" in self.pb.test_env.keys():
            del self.pb.test_env["PGPASSFILE"]

        try:
            os.remove(self.pgpass_file)
        except OSError:
            pass

    def test_empty_password(self):
        """ Test case: PGPB_AUTH03 - zero password length """
        try:
            self.assertIn("ERROR: no password supplied",
                          str(run_pb_with_auth([self.pb.probackup_path] + self.cmd, '\0\r\n'))
                          )
        except (TIMEOUT, ExceptionPexpect) as e:
            self.fail(e.value)

    def test_wrong_password(self):
        """ Test case: PGPB_AUTH04 - incorrect password """
        try:
            self.assertIn("password authentication failed",
                          str(run_pb_with_auth([self.pb.probackup_path] + self.cmd, 'wrong_password\r\n'))
                          )
        except (TIMEOUT, ExceptionPexpect) as e:
            self.fail(e.value)

    def test_right_password(self):
        """ Test case: PGPB_AUTH01 - correct password """
        try:
            self.assertIn("completed",
                          str(run_pb_with_auth([self.pb.probackup_path] + self.cmd, 'password\r\n'))
                          )
        except (TIMEOUT, ExceptionPexpect) as e:
            self.fail(e.value)

    def test_right_password_and_wrong_pgpass(self):
        """ Test case: PGPB_AUTH05 - correct password and incorrect .pgpass (-W)"""
        line = ":".join(['127.0.0.1', str(self.node.port), 'postgres', 'backup', 'wrong_password'])
        create_pgpass(self.pgpass_file, line)
        try:
            self.assertIn("completed",
                          str(run_pb_with_auth([self.pb.probackup_path] + self.cmd + ['-W'], 'password\r\n'))
                          )
        except (TIMEOUT, ExceptionPexpect) as e:
            self.fail(e.value)

    def test_ctrl_c_event(self):
        """ Test case: PGPB_AUTH02 - send interrupt signal """
        try:
            run_pb_with_auth([self.pb.probackup_path] + self.cmd, kill=True)
        except TIMEOUT:
            self.fail("Error: CTRL+C event ignored")

    def test_pgpassfile_env(self):
        """ Test case: PGPB_AUTH06 - set environment var PGPASSFILE """
        path = os.path.join(self.pb.tmp_path, module_name, 'pgpass.conf')
        line = ":".join(['127.0.0.1', str(self.node.port), 'postgres', 'backup', 'password'])
        create_pgpass(path, line)
        self.pb.test_env["PGPASSFILE"] = path
        try:
            self.assertEqual(
                "OK",
                self.pb.show_pb(self.backup_dir, self.node.name, self.pb.run_pb(self.cmd + ['-w']))["status"],
                "ERROR: Full backup status is not valid."
            )
        except ProbackupException as e:
            self.fail(e)

    def test_pgpass(self):
        """ Test case: PGPB_AUTH07 - Create file .pgpass in home dir. """
        line = ":".join(['127.0.0.1', str(self.node.port), 'postgres', 'backup', 'password'])
        create_pgpass(self.pgpass_file, line)
        try:
            self.assertEqual(
                "OK",
                self.pb.show_pb(self.backup_dir, self.node.name, self.pb.run_pb(self.cmd + ['-w']))["status"],
                "ERROR: Full backup status is not valid."
            )
        except ProbackupException as e:
            self.fail(e)

    def test_pgpassword(self):
        """ Test case: PGPB_AUTH08 - set environment var PGPASSWORD """
        self.pb.test_env["PGPASSWORD"] = "password"
        try:
            self.assertEqual(
                "OK",
                self.pb.show_pb(self.backup_dir, self.node.name, self.pb.run_pb(self.cmd + ['-w']))["status"],
                "ERROR: Full backup status is not valid."
            )
        except ProbackupException as e:
            self.fail(e)

    def test_pgpassword_and_wrong_pgpass(self):
        """ Test case: PGPB_AUTH09 - Check priority between PGPASSWORD and .pgpass file"""
        line = ":".join(['127.0.0.1', str(self.node.port), 'postgres', 'backup', 'wrong_password'])
        create_pgpass(self.pgpass_file, line)
        self.pb.test_env["PGPASSWORD"] = "password"
        try:
            self.assertEqual(
                "OK",
                self.pb.show_pb(self.backup_dir, self.node.name, self.pb.run_pb(self.cmd + ['-w']))["status"],
                "ERROR: Full backup status is not valid."
            )
        except ProbackupException as e:
            self.fail(e)


def run_pb_with_auth(cmd, password=None, kill=False):
    try:
        with spawn(" ".join(cmd), encoding='utf-8', timeout=10) as probackup:
            result = probackup.expect(u"Password for user .*:", 5)
            if kill:
                probackup.kill(signal.SIGINT)
            elif result == 0:
                probackup.sendline(password)
                probackup.expect(EOF)
                return probackup.before
            else:
                raise ExceptionPexpect("Other pexpect errors.")
    except TIMEOUT:
        raise TIMEOUT("Timeout error.")
    except ExceptionPexpect:
        raise ExceptionPexpect("Pexpect error.")


def modify_pg_hba(node):
    """
    Description:
        Add trust authentication for user postgres. Need for add new role and set grant.
    :param node:
    :return None:
    """
    hba_conf = os.path.join(node.data_dir, "pg_hba.conf")
    with open(hba_conf, 'r+') as fio:
        data = fio.read()
        fio.seek(0)
        fio.write('host\tall\tpostgres\t127.0.0.1/0\ttrust\n' + data)


def create_pgpass(path, line):
    with open(path, 'w') as passfile:
        # host:port:db:username:password
        passfile.write(line)
    os.chmod(path, 0o600)<|MERGE_RESOLUTION|>--- conflicted
+++ resolved
@@ -118,17 +118,7 @@
                     '\n Unexpected Error Message: {0}\n CMD: {1}'.format(
                         repr(e.message), self.cmd))
 
-<<<<<<< HEAD
-        node.safe_psql(
-            "postgres",
-            "GRANT EXECUTE ON FUNCTION "
-            "pg_stop_backup(boolean, boolean) TO backup")
-=======
-        if self.get_version(node) < self.version_to_num('10.0'):
-            node.safe_psql(
-                "postgres",
-                "GRANT EXECUTE ON FUNCTION pg_stop_backup(boolean) TO backup")
-        elif self.get_vestion(node) < self.version_to_num('15.0'):
+        if self.get_vestion(node) < self.version_to_num('15.0'):
             node.safe_psql(
                 "postgres",
                 "GRANT EXECUTE ON FUNCTION "
@@ -146,8 +136,6 @@
             node.safe_psql(
                 "postgres",
                 "GRANT EXECUTE ON FUNCTION pg_backup_stop() TO backup")
-
->>>>>>> d25a594d
 
         self.backup_node(
                 backup_dir, 'node', node, options=['-U', 'backup'])
@@ -209,20 +197,6 @@
         except StartNodeException:
             raise unittest.skip("Node hasn't started")
 
-<<<<<<< HEAD
-        cls.node.safe_psql(
-            "postgres",
-            "CREATE ROLE backup WITH LOGIN PASSWORD 'password'; "
-            "GRANT USAGE ON SCHEMA pg_catalog TO backup; "
-            "GRANT EXECUTE ON FUNCTION current_setting(text) TO backup; "
-            "GRANT EXECUTE ON FUNCTION pg_is_in_recovery() TO backup; "
-            "GRANT EXECUTE ON FUNCTION pg_start_backup(text, boolean, boolean) TO backup; "
-            "GRANT EXECUTE ON FUNCTION pg_create_restore_point(text) TO backup; "
-            "GRANT EXECUTE ON FUNCTION pg_switch_xlog() TO backup; "
-            "GRANT EXECUTE ON FUNCTION txid_current() TO backup; "
-            "GRANT EXECUTE ON FUNCTION txid_current_snapshot() TO backup; "
-            "GRANT EXECUTE ON FUNCTION txid_snapshot_xmax(txid_snapshot) TO backup;")
-=======
         if cls.pb.get_version(cls.node) < 150000:
             cls.node.safe_psql(
                 "postgres",
@@ -254,7 +228,6 @@
                 "GRANT EXECUTE ON FUNCTION txid_current_snapshot() TO backup; "
                 "GRANT EXECUTE ON FUNCTION txid_snapshot_xmax(txid_snapshot) TO backup;")
 
->>>>>>> d25a594d
         cls.pgpass_file = os.path.join(os.path.expanduser('~'), '.pgpass')
 
     @classmethod
