"""
The Test suite check behavior of pg_probackup utility, if password is required for connection to PostgreSQL instance.
 - https://confluence.postgrespro.ru/pages/viewpage.action?pageId=16777522
"""

import os
import unittest
import signal
import time

from .helpers.ptrack_helpers import ProbackupTest, ProbackupException
from testgres import StartNodeException

module_name = 'auth_test'
skip_test = False


try:
    from pexpect import *
except ImportError:
    skip_test = True


class SimpleAuthTest(ProbackupTest, unittest.TestCase):

    # @unittest.skip("skip")
    def test_backup_via_unprivileged_user(self):
        """
            Make node, create unprivileged user, try to
            run a backups without EXECUTE rights on
            certain functions
        """
        node = self.make_simple_node(
            base_dir=os.path.join(self.module_name, self.fname, 'node'),
            set_replication=True,
            initdb_params=['--data-checksums'])

        backup_dir = os.path.join(self.tmp_path, self.module_name, self.fname, 'backup')
        self.init_pb(backup_dir)
        self.add_instance(backup_dir, 'node', node)
        self.set_archiving(backup_dir, 'node', node)
        node.slow_start()

        node.safe_psql("postgres", "CREATE ROLE backup with LOGIN")

        try:
            self.backup_node(
                backup_dir, 'node', node, options=['-U', 'backup'])
            self.assertEqual(
                1, 0,
                "Expecting Error due to missing grant on EXECUTE.")
        except ProbackupException as e:
            if self.get_version(node) < 150000:
                self.assertIn(
                    "ERROR: query failed: ERROR:  permission denied "
                    "for function pg_start_backup", e.message,
                    '\n Unexpected Error Message: {0}\n CMD: {1}'.format(
                        repr(e.message), self.cmd))
            else:
                self.assertIn(
                    "ERROR: query failed: ERROR:  permission denied "
                    "for function pg_backup_start", e.message,
                    '\n Unexpected Error Message: {0}\n CMD: {1}'.format(
                        repr(e.message), self.cmd))

        if self.get_version(node) < 150000:
            node.safe_psql(
                "postgres",
                "GRANT EXECUTE ON FUNCTION"
                " pg_start_backup(text, boolean, boolean) TO backup;")
        else:
            node.safe_psql(
                "postgres",
                "GRANT EXECUTE ON FUNCTION"
                " pg_backup_start(text, boolean) TO backup;")

        node.safe_psql(
            'postgres',
            "GRANT EXECUTE ON FUNCTION pg_catalog.pg_switch_wal() TO backup")

        try:
            self.backup_node(
                backup_dir, 'node', node, options=['-U', 'backup'])
            self.assertEqual(
                1, 0,
                "Expecting Error due to missing grant on EXECUTE.")
        except ProbackupException as e:
            self.assertIn(
                "ERROR: query failed: ERROR:  permission denied for function "
                "pg_create_restore_point\nquery was: "
                "SELECT pg_catalog.pg_create_restore_point($1)", e.message,
                '\n Unexpected Error Message: {0}\n CMD: {1}'.format(
                    repr(e.message), self.cmd))

        node.safe_psql(
            "postgres",
            "GRANT EXECUTE ON FUNCTION"
            " pg_create_restore_point(text) TO backup;")

        try:
            self.backup_node(
                backup_dir, 'node', node, options=['-U', 'backup'])
            self.assertEqual(
                1, 0,
                "Expecting Error due to missing grant on EXECUTE.")
        except ProbackupException as e:
            if self.get_version(node) < 150000:
                self.assertIn(
                    "ERROR: query failed: ERROR:  permission denied "
                    "for function pg_stop_backup", e.message,
                    '\n Unexpected Error Message: {0}\n CMD: {1}'.format(
                        repr(e.message), self.cmd))
            else:
                self.assertIn(
                    "ERROR: query failed: ERROR:  permission denied "
                    "for function pg_backup_stop", e.message,
                    '\n Unexpected Error Message: {0}\n CMD: {1}'.format(
                        repr(e.message), self.cmd))

<<<<<<< HEAD
        if self.get_vestion(node) < self.version_to_num('15.0'):
=======
        if self.get_version(node) < self.version_to_num('10.0'):
            node.safe_psql(
                "postgres",
                "GRANT EXECUTE ON FUNCTION pg_stop_backup(boolean) TO backup")
        elif self.get_version(node) < self.version_to_num('15.0'):
>>>>>>> 4c823b39
            node.safe_psql(
                "postgres",
                "GRANT EXECUTE ON FUNCTION pg_stop_backup() TO backup; "
                "GRANT EXECUTE ON FUNCTION pg_stop_backup(boolean, boolean) TO backup;")
        else:
            node.safe_psql(
                "postgres",
<<<<<<< HEAD
                "GRANT EXECUTE ON FUNCTION "
                "pg_backup_stop(boolean) TO backup")
            # Do this for ptrack backups
            node.safe_psql(
                "postgres",
                "GRANT EXECUTE ON FUNCTION pg_backup_stop() TO backup")
=======
                "GRANT EXECUTE ON FUNCTION pg_backup_stop() TO backup; "
                "GRANT EXECUTE ON FUNCTION pg_backup_stop(boolean) TO backup;")
>>>>>>> 4c823b39

        self.backup_node(
                backup_dir, 'node', node, options=['-U', 'backup'])

        node.safe_psql("postgres", "CREATE DATABASE test1")

        self.backup_node(
                backup_dir, 'node', node, options=['-U', 'backup'])

        node.safe_psql(
            "test1", "create table t1 as select generate_series(0,100)")

        if self.ptrack:
            self.set_auto_conf(node, {'ptrack_enable': 'on'})
        node.stop()
        node.slow_start()

        node.safe_psql(
                "postgres",
                "ALTER ROLE backup REPLICATION")

        # FULL
        self.backup_node(
            backup_dir, 'node', node, options=['-U', 'backup'])

        # PTRACK
#        self.backup_node(
#            backup_dir, 'node', node,
#            backup_type='ptrack', options=['-U', 'backup'])


class AuthTest(unittest.TestCase):
    pb = None
    node = None

    # TODO move to object scope, replace module_name
    @classmethod
    def setUpClass(cls):

        super(AuthTest, cls).setUpClass()

        cls.pb = ProbackupTest()
        cls.backup_dir = os.path.join(cls.pb.tmp_path, module_name, 'backup')

        cls.node = cls.pb.make_simple_node(
            base_dir="{}/node".format(module_name),
            set_replication=True,
            initdb_params=['--data-checksums', '--auth-host=md5']
        )

        cls.username = cls.pb.get_username()

        cls.modify_pg_hba(cls.node)

        cls.pb.init_pb(cls.backup_dir)
        cls.pb.add_instance(cls.backup_dir, cls.node.name, cls.node)
        cls.pb.set_archiving(cls.backup_dir, cls.node.name, cls.node)
        try:
            cls.node.slow_start()
        except StartNodeException:
            raise unittest.skip("Node hasn't started")

        if cls.pb.get_version(cls.node) < 100000:
            cls.node.safe_psql(
                "postgres",
                "CREATE ROLE backup WITH LOGIN PASSWORD 'password'; "
                "GRANT USAGE ON SCHEMA pg_catalog TO backup; "
                "GRANT EXECUTE ON FUNCTION current_setting(text) TO backup; "
                "GRANT EXECUTE ON FUNCTION pg_is_in_recovery() TO backup; "
                "GRANT EXECUTE ON FUNCTION pg_start_backup(text, boolean, boolean) TO backup; "
                "GRANT EXECUTE ON FUNCTION pg_stop_backup() TO backup; "
                "GRANT EXECUTE ON FUNCTION pg_stop_backup(boolean) TO backup; "
                "GRANT EXECUTE ON FUNCTION pg_create_restore_point(text) TO backup; "
                "GRANT EXECUTE ON FUNCTION pg_switch_xlog() TO backup; "
                "GRANT EXECUTE ON FUNCTION txid_current() TO backup; "
                "GRANT EXECUTE ON FUNCTION txid_current_snapshot() TO backup; "
                "GRANT EXECUTE ON FUNCTION txid_snapshot_xmax(txid_snapshot) TO backup;")
        elif cls.pb.get_version(cls.node) < 150000:
            cls.node.safe_psql(
                "postgres",
                "CREATE ROLE backup WITH LOGIN PASSWORD 'password'; "
                "GRANT USAGE ON SCHEMA pg_catalog TO backup; "
                "GRANT EXECUTE ON FUNCTION current_setting(text) TO backup; "
                "GRANT EXECUTE ON FUNCTION pg_is_in_recovery() TO backup; "
                "GRANT EXECUTE ON FUNCTION pg_start_backup(text, boolean, boolean) TO backup; "
                "GRANT EXECUTE ON FUNCTION pg_stop_backup() TO backup; "
                "GRANT EXECUTE ON FUNCTION pg_stop_backup(boolean, boolean) TO backup; "
                "GRANT EXECUTE ON FUNCTION pg_create_restore_point(text) TO backup; "
                "GRANT EXECUTE ON FUNCTION pg_switch_wal() TO backup; "
                "GRANT EXECUTE ON FUNCTION txid_current() TO backup; "
                "GRANT EXECUTE ON FUNCTION txid_current_snapshot() TO backup; "
                "GRANT EXECUTE ON FUNCTION txid_snapshot_xmax(txid_snapshot) TO backup;")
        else:
            cls.node.safe_psql(
                "postgres",
                "CREATE ROLE backup WITH LOGIN PASSWORD 'password'; "
                "GRANT USAGE ON SCHEMA pg_catalog TO backup; "
                "GRANT EXECUTE ON FUNCTION current_setting(text) TO backup; "
                "GRANT EXECUTE ON FUNCTION pg_is_in_recovery() TO backup; "
                "GRANT EXECUTE ON FUNCTION pg_backup_start(text, boolean) TO backup; "
                "GRANT EXECUTE ON FUNCTION pg_backup_stop() TO backup; "
                "GRANT EXECUTE ON FUNCTION pg_backup_stop(boolean) TO backup; "
                "GRANT EXECUTE ON FUNCTION pg_create_restore_point(text) TO backup; "
                "GRANT EXECUTE ON FUNCTION pg_switch_wal() TO backup; "
                "GRANT EXECUTE ON FUNCTION txid_current() TO backup; "
                "GRANT EXECUTE ON FUNCTION txid_current_snapshot() TO backup; "
                "GRANT EXECUTE ON FUNCTION txid_snapshot_xmax(txid_snapshot) TO backup;")

        cls.pgpass_file = os.path.join(os.path.expanduser('~'), '.pgpass')

    # TODO move to object scope, replace module_name
    @classmethod
    def tearDownClass(cls):
        cls.node.cleanup()
        cls.pb.del_test_dir(module_name, '')

    @unittest.skipIf(skip_test, "Module pexpect isn't installed. You need to install it.")
    def setUp(self):
        self.pb_cmd = ['backup',
                    '-B', self.backup_dir,
                    '--instance', self.node.name,
                    '-h', '127.0.0.1',
                    '-p', str(self.node.port),
                    '-U', 'backup',
                    '-d', 'postgres',
                    '-b', 'FULL'
                    ]

    def tearDown(self):
        if "PGPASSWORD" in self.pb.test_env.keys():
            del self.pb.test_env["PGPASSWORD"]

        if "PGPASSWORD" in self.pb.test_env.keys():
            del self.pb.test_env["PGPASSFILE"]

        try:
            os.remove(self.pgpass_file)
        except OSError:
            pass

    def test_empty_password(self):
        """ Test case: PGPB_AUTH03 - zero password length """
        try:
            self.assertIn("ERROR: no password supplied",
                          self.run_pb_with_auth('\0\r\n'))
        except (TIMEOUT, ExceptionPexpect) as e:
            self.fail(e.value)

    def test_wrong_password(self):
        """ Test case: PGPB_AUTH04 - incorrect password """
        self.assertIn("password authentication failed",
                      self.run_pb_with_auth('wrong_password\r\n'))

    def test_right_password(self):
        """ Test case: PGPB_AUTH01 - correct password """
        self.assertIn("completed",
                      self.run_pb_with_auth('password\r\n'))

    def test_right_password_and_wrong_pgpass(self):
        """ Test case: PGPB_AUTH05 - correct password and incorrect .pgpass (-W)"""
        line = ":".join(['127.0.0.1', str(self.node.port), 'postgres', 'backup', 'wrong_password'])
        self.create_pgpass(self.pgpass_file, line)
        self.assertIn("completed",
                      self.run_pb_with_auth('password\r\n', add_args=["-W"]))

    def test_ctrl_c_event(self):
        """ Test case: PGPB_AUTH02 - send interrupt signal """
        try:
            self.run_pb_with_auth(kill=True)
        except TIMEOUT:
            self.fail("Error: CTRL+C event ignored")

    def test_pgpassfile_env(self):
        """ Test case: PGPB_AUTH06 - set environment var PGPASSFILE """
        path = os.path.join(self.pb.tmp_path, module_name, 'pgpass.conf')
        line = ":".join(['127.0.0.1', str(self.node.port), 'postgres', 'backup', 'password'])
        self.create_pgpass(path, line)
        self.pb.test_env["PGPASSFILE"] = path
        self.assertEqual(
            "OK",
            self.pb.show_pb(self.backup_dir, self.node.name, self.pb.run_pb(self.pb_cmd + ['-w']))["status"],
            "ERROR: Full backup status is not valid."
        )

    def test_pgpass(self):
        """ Test case: PGPB_AUTH07 - Create file .pgpass in home dir. """
        line = ":".join(['127.0.0.1', str(self.node.port), 'postgres', 'backup', 'password'])
        self.create_pgpass(self.pgpass_file, line)
        self.assertEqual(
            "OK",
            self.pb.show_pb(self.backup_dir, self.node.name, self.pb.run_pb(self.pb_cmd + ['-w']))["status"],
            "ERROR: Full backup status is not valid."
        )

    def test_pgpassword(self):
        """ Test case: PGPB_AUTH08 - set environment var PGPASSWORD """
        self.pb.test_env["PGPASSWORD"] = "password"
        self.assertEqual(
            "OK",
            self.pb.show_pb(self.backup_dir, self.node.name, self.pb.run_pb(self.pb_cmd + ['-w']))["status"],
            "ERROR: Full backup status is not valid."
        )

    def test_pgpassword_and_wrong_pgpass(self):
        """ Test case: PGPB_AUTH09 - Check priority between PGPASSWORD and .pgpass file"""
        line = ":".join(['127.0.0.1', str(self.node.port), 'postgres', 'backup', 'wrong_password'])
        self.create_pgpass(self.pgpass_file, line)
        self.pb.test_env["PGPASSWORD"] = "password"
        self.assertEqual(
            "OK",
            self.pb.show_pb(self.backup_dir, self.node.name, self.pb.run_pb(self.pb_cmd + ['-w']))["status"],
            "ERROR: Full backup status is not valid."
        )

    def run_pb_with_auth(self, password=None, add_args = [], kill=False):
        with spawn(self.pb.probackup_path, self.pb_cmd + add_args, encoding='utf-8', timeout=10) as probackup:
            result = probackup.expect(u"Password for user .*:", 5)
            if kill:
                probackup.kill(signal.SIGINT)
            elif result == 0:
                probackup.sendline(password)
                probackup.expect(EOF)
                return str(probackup.before)
            else:
                raise ExceptionPexpect("Other pexpect errors.")


    @classmethod
    def modify_pg_hba(cls, node):
        """
        Description:
            Add trust authentication for user postgres. Need for add new role and set grant.
        :param node:
        :return None:
        """
        hba_conf = os.path.join(node.data_dir, "pg_hba.conf")
        with open(hba_conf, 'r+') as fio:
            data = fio.read()
            fio.seek(0)
            fio.write('host\tall\t%s\t127.0.0.1/0\ttrust\n%s' % (cls.username, data))


    def create_pgpass(self, path, line):
        with open(path, 'w') as passfile:
            # host:port:db:username:password
            passfile.write(line)
        os.chmod(path, 0o600)<|MERGE_RESOLUTION|>--- conflicted
+++ resolved
@@ -117,15 +117,7 @@
                     '\n Unexpected Error Message: {0}\n CMD: {1}'.format(
                         repr(e.message), self.cmd))
 
-<<<<<<< HEAD
         if self.get_vestion(node) < self.version_to_num('15.0'):
-=======
-        if self.get_version(node) < self.version_to_num('10.0'):
-            node.safe_psql(
-                "postgres",
-                "GRANT EXECUTE ON FUNCTION pg_stop_backup(boolean) TO backup")
-        elif self.get_version(node) < self.version_to_num('15.0'):
->>>>>>> 4c823b39
             node.safe_psql(
                 "postgres",
                 "GRANT EXECUTE ON FUNCTION pg_stop_backup() TO backup; "
@@ -133,17 +125,8 @@
         else:
             node.safe_psql(
                 "postgres",
-<<<<<<< HEAD
-                "GRANT EXECUTE ON FUNCTION "
-                "pg_backup_stop(boolean) TO backup")
-            # Do this for ptrack backups
-            node.safe_psql(
-                "postgres",
-                "GRANT EXECUTE ON FUNCTION pg_backup_stop() TO backup")
-=======
                 "GRANT EXECUTE ON FUNCTION pg_backup_stop() TO backup; "
                 "GRANT EXECUTE ON FUNCTION pg_backup_stop(boolean) TO backup;")
->>>>>>> 4c823b39
 
         self.backup_node(
                 backup_dir, 'node', node, options=['-U', 'backup'])
