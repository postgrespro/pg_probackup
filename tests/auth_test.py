"""
The Test suite check behavior of pg_probackup utility, if password is required for connection to PostgreSQL instance.
 - https://confluence.postgrespro.ru/pages/viewpage.action?pageId=16777522
"""

import os
import unittest
import signal

from .helpers.ptrack_helpers import ProbackupTest, ProbackupException
<<<<<<< HEAD
from testgres import ClusterException as StartNodeException
=======
from testgres import StartNodeException
>>>>>>> 3cfb8e22

module_name = 'auth_test'
skip_test = False


try:
    from pexpect import *
except ImportError:
    skip_test = True


class AuthTest(unittest.TestCase):
    pb = None
    node = None

    @classmethod
    def setUpClass(cls):

        super(AuthTest, cls).setUpClass()

        cls.pb = ProbackupTest()
        cls.backup_dir = os.path.join(cls.pb.tmp_path, module_name, 'backup')

        cls.node = cls.pb.make_simple_node(
            base_dir="{}/node".format(module_name),
            set_replication=True,
            initdb_params=['--data-checksums', '--auth-host=md5'],
            pg_options={
                'wal_level': 'replica'
            }
        )
        modify_pg_hba(cls.node)

        cls.pb.init_pb(cls.backup_dir)
        cls.pb.add_instance(cls.backup_dir, cls.node.name, cls.node)
        cls.pb.set_archiving(cls.backup_dir, cls.node.name, cls.node)
        try:
            cls.node.start()
        except StartNodeException:
            raise unittest.skip("Node hasn't started")

        cls.node.safe_psql("postgres",
                           "CREATE ROLE backup WITH LOGIN PASSWORD 'password'; \
                       GRANT USAGE ON SCHEMA pg_catalog TO backup; \
                       GRANT EXECUTE ON FUNCTION current_setting(text) TO backup; \
                       GRANT EXECUTE ON FUNCTION pg_is_in_recovery() TO backup; \
                       GRANT EXECUTE ON FUNCTION pg_start_backup(text, boolean, boolean) TO backup; \
                       GRANT EXECUTE ON FUNCTION pg_stop_backup() TO backup; \
                       GRANT EXECUTE ON FUNCTION pg_stop_backup(boolean) TO backup; \
                       GRANT EXECUTE ON FUNCTION pg_create_restore_point(text) TO backup; \
                       GRANT EXECUTE ON FUNCTION pg_switch_xlog() TO backup; \
                       GRANT EXECUTE ON FUNCTION txid_current() TO backup; \
                       GRANT EXECUTE ON FUNCTION txid_current_snapshot() TO backup; \
                       GRANT EXECUTE ON FUNCTION txid_snapshot_xmax(txid_snapshot) TO backup; \
                       GRANT EXECUTE ON FUNCTION pg_ptrack_clear() TO backup; \
                       GRANT EXECUTE ON FUNCTION pg_ptrack_get_and_clear(oid, oid) TO backup;")
        cls.pgpass_file = os.path.join(os.path.expanduser('~'), '.pgpass')

    @classmethod
    def tearDownClass(cls):
        cls.node.cleanup()
        cls.pb.del_test_dir(module_name, '')

    @unittest.skipIf(skip_test, "Module pexpect isn't installed. You need to install it.")
    def setUp(self):
        self.cmd = ['backup',
                    '-B', self.backup_dir,
                    '--instance', self.node.name,
                    '-h', '127.0.0.1',
                    '-p', str(self.node.port),
                    '-U', 'backup',
                    '-b', 'FULL'
                    ]

    def tearDown(self):
        if "PGPASSWORD" in self.pb.test_env.keys():
            del self.pb.test_env["PGPASSWORD"]

        if "PGPASSWORD" in self.pb.test_env.keys():
            del self.pb.test_env["PGPASSFILE"]

        try:
            os.remove(self.pgpass_file)
        except OSError:
            pass

    def test_empty_password(self):
        """ Test case: PGPB_AUTH03 - zero password length """
        try:
            self.assertIn("ERROR: no password supplied",
                          str(run_pb_with_auth([self.pb.probackup_path] + self.cmd, '\0\r\n'))
                          )
        except (TIMEOUT, ExceptionPexpect) as e:
            self.fail(e.value)

    def test_wrong_password(self):
        """ Test case: PGPB_AUTH04 - incorrect password """
        try:
            self.assertIn("password authentication failed",
                          str(run_pb_with_auth([self.pb.probackup_path] + self.cmd, 'wrong_password\r\n'))
                          )
        except (TIMEOUT, ExceptionPexpect) as e:
            self.fail(e.value)

    def test_right_password(self):
        """ Test case: PGPB_AUTH01 - correct password """
        try:
            self.assertIn("completed",
                          str(run_pb_with_auth([self.pb.probackup_path] + self.cmd, 'password\r\n'))
                          )
        except (TIMEOUT, ExceptionPexpect) as e:
            self.fail(e.value)

    def test_right_password_and_wrong_pgpass(self):
<<<<<<< HEAD
        """ Test case: PGPB_AUTH05 - correct password and incorrect .pgpass"""
=======
        """ Test case: PGPB_AUTH05 - correct password and incorrect .pgpass (-W)"""
>>>>>>> 3cfb8e22
        line = ":".join(['127.0.0.1', str(self.node.port), 'postgres', 'backup', 'wrong_password'])
        create_pgpass(self.pgpass_file, line)
        try:
            self.assertIn("completed",
                          str(run_pb_with_auth([self.pb.probackup_path] + self.cmd + ['-W'], 'password\r\n'))
                          )
        except (TIMEOUT, ExceptionPexpect) as e:
            self.fail(e.value)

    def test_ctrl_c_event(self):
        """ Test case: PGPB_AUTH02 - send interrupt signal """
        try:
            run_pb_with_auth([self.pb.probackup_path] + self.cmd, kill=True)
        except TIMEOUT:
            self.fail("Error: CTRL+C event ignored")

    def test_pgpassfile_env(self):
        """ Test case: PGPB_AUTH06 - set environment var PGPASSFILE """
        path = os.path.join(self.pb.tmp_path, module_name, 'pgpass.conf')
        line = ":".join(['127.0.0.1', str(self.node.port), 'postgres', 'backup', 'password'])
        create_pgpass(path, line)
        self.pb.test_env["PGPASSFILE"] = path
        try:
            self.assertEqual(
                "OK",
                self.pb.show_pb(self.backup_dir, self.node.name, self.pb.run_pb(self.cmd + ['-w']))["status"],
                "ERROR: Full backup status is not valid."
            )
        except ProbackupException as e:
            self.fail(e)

    def test_pgpass(self):
        """ Test case: PGPB_AUTH07 - Create file .pgpass in home dir. """
        line = ":".join(['127.0.0.1', str(self.node.port), 'postgres', 'backup', 'password'])
        create_pgpass(self.pgpass_file, line)
        try:
            self.assertEqual(
                "OK",
                self.pb.show_pb(self.backup_dir, self.node.name, self.pb.run_pb(self.cmd + ['-w']))["status"],
                "ERROR: Full backup status is not valid."
            )
        except ProbackupException as e:
            self.fail(e)

    def test_pgpassword(self):
        """ Test case: PGPB_AUTH08 - set environment var PGPASSWORD """
        self.pb.test_env["PGPASSWORD"] = "password"
        try:
            self.assertEqual(
                "OK",
                self.pb.show_pb(self.backup_dir, self.node.name, self.pb.run_pb(self.cmd + ['-w']))["status"],
                "ERROR: Full backup status is not valid."
            )
        except ProbackupException as e:
            self.fail(e)

    def test_pgpassword_and_wrong_pgpass(self):
        """ Test case: PGPB_AUTH09 - Check priority between PGPASSWORD and .pgpass file"""
        line = ":".join(['127.0.0.1', str(self.node.port), 'postgres', 'backup', 'wrong_password'])
        create_pgpass(self.pgpass_file, line)
        self.pb.test_env["PGPASSWORD"] = "password"
        try:
            self.assertEqual(
                "OK",
                self.pb.show_pb(self.backup_dir, self.node.name, self.pb.run_pb(self.cmd + ['-w']))["status"],
                "ERROR: Full backup status is not valid."
            )
        except ProbackupException as e:
            self.fail(e)


def run_pb_with_auth(cmd, password=None, kill=False):
    try:
        with spawn(" ".join(cmd), encoding='utf-8', timeout=10) as probackup:
            result = probackup.expect("Password for user .*:", 5)
            if kill:
                probackup.kill(signal.SIGINT)
            elif result == 0:
                probackup.sendline(password)
                probackup.expect(EOF)
                return probackup.before
            else:
                raise ExceptionPexpect("Other pexpect errors.")
    except TIMEOUT:
        raise TIMEOUT("Timeout error.")
    except ExceptionPexpect:
        raise ExceptionPexpect("Pexpect error.")


def modify_pg_hba(node):
    """
    Description:
        Add trust authentication for user postgres. Need for add new role and set grant.
    :param node:
    :return None:
    """
    hba_conf = os.path.join(node.data_dir, "pg_hba.conf")
    with open(hba_conf, 'r+') as fio:
        data = fio.read()
        fio.seek(0)
        fio.write('host\tall\tpostgres\t127.0.0.1/0\ttrust\n' + data)


def create_pgpass(path, line):
    with open(path, 'w') as passfile:
        # host:port:db:username:password
        passfile.write(line)
    os.chmod(path, 0o600)<|MERGE_RESOLUTION|>--- conflicted
+++ resolved
@@ -8,11 +8,7 @@
 import signal
 
 from .helpers.ptrack_helpers import ProbackupTest, ProbackupException
-<<<<<<< HEAD
-from testgres import ClusterException as StartNodeException
-=======
 from testgres import StartNodeException
->>>>>>> 3cfb8e22
 
 module_name = 'auth_test'
 skip_test = False
@@ -127,11 +123,7 @@
             self.fail(e.value)
 
     def test_right_password_and_wrong_pgpass(self):
-<<<<<<< HEAD
-        """ Test case: PGPB_AUTH05 - correct password and incorrect .pgpass"""
-=======
         """ Test case: PGPB_AUTH05 - correct password and incorrect .pgpass (-W)"""
->>>>>>> 3cfb8e22
         line = ":".join(['127.0.0.1', str(self.node.port), 'postgres', 'backup', 'wrong_password'])
         create_pgpass(self.pgpass_file, line)
         try:
