--- conflicted
+++ resolved
@@ -13,12 +13,8 @@
 class PtrackTest(ProbackupTest, unittest.TestCase):
     def setUp(self):
         if self.pg_config_version < self.version_to_num('11.0'):
-<<<<<<< HEAD
-            return unittest.skip('You need PostgreSQL >= 11 for this test')
-=======
             self.skipTest('You need PostgreSQL >= 11 for this test')
         self.fname = self.id().split('.')[3]
->>>>>>> 858de550
 
     # @unittest.skip("skip")
     def test_drop_rel_during_backup_ptrack(self):
