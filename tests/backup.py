import unittest
import os
from time import sleep, time
from .helpers.ptrack_helpers import base36enc, ProbackupTest, ProbackupException
import shutil
from distutils.dir_util import copy_tree
from testgres import ProcessType, QueryException
import subprocess


class BackupTest(ProbackupTest, unittest.TestCase):

    def test_full_backup(self):
        """
        Just test full backup with at least two segments
        """
        node = self.make_simple_node(
            base_dir=os.path.join(self.module_name, self.fname, 'node'),
            initdb_params=['--data-checksums'],
            # we need to write a lot. Lets speedup a bit.
            pg_options={"fsync": "off", "synchronous_commit": "off"})

        backup_dir = os.path.join(self.tmp_path, self.module_name, self.fname, 'backup')
        self.init_pb(backup_dir)
        self.add_instance(backup_dir, 'node', node)
        self.set_archiving(backup_dir, 'node', node)
        node.slow_start()

        # Fill with data
        # Have to use scale=100 to create second segment.
        node.pgbench_init(scale=100, no_vacuum=True)

        # FULL
        backup_id = self.backup_node(backup_dir, 'node', node)

        out = self.validate_pb(backup_dir, 'node', backup_id)
        self.assertIn(
            "INFO: Backup {0} is valid".format(backup_id),
            out)

<<<<<<< HEAD
=======
        # Clean after yourself
        self.del_test_dir(module_name, fname)

    def test_full_backup_stream(self):
        """
        Just test full backup with at least two segments in stream mode
        """
        fname = self.id().split('.')[3]
        node = self.make_simple_node(
            base_dir=os.path.join(module_name, fname, 'node'),
            initdb_params=['--data-checksums'],
            # we need to write a lot. Lets speedup a bit.
            pg_options={"fsync": "off", "synchronous_commit": "off"})

        backup_dir = os.path.join(self.tmp_path, module_name, fname, 'backup')
        self.init_pb(backup_dir)
        self.add_instance(backup_dir, 'node', node)
        node.slow_start()

        # Fill with data
        # Have to use scale=100 to create second segment.
        node.pgbench_init(scale=100, no_vacuum=True)

        # FULL
        backup_id = self.backup_node(backup_dir, 'node', node,
                                     options=["--stream"])

        out = self.validate_pb(backup_dir, 'node', backup_id)
        self.assertIn(
            "INFO: Backup {0} is valid".format(backup_id),
            out)

        # Clean after yourself
        self.del_test_dir(module_name, fname)

>>>>>>> 858de550
    # @unittest.skip("skip")
    # @unittest.expectedFailure
    # PGPRO-707
    def test_backup_modes_archive(self):
        """standart backup modes with ARCHIVE WAL method"""
        node = self.make_simple_node(
            base_dir=os.path.join(self.module_name, self.fname, 'node'),
            initdb_params=['--data-checksums'])

        backup_dir = os.path.join(self.tmp_path, self.module_name, self.fname, 'backup')
        self.init_pb(backup_dir)
        self.add_instance(backup_dir, 'node', node)
        self.set_archiving(backup_dir, 'node', node)
        node.slow_start()

        full_backup_id = self.backup_node(backup_dir, 'node', node)
        show_backup = self.show_pb(backup_dir, 'node')[0]

        self.assertEqual(show_backup['status'], "OK")
        self.assertEqual(show_backup['backup-mode'], "FULL")

        # postmaster.pid and postmaster.opts shouldn't be copied
        excluded = True
        db_dir = os.path.join(
            backup_dir, "backups", 'node', full_backup_id, "database")

        for f in os.listdir(db_dir):
            if (
                os.path.isfile(os.path.join(db_dir, f)) and
                (
                    f == "postmaster.pid" or
                    f == "postmaster.opts"
                )
            ):
                excluded = False
                self.assertEqual(excluded, True)

        # page backup mode
        page_backup_id = self.backup_node(
            backup_dir, 'node', node, backup_type="page")

        show_backup_1 = self.show_pb(backup_dir, 'node')[1]
        self.assertEqual(show_backup_1['status'], "OK")
        self.assertEqual(show_backup_1['backup-mode'], "PAGE")

        # delta backup mode
        delta_backup_id = self.backup_node(
            backup_dir, 'node', node, backup_type="delta")

        show_backup_2 = self.show_pb(backup_dir, 'node')[2]
        self.assertEqual(show_backup_2['status'], "OK")
        self.assertEqual(show_backup_2['backup-mode'], "DELTA")

        # Check parent backup
        self.assertEqual(
            full_backup_id,
            self.show_pb(
                backup_dir, 'node',
                backup_id=show_backup_1['id'])["parent-backup-id"])

        self.assertEqual(
            page_backup_id,
            self.show_pb(
                backup_dir, 'node',
                backup_id=show_backup_2['id'])["parent-backup-id"])

    # @unittest.skip("skip")
    def test_smooth_checkpoint(self):
        """full backup with smooth checkpoint"""
        node = self.make_simple_node(
            base_dir=os.path.join(self.module_name, self.fname, 'node'),
            initdb_params=['--data-checksums'])

        backup_dir = os.path.join(self.tmp_path, self.module_name, self.fname, 'backup')
        self.init_pb(backup_dir)
        self.add_instance(backup_dir, 'node', node)
        self.set_archiving(backup_dir, 'node', node)
        node.slow_start()

        self.backup_node(
            backup_dir, 'node', node,
            options=["-C"])
        self.assertEqual(self.show_pb(backup_dir, 'node')[0]['status'], "OK")
        node.stop()

    # @unittest.skip("skip")
    def test_incremental_backup_without_full(self):
        """page backup without validated full backup"""
        node = self.make_simple_node(
            base_dir=os.path.join(self.module_name, self.fname, 'node'),
            initdb_params=['--data-checksums'])

        backup_dir = os.path.join(self.tmp_path, self.module_name, self.fname, 'backup')
        self.init_pb(backup_dir)
        self.add_instance(backup_dir, 'node', node)
        self.set_archiving(backup_dir, 'node', node)
        node.slow_start()

        try:
            self.backup_node(backup_dir, 'node', node, backup_type="page")
            # we should die here because exception is what we expect to happen
            self.assertEqual(
                1, 0,
                "Expecting Error because page backup should not be possible "
                "without valid full backup.\n Output: {0} \n CMD: {1}".format(
                    repr(self.output), self.cmd))
        except ProbackupException as e:
            self.assertTrue(
                "WARNING: Valid full backup on current timeline 1 is not found" in e.message and
                "ERROR: Create new full backup before an incremental one" in e.message,
                "\n Unexpected Error Message: {0}\n CMD: {1}".format(
                    repr(e.message), self.cmd))

        self.assertEqual(
            self.show_pb(backup_dir, 'node')[0]['status'],
            "ERROR")

    # @unittest.skip("skip")
    def test_incremental_backup_corrupt_full(self):
        """page-level backup with corrupted full backup"""
        node = self.make_simple_node(
            base_dir=os.path.join(self.module_name, self.fname, 'node'),
            initdb_params=['--data-checksums'])

        backup_dir = os.path.join(self.tmp_path, self.module_name, self.fname, 'backup')
        self.init_pb(backup_dir)
        self.add_instance(backup_dir, 'node', node)
        self.set_archiving(backup_dir, 'node', node)
        node.slow_start()

        backup_id = self.backup_node(backup_dir, 'node', node)
        file = os.path.join(
            backup_dir, "backups", "node", backup_id,
            "database", "postgresql.conf")
        os.remove(file)

        try:
            self.validate_pb(backup_dir, 'node')
            # we should die here because exception is what we expect to happen
            self.assertEqual(
                1, 0,
                "Expecting Error because of validation of corrupted backup.\n"
                " Output: {0} \n CMD: {1}".format(
                    repr(self.output), self.cmd))
        except ProbackupException as e:
            self.assertTrue(
                "INFO: Validate backups of the instance 'node'" in e.message and
                "WARNING: Backup file" in e.message and "is not found" in e.message and
                "WARNING: Backup {0} data files are corrupted".format(
                    backup_id) in e.message and
                "WARNING: Some backups are not valid" in e.message,
                "\n Unexpected Error Message: {0}\n CMD: {1}".format(
                    repr(e.message), self.cmd))

        try:
            self.backup_node(backup_dir, 'node', node, backup_type="page")
            # we should die here because exception is what we expect to happen
            self.assertEqual(
                1, 0,
                "Expecting Error because page backup should not be possible "
                "without valid full backup.\n Output: {0} \n CMD: {1}".format(
                    repr(self.output), self.cmd))
        except ProbackupException as e:
            self.assertTrue(
                "WARNING: Valid full backup on current timeline 1 is not found" in e.message and
                "ERROR: Create new full backup before an incremental one" in e.message,
                "\n Unexpected Error Message: {0}\n CMD: {1}".format(
                    repr(e.message), self.cmd))

        self.assertEqual(
            self.show_pb(backup_dir, 'node', backup_id)['status'], "CORRUPT")
        self.assertEqual(
            self.show_pb(backup_dir, 'node')[1]['status'], "ERROR")

    # @unittest.skip("skip")
    def test_delta_threads_stream(self):
        """delta multi thread backup mode and stream"""
        node = self.make_simple_node(
            base_dir=os.path.join(self.module_name, self.fname, 'node'),
            set_replication=True,
            initdb_params=['--data-checksums'])

        backup_dir = os.path.join(self.tmp_path, self.module_name, self.fname, 'backup')
        self.init_pb(backup_dir)
        self.add_instance(backup_dir, 'node', node)
        node.slow_start()

        self.backup_node(
            backup_dir, 'node', node, backup_type="full",
            options=["-j", "4", "--stream"])

        self.assertEqual(self.show_pb(backup_dir, 'node')[0]['status'], "OK")
        self.backup_node(
            backup_dir, 'node', node,
            backup_type="delta", options=["-j", "4", "--stream"])
        self.assertEqual(self.show_pb(backup_dir, 'node')[1]['status'], "OK")

    # @unittest.skip("skip")
    def test_page_detect_corruption(self):
        """make node, corrupt some page, check that backup failed"""

        node = self.make_simple_node(
            base_dir=os.path.join(self.module_name, self.fname, 'node'),
            set_replication=True,
            ptrack_enable=self.ptrack,
            initdb_params=['--data-checksums'])

        backup_dir = os.path.join(self.tmp_path, self.module_name, self.fname, 'backup')

        self.init_pb(backup_dir)
        self.add_instance(backup_dir, 'node', node)
        node.slow_start()

        self.backup_node(
            backup_dir, 'node', node,
            backup_type="full", options=["-j", "4", "--stream"])

        node.safe_psql(
            "postgres",
            "create table t_heap as select 1 as id, md5(i::text) as text, "
            "md5(repeat(i::text,10))::tsvector as tsvector "
            "from generate_series(0,1000) i")

        node.safe_psql(
            "postgres",
            "CHECKPOINT")

        heap_path = node.safe_psql(
            "postgres",
            "select pg_relation_filepath('t_heap')").decode('utf-8').rstrip()

        path = os.path.join(node.data_dir, heap_path)
        with open(path, "rb+", 0) as f:
                f.seek(9000)
                f.write(b"bla")
                f.flush()
                f.close

        try:
            self.backup_node(
                backup_dir, 'node', node, backup_type="full",
                options=["-j", "4", "--stream", "--log-level-file=VERBOSE"])
            self.assertEqual(
                1, 0,
                "Expecting Error because data file is corrupted"
                "\n Output: {0} \n CMD: {1}".format(
                    repr(self.output), self.cmd))
        except ProbackupException as e:
            self.assertTrue(
                'ERROR: Corruption detected in file "{0}", '
                'block 1: page verification failed, calculated checksum'.format(path),
                e.message)

        self.assertEqual(
            self.show_pb(backup_dir, 'node')[1]['status'],
            'ERROR',
            "Backup Status should be ERROR")

    # @unittest.skip("skip")
    def test_backup_detect_corruption(self):
        """make node, corrupt some page, check that backup failed"""
        node = self.make_simple_node(
            base_dir=os.path.join(self.module_name, self.fname, 'node'),
            set_replication=True,
            ptrack_enable=self.ptrack,
            initdb_params=['--data-checksums'])

        backup_dir = os.path.join(self.tmp_path, self.module_name, self.fname, 'backup')

        self.init_pb(backup_dir)
        self.add_instance(backup_dir, 'node', node)
        self.set_archiving(backup_dir, 'node', node)
        node.slow_start()

        if self.ptrack:
            node.safe_psql(
                "postgres",
                "create extension ptrack")

        self.backup_node(
            backup_dir, 'node', node,
            backup_type="full", options=["-j", "4", "--stream"])

        node.safe_psql(
            "postgres",
            "create table t_heap as select 1 as id, md5(i::text) as text, "
            "md5(repeat(i::text,10))::tsvector as tsvector "
            "from generate_series(0,10000) i")

        heap_path = node.safe_psql(
            "postgres",
            "select pg_relation_filepath('t_heap')").decode('utf-8').rstrip()

        self.backup_node(
            backup_dir, 'node', node,
            backup_type="full", options=["-j", "4", "--stream"])

        node.safe_psql(
            "postgres",
            "select count(*) from t_heap")

        node.safe_psql(
            "postgres",
            "update t_heap set id = id + 10000")

        node.stop()

        heap_fullpath = os.path.join(node.data_dir, heap_path)

        with open(heap_fullpath, "rb+", 0) as f:
                f.seek(9000)
                f.write(b"bla")
                f.flush()
                f.close

        node.slow_start()

        try:
            self.backup_node(
                backup_dir, 'node', node,
                backup_type="full", options=["-j", "4", "--stream"])
            # we should die here because exception is what we expect to happen
            self.assertEqual(
                1, 0,
                "Expecting Error because of block corruption"
                "\n Output: {0} \n CMD: {1}".format(
                    repr(self.output), self.cmd))
        except ProbackupException as e:
            self.assertIn(
                'ERROR: Corruption detected in file "{0}", block 1: '
                'page verification failed, calculated checksum'.format(
                    heap_fullpath),
                e.message,
                '\n Unexpected Error Message: {0}\n CMD: {1}'.format(
                    repr(e.message), self.cmd))

        sleep(1)

        try:
            self.backup_node(
                backup_dir, 'node', node,
                backup_type="delta", options=["-j", "4", "--stream"])
            # we should die here because exception is what we expect to happen
            self.assertEqual(
                1, 0,
                "Expecting Error because of block corruption"
                "\n Output: {0} \n CMD: {1}".format(
                    repr(self.output), self.cmd))
        except ProbackupException as e:
            self.assertIn(
                'ERROR: Corruption detected in file "{0}", block 1: '
                'page verification failed, calculated checksum'.format(
                    heap_fullpath),
                e.message,
                '\n Unexpected Error Message: {0}\n CMD: {1}'.format(
                    repr(e.message), self.cmd))

        sleep(1)

        try:
            self.backup_node(
                backup_dir, 'node', node,
                backup_type="page", options=["-j", "4", "--stream"])
            # we should die here because exception is what we expect to happen
            self.assertEqual(
                1, 0,
                "Expecting Error because of block corruption"
                "\n Output: {0} \n CMD: {1}".format(
                    repr(self.output), self.cmd))
        except ProbackupException as e:
            self.assertIn(
                'ERROR: Corruption detected in file "{0}", block 1: '
                'page verification failed, calculated checksum'.format(
                    heap_fullpath),
                e.message,
                '\n Unexpected Error Message: {0}\n CMD: {1}'.format(
                    repr(e.message), self.cmd))

        sleep(1)

        if self.ptrack:
            try:
                self.backup_node(
                    backup_dir, 'node', node,
                    backup_type="ptrack", options=["-j", "4", "--stream"])
                # we should die here because exception is what we expect to happen
                self.assertEqual(
                    1, 0,
                    "Expecting Error because of block corruption"
                    "\n Output: {0} \n CMD: {1}".format(
                        repr(self.output), self.cmd))
            except ProbackupException as e:
                self.assertIn(
                    'ERROR: Corruption detected in file "{0}", block 1: '
                    'page verification failed, calculated checksum'.format(
                        heap_fullpath),
                    e.message,
                    '\n Unexpected Error Message: {0}\n CMD: {1}'.format(
                        repr(e.message), self.cmd))

    # @unittest.skip("skip")
    def test_backup_detect_invalid_block_header(self):
        """make node, corrupt some page, check that backup failed"""
        node = self.make_simple_node(
            base_dir=os.path.join(self.module_name, self.fname, 'node'),
            set_replication=True,
            ptrack_enable=self.ptrack,
            initdb_params=['--data-checksums'])

        backup_dir = os.path.join(self.tmp_path, self.module_name, self.fname, 'backup')

        self.init_pb(backup_dir)
        self.add_instance(backup_dir, 'node', node)
        self.set_archiving(backup_dir, 'node', node)
        node.slow_start()

        if self.ptrack:
            node.safe_psql(
                "postgres",
                "create extension ptrack")

        node.safe_psql(
            "postgres",
            "create table t_heap as select 1 as id, md5(i::text) as text, "
            "md5(repeat(i::text,10))::tsvector as tsvector "
            "from generate_series(0,10000) i")

        heap_path = node.safe_psql(
            "postgres",
            "select pg_relation_filepath('t_heap')").decode('utf-8').rstrip()

        self.backup_node(
            backup_dir, 'node', node,
            backup_type="full", options=["-j", "4", "--stream"])

        node.safe_psql(
            "postgres",
            "select count(*) from t_heap")

        node.safe_psql(
            "postgres",
            "update t_heap set id = id + 10000")

        node.stop()

        heap_fullpath = os.path.join(node.data_dir, heap_path)
        with open(heap_fullpath, "rb+", 0) as f:
                f.seek(8193)
                f.write(b"blahblahblahblah")
                f.flush()
                f.close

        node.slow_start()

#        self.backup_node(
#            backup_dir, 'node', node,
#            backup_type="full", options=["-j", "4", "--stream"])

        try:
            self.backup_node(
                backup_dir, 'node', node,
                backup_type="full", options=["-j", "4", "--stream"])
            # we should die here because exception is what we expect to happen
            self.assertEqual(
                1, 0,
                "Expecting Error because of block corruption"
                "\n Output: {0} \n CMD: {1}".format(
                    repr(self.output), self.cmd))
        except ProbackupException as e:
            self.assertIn(
                'ERROR: Corruption detected in file "{0}", block 1: '
                'page header invalid, pd_lower'.format(heap_fullpath),
                e.message,
                '\n Unexpected Error Message: {0}\n CMD: {1}'.format(
                    repr(e.message), self.cmd))

        sleep(1)

        try:
            self.backup_node(
                backup_dir, 'node', node,
                backup_type="delta", options=["-j", "4", "--stream"])
            # we should die here because exception is what we expect to happen
            self.assertEqual(
                1, 0,
                "Expecting Error because of block corruption"
                "\n Output: {0} \n CMD: {1}".format(
                    repr(self.output), self.cmd))
        except ProbackupException as e:
            self.assertIn(
                'ERROR: Corruption detected in file "{0}", block 1: '
                'page header invalid, pd_lower'.format(heap_fullpath),
                e.message,
                '\n Unexpected Error Message: {0}\n CMD: {1}'.format(
                    repr(e.message), self.cmd))

        sleep(1)

        try:
            self.backup_node(
                backup_dir, 'node', node,
                backup_type="page", options=["-j", "4", "--stream"])
            # we should die here because exception is what we expect to happen
            self.assertEqual(
                1, 0,
                "Expecting Error because of block corruption"
                "\n Output: {0} \n CMD: {1}".format(
                    repr(self.output), self.cmd))
        except ProbackupException as e:
            self.assertIn(
                'ERROR: Corruption detected in file "{0}", block 1: '
                'page header invalid, pd_lower'.format(heap_fullpath),
                e.message,
                '\n Unexpected Error Message: {0}\n CMD: {1}'.format(
                    repr(e.message), self.cmd))

        sleep(1)

        if self.ptrack:
            try:
                self.backup_node(
                    backup_dir, 'node', node,
                    backup_type="ptrack", options=["-j", "4", "--stream"])
                # we should die here because exception is what we expect to happen
                self.assertEqual(
                    1, 0,
                    "Expecting Error because of block corruption"
                    "\n Output: {0} \n CMD: {1}".format(
                        repr(self.output), self.cmd))
            except ProbackupException as e:
                self.assertIn(
                    'ERROR: Corruption detected in file "{0}", block 1: '
                    'page header invalid, pd_lower'.format(heap_fullpath),
                    e.message,
                    '\n Unexpected Error Message: {0}\n CMD: {1}'.format(
                        repr(e.message), self.cmd))

    # @unittest.skip("skip")
    def test_backup_detect_missing_permissions(self):
        """make node, corrupt some page, check that backup failed"""
        node = self.make_simple_node(
            base_dir=os.path.join(self.module_name, self.fname, 'node'),
            set_replication=True,
            ptrack_enable=self.ptrack,
            initdb_params=['--data-checksums'])

        backup_dir = os.path.join(self.tmp_path, self.module_name, self.fname, 'backup')

        self.init_pb(backup_dir)
        self.add_instance(backup_dir, 'node', node)
        self.set_archiving(backup_dir, 'node', node)
        node.slow_start()

        if self.ptrack:
            node.safe_psql(
                "postgres",
                "create extension ptrack")

        node.safe_psql(
            "postgres",
            "create table t_heap as select 1 as id, md5(i::text) as text, "
            "md5(repeat(i::text,10))::tsvector as tsvector "
            "from generate_series(0,10000) i")

        heap_path = node.safe_psql(
            "postgres",
            "select pg_relation_filepath('t_heap')").decode('utf-8').rstrip()

        self.backup_node(
            backup_dir, 'node', node,
            backup_type="full", options=["-j", "4", "--stream"])

        node.safe_psql(
            "postgres",
            "select count(*) from t_heap")

        node.safe_psql(
            "postgres",
            "update t_heap set id = id + 10000")

        node.stop()

        heap_fullpath = os.path.join(node.data_dir, heap_path)
        with open(heap_fullpath, "rb+", 0) as f:
                f.seek(8193)
                f.write(b"blahblahblahblah")
                f.flush()
                f.close

        node.slow_start()

#        self.backup_node(
#            backup_dir, 'node', node,
#            backup_type="full", options=["-j", "4", "--stream"])

        try:
            self.backup_node(
                backup_dir, 'node', node,
                backup_type="full", options=["-j", "4", "--stream"])
            # we should die here because exception is what we expect to happen
            self.assertEqual(
                1, 0,
                "Expecting Error because of block corruption"
                "\n Output: {0} \n CMD: {1}".format(
                    repr(self.output), self.cmd))
        except ProbackupException as e:
            self.assertIn(
                'ERROR: Corruption detected in file "{0}", block 1: '
                'page header invalid, pd_lower'.format(heap_fullpath),
                e.message,
                '\n Unexpected Error Message: {0}\n CMD: {1}'.format(
                    repr(e.message), self.cmd))

        sleep(1)

        try:
            self.backup_node(
                backup_dir, 'node', node,
                backup_type="delta", options=["-j", "4", "--stream"])
            # we should die here because exception is what we expect to happen
            self.assertEqual(
                1, 0,
                "Expecting Error because of block corruption"
                "\n Output: {0} \n CMD: {1}".format(
                    repr(self.output), self.cmd))
        except ProbackupException as e:
            self.assertIn(
                'ERROR: Corruption detected in file "{0}", block 1: '
                'page header invalid, pd_lower'.format(heap_fullpath),
                e.message,
                '\n Unexpected Error Message: {0}\n CMD: {1}'.format(
                    repr(e.message), self.cmd))

        sleep(1)

        try:
            self.backup_node(
                backup_dir, 'node', node,
                backup_type="page", options=["-j", "4", "--stream"])
            # we should die here because exception is what we expect to happen
            self.assertEqual(
                1, 0,
                "Expecting Error because of block corruption"
                "\n Output: {0} \n CMD: {1}".format(
                    repr(self.output), self.cmd))
        except ProbackupException as e:
            self.assertIn(
                'ERROR: Corruption detected in file "{0}", block 1: '
                'page header invalid, pd_lower'.format(heap_fullpath),
                e.message,
                '\n Unexpected Error Message: {0}\n CMD: {1}'.format(
                    repr(e.message), self.cmd))

        sleep(1)

        if self.ptrack:
            try:
                self.backup_node(
                    backup_dir, 'node', node,
                    backup_type="ptrack", options=["-j", "4", "--stream"])
                # we should die here because exception is what we expect to happen
                self.assertEqual(
                    1, 0,
                    "Expecting Error because of block corruption"
                    "\n Output: {0} \n CMD: {1}".format(
                        repr(self.output), self.cmd))
            except ProbackupException as e:
                self.assertIn(
                    'ERROR: Corruption detected in file "{0}", block 1: '
                    'page header invalid, pd_lower'.format(heap_fullpath),
                    e.message,
                    '\n Unexpected Error Message: {0}\n CMD: {1}'.format(
                        repr(e.message), self.cmd))

    # @unittest.skip("skip")
    def test_backup_truncate_misaligned(self):
        """
        make node, truncate file to size not even to BLCKSIZE,
        take backup
        """
        node = self.make_simple_node(
            base_dir=os.path.join(self.module_name, self.fname, 'node'),
            set_replication=True,
            initdb_params=['--data-checksums'])

        backup_dir = os.path.join(self.tmp_path, self.module_name, self.fname, 'backup')

        self.init_pb(backup_dir)
        self.add_instance(backup_dir, 'node', node)
        node.slow_start()

        node.safe_psql(
            "postgres",
            "create table t_heap as select 1 as id, md5(i::text) as text, "
            "md5(repeat(i::text,10))::tsvector as tsvector "
            "from generate_series(0,100000) i")

        node.safe_psql(
            "postgres",
            "CHECKPOINT;")

        heap_path = node.safe_psql(
            "postgres",
            "select pg_relation_filepath('t_heap')").decode('utf-8').rstrip()

        heap_size = node.safe_psql(
            "postgres",
            "select pg_relation_size('t_heap')")

        with open(os.path.join(node.data_dir, heap_path), "rb+", 0) as f:
            f.truncate(int(heap_size) - 4096)
            f.flush()
            f.close

        output = self.backup_node(
            backup_dir, 'node', node, backup_type="full",
            options=["-j", "4", "--stream"], return_id=False)

        self.assertIn("WARNING: File", output)
        self.assertIn("invalid file size", output)

    # @unittest.skip("skip")
    def test_tablespace_in_pgdata_pgpro_1376(self):
        """PGPRO-1376 """
        node = self.make_simple_node(
            base_dir=os.path.join(self.module_name, self.fname, 'node'),
            set_replication=True,
            initdb_params=['--data-checksums'])

        backup_dir = os.path.join(self.tmp_path, self.module_name, self.fname, 'backup')

        self.init_pb(backup_dir)
        self.add_instance(backup_dir, 'node', node)
        node.slow_start()

        self.create_tblspace_in_node(
            node, 'tblspace1',
            tblspc_path=(
                os.path.join(
                    node.data_dir, 'somedirectory', '100500'))
            )

        self.create_tblspace_in_node(
            node, 'tblspace2',
            tblspc_path=(os.path.join(node.data_dir))
            )

        node.safe_psql(
            "postgres",
            "create table t_heap1 tablespace tblspace1 as select 1 as id, "
            "md5(i::text) as text, "
            "md5(repeat(i::text,10))::tsvector as tsvector "
            "from generate_series(0,1000) i")

        node.safe_psql(
            "postgres",
            "create table t_heap2 tablespace tblspace2 as select 1 as id, "
            "md5(i::text) as text, "
            "md5(repeat(i::text,10))::tsvector as tsvector "
            "from generate_series(0,1000) i")

        backup_id_1 = self.backup_node(
            backup_dir, 'node', node, backup_type="full",
            options=["-j", "4", "--stream"])

        node.safe_psql(
            "postgres",
            "drop table t_heap2")
        node.safe_psql(
            "postgres",
            "drop tablespace tblspace2")

        self.backup_node(
                backup_dir, 'node', node, backup_type="full",
                options=["-j", "4", "--stream"])

        pgdata = self.pgdata_content(node.data_dir)

        relfilenode = node.safe_psql(
            "postgres",
            "select 't_heap1'::regclass::oid"
            ).decode('utf-8').rstrip()

        list = []
        for root, dirs, files in os.walk(os.path.join(
                backup_dir, 'backups', 'node', backup_id_1)):
            for file in files:
                if file == relfilenode:
                    path = os.path.join(root, file)
                    list = list + [path]

        # We expect that relfilenode can be encountered only once
        if len(list) > 1:
            message = ""
            for string in list:
                message = message + string + "\n"
            self.assertEqual(
                1, 0,
                "Following file copied twice by backup:\n {0}".format(
                    message)
                )

        node.cleanup()

        self.restore_node(
            backup_dir, 'node', node, options=["-j", "4"])

        if self.paranoia:
            pgdata_restored = self.pgdata_content(node.data_dir)
            self.compare_pgdata(pgdata, pgdata_restored)

    # @unittest.skip("skip")
    def test_basic_tablespace_handling(self):
        """
        make node, take full backup, check that restore with
        tablespace mapping will end with error, take page backup,
        check that restore with tablespace mapping will end with
        success
        """
        node = self.make_simple_node(
            base_dir=os.path.join(self.module_name, self.fname, 'node'),
            set_replication=True,
            initdb_params=['--data-checksums'])

        backup_dir = os.path.join(self.tmp_path, self.module_name, self.fname, 'backup')

        self.init_pb(backup_dir)
        self.add_instance(backup_dir, 'node', node)
        node.slow_start()

        backup_id = self.backup_node(
            backup_dir, 'node', node, backup_type="full",
            options=["-j", "4", "--stream"])

        tblspace1_old_path = self.get_tblspace_path(node, 'tblspace1_old')
        tblspace2_old_path = self.get_tblspace_path(node, 'tblspace2_old')

        self.create_tblspace_in_node(
            node, 'some_lame_tablespace')

        self.create_tblspace_in_node(
            node, 'tblspace1',
            tblspc_path=tblspace1_old_path)

        self.create_tblspace_in_node(
            node, 'tblspace2',
            tblspc_path=tblspace2_old_path)

        node.safe_psql(
            "postgres",
            "create table t_heap_lame tablespace some_lame_tablespace "
            "as select 1 as id, md5(i::text) as text, "
            "md5(repeat(i::text,10))::tsvector as tsvector "
            "from generate_series(0,1000) i")

        node.safe_psql(
            "postgres",
            "create table t_heap2 tablespace tblspace2 as select 1 as id, "
            "md5(i::text) as text, "
            "md5(repeat(i::text,10))::tsvector as tsvector "
            "from generate_series(0,1000) i")

        tblspace1_new_path = self.get_tblspace_path(node, 'tblspace1_new')
        tblspace2_new_path = self.get_tblspace_path(node, 'tblspace2_new')

        node_restored = self.make_simple_node(
            base_dir=os.path.join(self.module_name, self.fname, 'node_restored'))
        node_restored.cleanup()

        try:
            self.restore_node(
                backup_dir, 'node', node_restored,
                options=[
                    "-j", "4",
                    "-T", "{0}={1}".format(
                        tblspace1_old_path, tblspace1_new_path),
                    "-T", "{0}={1}".format(
                        tblspace2_old_path, tblspace2_new_path)])
            # we should die here because exception is what we expect to happen
            self.assertEqual(
                1, 0,
                "Expecting Error because tablespace mapping is incorrect"
                "\n Output: {0} \n CMD: {1}".format(
                    repr(self.output), self.cmd))
        except ProbackupException as e:
            self.assertIn(
                'ERROR: Backup {0} has no tablespaceses, '
                'nothing to remap'.format(backup_id),
                e.message,
                '\n Unexpected Error Message: {0}\n CMD: {1}'.format(
                    repr(e.message), self.cmd))

        node.safe_psql(
            "postgres",
            "drop table t_heap_lame")

        node.safe_psql(
            "postgres",
            "drop tablespace some_lame_tablespace")

        self.backup_node(
            backup_dir, 'node', node, backup_type="delta",
            options=["-j", "4", "--stream"])

        self.restore_node(
            backup_dir, 'node', node_restored,
            options=[
                "-j", "4",
                "-T", "{0}={1}".format(
                    tblspace1_old_path, tblspace1_new_path),
                "-T", "{0}={1}".format(
                    tblspace2_old_path, tblspace2_new_path)])

        if self.paranoia:
            pgdata = self.pgdata_content(node.data_dir)

        if self.paranoia:
            pgdata_restored = self.pgdata_content(node_restored.data_dir)
            self.compare_pgdata(pgdata, pgdata_restored)

    # @unittest.skip("skip")
    def test_tablespace_handling_1(self):
        """
        make node with tablespace A, take full backup, check that restore with
        tablespace mapping of tablespace B will end with error
        """
        node = self.make_simple_node(
            base_dir=os.path.join(self.module_name, self.fname, 'node'),
            set_replication=True,
            initdb_params=['--data-checksums'])

        backup_dir = os.path.join(self.tmp_path, self.module_name, self.fname, 'backup')

        self.init_pb(backup_dir)
        self.add_instance(backup_dir, 'node', node)
        node.slow_start()

        tblspace1_old_path = self.get_tblspace_path(node, 'tblspace1_old')
        tblspace2_old_path = self.get_tblspace_path(node, 'tblspace2_old')

        tblspace_new_path = self.get_tblspace_path(node, 'tblspace_new')

        self.create_tblspace_in_node(
            node, 'tblspace1',
            tblspc_path=tblspace1_old_path)

        self.backup_node(
            backup_dir, 'node', node, backup_type="full",
            options=["-j", "4", "--stream"])

        node_restored = self.make_simple_node(
            base_dir=os.path.join(self.module_name, self.fname, 'node_restored'))
        node_restored.cleanup()

        try:
            self.restore_node(
                backup_dir, 'node', node_restored,
                options=[
                    "-j", "4",
                    "-T", "{0}={1}".format(
                        tblspace2_old_path, tblspace_new_path)])
            # we should die here because exception is what we expect to happen
            self.assertEqual(
                1, 0,
                "Expecting Error because tablespace mapping is incorrect"
                "\n Output: {0} \n CMD: {1}".format(
                    repr(self.output), self.cmd))
        except ProbackupException as e:
            self.assertTrue(
                'ERROR: --tablespace-mapping option' in e.message and
                'have an entry in tablespace_map file' in e.message,
                '\n Unexpected Error Message: {0}\n CMD: {1}'.format(
                    repr(e.message), self.cmd))

    # @unittest.skip("skip")
    def test_tablespace_handling_2(self):
        """
        make node without tablespaces, take full backup, check that restore with
        tablespace mapping will end with error
        """
        node = self.make_simple_node(
            base_dir=os.path.join(self.module_name, self.fname, 'node'),
            set_replication=True,
            initdb_params=['--data-checksums'])

        backup_dir = os.path.join(self.tmp_path, self.module_name, self.fname, 'backup')

        self.init_pb(backup_dir)
        self.add_instance(backup_dir, 'node', node)
        node.slow_start()

        tblspace1_old_path = self.get_tblspace_path(node, 'tblspace1_old')
        tblspace_new_path = self.get_tblspace_path(node, 'tblspace_new')

        backup_id = self.backup_node(
            backup_dir, 'node', node, backup_type="full",
            options=["-j", "4", "--stream"])

        node_restored = self.make_simple_node(
            base_dir=os.path.join(self.module_name, self.fname, 'node_restored'))
        node_restored.cleanup()

        try:
            self.restore_node(
                backup_dir, 'node', node_restored,
                options=[
                    "-j", "4",
                    "-T", "{0}={1}".format(
                        tblspace1_old_path, tblspace_new_path)])
            # we should die here because exception is what we expect to happen
            self.assertEqual(
                1, 0,
                "Expecting Error because tablespace mapping is incorrect"
                "\n Output: {0} \n CMD: {1}".format(
                    repr(self.output), self.cmd))
        except ProbackupException as e:
            self.assertIn(
                'ERROR: Backup {0} has no tablespaceses, '
                'nothing to remap'.format(backup_id), e.message,
                '\n Unexpected Error Message: {0}\n CMD: {1}'.format(
                    repr(e.message), self.cmd))

    # @unittest.skip("skip")
    def test_drop_rel_during_full_backup(self):
        """"""
        self._check_gdb_flag_or_skip_test()

        backup_dir = os.path.join(self.tmp_path, self.module_name, self.fname, 'backup')
        node = self.make_simple_node(
            base_dir=os.path.join(self.module_name, self.fname, 'node'),
            set_replication=True,
            initdb_params=['--data-checksums'])

        self.init_pb(backup_dir)
        self.add_instance(backup_dir, 'node', node)
        node.slow_start()

        for i in range(1, 512):
            node.safe_psql(
                "postgres",
                "create table t_heap_{0} as select i"
                " as id from generate_series(0,100) i".format(i))

        node.safe_psql(
            "postgres",
            "VACUUM")

        node.pgbench_init(scale=10)

        relative_path_1 = node.safe_psql(
            "postgres",
            "select pg_relation_filepath('t_heap_1')").decode('utf-8').rstrip()

        relative_path_2 = node.safe_psql(
            "postgres",
            "select pg_relation_filepath('t_heap_1')").decode('utf-8').rstrip()

        absolute_path_1 = os.path.join(node.data_dir, relative_path_1)
        absolute_path_2 = os.path.join(node.data_dir, relative_path_2)

        # FULL backup
        gdb = self.backup_node(
            backup_dir, 'node', node,
            options=['--stream', '--log-level-file=LOG', '--log-level-console=LOG', '--progress'],
            gdb=True)

        gdb.set_breakpoint('backup_files')
        gdb.run_until_break()

        # REMOVE file
        for i in range(1, 512):
            node.safe_psql(
                "postgres",
                "drop table t_heap_{0}".format(i))

        node.safe_psql(
            "postgres",
            "CHECKPOINT")

        node.safe_psql(
            "postgres",
            "CHECKPOINT")

        # File removed, we can proceed with backup
        gdb.continue_execution_until_exit()

        pgdata = self.pgdata_content(node.data_dir)

        #with open(os.path.join(backup_dir, 'log', 'pg_probackup.log')) as f:
        #    log_content = f.read()
        #    self.assertTrue(
        #        'LOG: File "{0}" is not found'.format(absolute_path) in log_content,
        #        'File "{0}" should be deleted but it`s not'.format(absolute_path))

        node.cleanup()
        self.restore_node(backup_dir, 'node', node)

        # Physical comparison
        pgdata_restored = self.pgdata_content(node.data_dir)
        self.compare_pgdata(pgdata, pgdata_restored)

    @unittest.skip("skip")
    def test_drop_db_during_full_backup(self):
        """"""
        backup_dir = os.path.join(self.tmp_path, self.module_name, self.fname, 'backup')
        node = self.make_simple_node(
            base_dir=os.path.join(self.module_name, self.fname, 'node'),
            set_replication=True,
            initdb_params=['--data-checksums'])

        self.init_pb(backup_dir)
        self.add_instance(backup_dir, 'node', node)
        node.slow_start()

        for i in range(1, 2):
            node.safe_psql(
                "postgres",
                "create database t_heap_{0}".format(i))

        node.safe_psql(
            "postgres",
            "VACUUM")

        # FULL backup
        gdb = self.backup_node(
            backup_dir, 'node', node, gdb=True,
            options=[
                '--stream', '--log-level-file=LOG',
                '--log-level-console=LOG', '--progress'])

        gdb.set_breakpoint('backup_files')
        gdb.run_until_break()

        # REMOVE file
        for i in range(1, 2):
            node.safe_psql(
                "postgres",
                "drop database t_heap_{0}".format(i))

        node.safe_psql(
            "postgres",
            "CHECKPOINT")

        node.safe_psql(
            "postgres",
            "CHECKPOINT")

        # File removed, we can proceed with backup
        gdb.continue_execution_until_exit()

        pgdata = self.pgdata_content(node.data_dir)

        #with open(os.path.join(backup_dir, 'log', 'pg_probackup.log')) as f:
        #    log_content = f.read()
        #    self.assertTrue(
        #        'LOG: File "{0}" is not found'.format(absolute_path) in log_content,
        #        'File "{0}" should be deleted but it`s not'.format(absolute_path))

        node.cleanup()
        self.restore_node(backup_dir, 'node', node)

        # Physical comparison
        pgdata_restored = self.pgdata_content(node.data_dir)
        self.compare_pgdata(pgdata, pgdata_restored)

    # @unittest.skip("skip")
    def test_drop_rel_during_backup_delta(self):
        """"""
        self._check_gdb_flag_or_skip_test()

        backup_dir = os.path.join(self.tmp_path, self.module_name, self.fname, 'backup')
        node = self.make_simple_node(
            base_dir=os.path.join(self.module_name, self.fname, 'node'),
            set_replication=True,
            initdb_params=['--data-checksums'])

        self.init_pb(backup_dir)
        self.add_instance(backup_dir, 'node', node)
        self.set_archiving(backup_dir, 'node', node)
        node.slow_start()

        node.pgbench_init(scale=10)

        node.safe_psql(
            "postgres",
            "create table t_heap as select i"
            " as id from generate_series(0,100) i")

        relative_path = node.safe_psql(
            "postgres",
            "select pg_relation_filepath('t_heap')").decode('utf-8').rstrip()

        absolute_path = os.path.join(node.data_dir, relative_path)

        # FULL backup
        self.backup_node(backup_dir, 'node', node, options=['--stream'])

        # DELTA backup
        gdb = self.backup_node(
            backup_dir, 'node', node, backup_type='delta',
            gdb=True, options=['--log-level-file=LOG'])

        gdb.set_breakpoint('backup_files')
        gdb.run_until_break()

        # REMOVE file
        node.safe_psql(
            "postgres",
            "DROP TABLE t_heap")

        node.safe_psql(
            "postgres",
            "CHECKPOINT")

        # File removed, we can proceed with backup
        gdb.continue_execution_until_exit()

        pgdata = self.pgdata_content(node.data_dir)

        with open(os.path.join(backup_dir, 'log', 'pg_probackup.log')) as f:
            log_content = f.read()
            self.assertTrue(
                'LOG: File not found: "{0}"'.format(absolute_path) in log_content,
                'File "{0}" should be deleted but it`s not'.format(absolute_path))

        node.cleanup()
        self.restore_node(backup_dir, 'node', node, options=["-j", "4"])

        # Physical comparison
        pgdata_restored = self.pgdata_content(node.data_dir)
        self.compare_pgdata(pgdata, pgdata_restored)

    # @unittest.skip("skip")
    def test_drop_rel_during_backup_page(self):
        """"""
        self._check_gdb_flag_or_skip_test()

        backup_dir = os.path.join(self.tmp_path, self.module_name, self.fname, 'backup')
        node = self.make_simple_node(
            base_dir=os.path.join(self.module_name, self.fname, 'node'),
            set_replication=True,
            initdb_params=['--data-checksums'])

        self.init_pb(backup_dir)
        self.add_instance(backup_dir, 'node', node)
        self.set_archiving(backup_dir, 'node', node)
        node.slow_start()

        node.safe_psql(
            "postgres",
            "create table t_heap as select i"
            " as id from generate_series(0,100) i")

        relative_path = node.safe_psql(
            "postgres",
            "select pg_relation_filepath('t_heap')").decode('utf-8').rstrip()

        absolute_path = os.path.join(node.data_dir, relative_path)

        # FULL backup
        self.backup_node(backup_dir, 'node', node, options=['--stream'])

        node.safe_psql(
            "postgres",
            "insert into t_heap select i"
            " as id from generate_series(101,102) i")

        # PAGE backup
        gdb = self.backup_node(
            backup_dir, 'node', node, backup_type='page',
            gdb=True, options=['--log-level-file=LOG'])

        gdb.set_breakpoint('backup_files')
        gdb.run_until_break()

        # REMOVE file
        os.remove(absolute_path)

        # File removed, we can proceed with backup
        gdb.continue_execution_until_exit()
        gdb.kill()

        pgdata = self.pgdata_content(node.data_dir)

        backup_id = self.show_pb(backup_dir, 'node')[1]['id']

        filelist = self.get_backup_filelist(backup_dir, 'node', backup_id)
        self.assertNotIn(relative_path, filelist)

        node.cleanup()
        self.restore_node(backup_dir, 'node', node, options=["-j", "4"])

        # Physical comparison
        pgdata_restored = self.pgdata_content(node.data_dir)
        self.compare_pgdata(pgdata, pgdata_restored)

    # @unittest.skip("skip")
    def test_persistent_slot_for_stream_backup(self):
        """"""
        backup_dir = os.path.join(self.tmp_path, self.module_name, self.fname, 'backup')
        node = self.make_simple_node(
            base_dir=os.path.join(self.module_name, self.fname, 'node'),
            set_replication=True,
            initdb_params=['--data-checksums'],
            pg_options={
                'max_wal_size': '40MB'})

        self.init_pb(backup_dir)
        self.add_instance(backup_dir, 'node', node)
        self.set_archiving(backup_dir, 'node', node)
        node.slow_start()

        node.safe_psql(
            "postgres",
            "SELECT pg_create_physical_replication_slot('slot_1')")

        # FULL backup
        self.backup_node(
            backup_dir, 'node', node,
            options=['--stream', '--slot=slot_1'])

        # FULL backup
        self.backup_node(
            backup_dir, 'node', node,
            options=['--stream', '--slot=slot_1'])

    # @unittest.skip("skip")
    def test_basic_temp_slot_for_stream_backup(self):
        """"""
        backup_dir = os.path.join(self.tmp_path, self.module_name, self.fname, 'backup')
        node = self.make_simple_node(
            base_dir=os.path.join(self.module_name, self.fname, 'node'),
            set_replication=True,
            initdb_params=['--data-checksums'],
            pg_options={'max_wal_size': '40MB'})

        if self.get_version(node) < self.version_to_num('10.0'):
            self.skipTest('You need PostgreSQL >= 10 for this test')

        self.init_pb(backup_dir)
        self.add_instance(backup_dir, 'node', node)
        self.set_archiving(backup_dir, 'node', node)
        node.slow_start()

        # FULL backup
        self.backup_node(
            backup_dir, 'node', node,
            options=['--stream', '--temp-slot'])

        # FULL backup
        self.backup_node(
            backup_dir, 'node', node,
            options=['--stream', '--slot=slot_1', '--temp-slot'])

    # @unittest.skip("skip")
    def test_backup_concurrent_drop_table(self):
        """"""
        self._check_gdb_flag_or_skip_test()

        backup_dir = os.path.join(self.tmp_path, self.module_name, self.fname, 'backup')
        node = self.make_simple_node(
            base_dir=os.path.join(self.module_name, self.fname, 'node'),
            set_replication=True,
            initdb_params=['--data-checksums'])

        self.init_pb(backup_dir)
        self.add_instance(backup_dir, 'node', node)
        self.set_archiving(backup_dir, 'node', node)
        node.slow_start()

        node.pgbench_init(scale=1)

        # FULL backup
        gdb = self.backup_node(
            backup_dir, 'node', node,
            options=['--stream', '--compress'],
            gdb=True)

        gdb.set_breakpoint('backup_data_file')
        gdb.run_until_break()

        node.safe_psql(
            'postgres',
            'DROP TABLE pgbench_accounts')

        # do checkpoint to guarantee filenode removal
        node.safe_psql(
            'postgres',
            'CHECKPOINT')

        gdb.remove_all_breakpoints()
        gdb.continue_execution_until_exit()
        gdb.kill()

        show_backup = self.show_pb(backup_dir, 'node')[0]

        self.assertEqual(show_backup['status'], "OK")

    # @unittest.skip("skip")
    def test_pg_11_adjusted_wal_segment_size(self):
        """"""
        if self.pg_config_version < self.version_to_num('11.0'):
            self.skipTest('You need PostgreSQL >= 11 for this test')

        backup_dir = os.path.join(self.tmp_path, self.module_name, self.fname, 'backup')
        node = self.make_simple_node(
            base_dir=os.path.join(self.module_name, self.fname, 'node'),
            set_replication=True,
            initdb_params=[
                '--data-checksums',
                '--wal-segsize=64'],
            pg_options={
                'min_wal_size': '128MB'})

        self.init_pb(backup_dir)
        self.add_instance(backup_dir, 'node', node)
        self.set_archiving(backup_dir, 'node', node)
        node.slow_start()

        node.pgbench_init(scale=5)

        # FULL STREAM backup
        self.backup_node(
            backup_dir, 'node', node, options=['--stream'])

        pgbench = node.pgbench(options=['-T', '5', '-c', '2'])
        pgbench.wait()

        # PAGE STREAM backup
        self.backup_node(
            backup_dir, 'node', node,
            backup_type='page', options=['--stream'])

        pgbench = node.pgbench(options=['-T', '5', '-c', '2'])
        pgbench.wait()

        # DELTA STREAM backup
        self.backup_node(
            backup_dir, 'node', node,
            backup_type='delta', options=['--stream'])

        pgbench = node.pgbench(options=['-T', '5', '-c', '2'])
        pgbench.wait()

        # FULL ARCHIVE backup
        self.backup_node(backup_dir, 'node', node)

        pgbench = node.pgbench(options=['-T', '5', '-c', '2'])
        pgbench.wait()

        # PAGE ARCHIVE backup
        self.backup_node(backup_dir, 'node', node, backup_type='page')

        pgbench = node.pgbench(options=['-T', '5', '-c', '2'])
        pgbench.wait()

        # DELTA ARCHIVE backup
        backup_id = self.backup_node(backup_dir, 'node', node, backup_type='delta')
        pgdata = self.pgdata_content(node.data_dir)

        # delete
        output = self.delete_pb(
            backup_dir, 'node',
            options=[
                '--expired',
                '--delete-wal',
                '--retention-redundancy=1'])

        # validate
        self.validate_pb(backup_dir)

        # merge
        self.merge_backup(backup_dir, 'node', backup_id=backup_id)

        # restore
        node.cleanup()
        self.restore_node(
            backup_dir, 'node', node, backup_id=backup_id)

        pgdata_restored = self.pgdata_content(node.data_dir)
        self.compare_pgdata(pgdata, pgdata_restored)

    # @unittest.skip("skip")
    def test_sigint_handling(self):
        """"""
        self._check_gdb_flag_or_skip_test()

        backup_dir = os.path.join(self.tmp_path, self.module_name, self.fname, 'backup')
        node = self.make_simple_node(
            base_dir=os.path.join(self.module_name, self.fname, 'node'),
            set_replication=True,
            initdb_params=['--data-checksums'])

        self.init_pb(backup_dir)
        self.add_instance(backup_dir, 'node', node)
        node.slow_start()

        # FULL backup
        gdb = self.backup_node(
            backup_dir, 'node', node, gdb=True,
            options=['--stream', '--log-level-file=LOG'])

        gdb.set_breakpoint('backup_non_data_file')
        gdb.run_until_break()

        gdb.continue_execution_until_break(20)
        gdb.remove_all_breakpoints()

        gdb._execute('signal SIGINT')
        gdb.continue_execution_until_error()
        gdb.kill()

        backup_id = self.show_pb(backup_dir, 'node')[0]['id']

        self.assertEqual(
            'ERROR',
            self.show_pb(backup_dir, 'node', backup_id)['status'],
            'Backup STATUS should be "ERROR"')

    # @unittest.skip("skip")
    def test_sigterm_handling(self):
        """"""
        self._check_gdb_flag_or_skip_test()

        backup_dir = os.path.join(self.tmp_path, self.module_name, self.fname, 'backup')
        node = self.make_simple_node(
            base_dir=os.path.join(self.module_name, self.fname, 'node'),
            set_replication=True,
            initdb_params=['--data-checksums'])

        self.init_pb(backup_dir)
        self.add_instance(backup_dir, 'node', node)
        node.slow_start()

        # FULL backup
        gdb = self.backup_node(
            backup_dir, 'node', node, gdb=True,
            options=['--stream', '--log-level-file=LOG'])

        gdb.set_breakpoint('backup_non_data_file')
        gdb.run_until_break()

        gdb.continue_execution_until_break(20)
        gdb.remove_all_breakpoints()

        gdb._execute('signal SIGTERM')
        gdb.continue_execution_until_error()

        backup_id = self.show_pb(backup_dir, 'node')[0]['id']

        self.assertEqual(
            'ERROR',
            self.show_pb(backup_dir, 'node', backup_id)['status'],
            'Backup STATUS should be "ERROR"')

    # @unittest.skip("skip")
    def test_sigquit_handling(self):
        """"""
        self._check_gdb_flag_or_skip_test()

        backup_dir = os.path.join(self.tmp_path, self.module_name, self.fname, 'backup')
        node = self.make_simple_node(
            base_dir=os.path.join(self.module_name, self.fname, 'node'),
            set_replication=True,
            initdb_params=['--data-checksums'])

        self.init_pb(backup_dir)
        self.add_instance(backup_dir, 'node', node)
        node.slow_start()

        # FULL backup
        gdb = self.backup_node(
            backup_dir, 'node', node, gdb=True, options=['--stream'])

        gdb.set_breakpoint('backup_non_data_file')
        gdb.run_until_break()

        gdb.continue_execution_until_break(20)
        gdb.remove_all_breakpoints()

        gdb._execute('signal SIGQUIT')
        gdb.continue_execution_until_error()

        backup_id = self.show_pb(backup_dir, 'node')[0]['id']

        self.assertEqual(
            'ERROR',
            self.show_pb(backup_dir, 'node', backup_id)['status'],
            'Backup STATUS should be "ERROR"')

    # @unittest.skip("skip")
    def test_drop_table(self):
        """"""
        backup_dir = os.path.join(self.tmp_path, self.module_name, self.fname, 'backup')
        node = self.make_simple_node(
            base_dir=os.path.join(self.module_name, self.fname, 'node'),
            set_replication=True,
            initdb_params=['--data-checksums'])

        self.init_pb(backup_dir)
        self.add_instance(backup_dir, 'node', node)
        node.slow_start()

        connect_1 = node.connect("postgres")
        connect_1.execute(
            "create table t_heap as select i"
            " as id from generate_series(0,100) i")
        connect_1.commit()

        connect_2 = node.connect("postgres")
        connect_2.execute("SELECT * FROM t_heap")
        connect_2.commit()

        # DROP table
        connect_2.execute("DROP TABLE t_heap")
        connect_2.commit()

        # FULL backup
        self.backup_node(
            backup_dir, 'node', node, options=['--stream'])

    # @unittest.skip("skip")
    def test_basic_missing_file_permissions(self):
        """"""
        if os.name == 'nt':
            self.skipTest('Skipped because it is POSIX only test')

        backup_dir = os.path.join(self.tmp_path, self.module_name, self.fname, 'backup')
        node = self.make_simple_node(
            base_dir=os.path.join(self.module_name, self.fname, 'node'),
            set_replication=True,
            initdb_params=['--data-checksums'])

        self.init_pb(backup_dir)
        self.add_instance(backup_dir, 'node', node)
        node.slow_start()

        relative_path = node.safe_psql(
            "postgres",
            "select pg_relation_filepath('pg_class')").decode('utf-8').rstrip()

        full_path = os.path.join(node.data_dir, relative_path)

        os.chmod(full_path, 000)

        try:
            # FULL backup
            self.backup_node(
                backup_dir, 'node', node, options=['--stream'])
            # we should die here because exception is what we expect to happen
            self.assertEqual(
                1, 0,
                "Expecting Error because of missing permissions"
                "\n Output: {0} \n CMD: {1}".format(
                    repr(self.output), self.cmd))
        except ProbackupException as e:
            self.assertIn(
                'ERROR: Cannot open file',
                e.message,
                '\n Unexpected Error Message: {0}\n CMD: {1}'.format(
                    repr(e.message), self.cmd))

        os.chmod(full_path, 700)

    # @unittest.skip("skip")
    def test_basic_missing_dir_permissions(self):
        """"""
        if os.name == 'nt':
            self.skipTest('Skipped because it is POSIX only test')

        backup_dir = os.path.join(self.tmp_path, self.module_name, self.fname, 'backup')
        node = self.make_simple_node(
            base_dir=os.path.join(self.module_name, self.fname, 'node'),
            set_replication=True,
            initdb_params=['--data-checksums'])

        self.init_pb(backup_dir)
        self.add_instance(backup_dir, 'node', node)
        node.slow_start()

        full_path = os.path.join(node.data_dir, 'pg_twophase')

        os.chmod(full_path, 000)

        try:
            # FULL backup
            self.backup_node(
                backup_dir, 'node', node, options=['--stream'])
            # we should die here because exception is what we expect to happen
            self.assertEqual(
                1, 0,
                "Expecting Error because of missing permissions"
                "\n Output: {0} \n CMD: {1}".format(
                    repr(self.output), self.cmd))
        except ProbackupException as e:
            self.assertIn(
                'ERROR: Cannot open directory',
                e.message,
                '\n Unexpected Error Message: {0}\n CMD: {1}'.format(
                    repr(e.message), self.cmd))

        os.rmdir(full_path)

    # @unittest.skip("skip")
    def test_backup_with_least_privileges_role(self):
        """"""
        backup_dir = os.path.join(self.tmp_path, self.module_name, self.fname, 'backup')
        node = self.make_simple_node(
            base_dir=os.path.join(self.module_name, self.fname, 'node'),
            set_replication=True,
            ptrack_enable=self.ptrack,
            initdb_params=['--data-checksums'],
            pg_options={'archive_timeout': '30s'})

        self.init_pb(backup_dir)
        self.add_instance(backup_dir, 'node', node)
        self.set_archiving(backup_dir, 'node', node)
        node.slow_start()

        node.safe_psql(
            'postgres',
            'CREATE DATABASE backupdb')

        if self.ptrack:
            node.safe_psql(
                "backupdb",
                "CREATE SCHEMA ptrack; "
                "CREATE EXTENSION ptrack WITH SCHEMA ptrack")

        # PG 9.5
        if self.get_version(node) < 90600:
            node.safe_psql(
                'backupdb',
                "REVOKE ALL ON DATABASE backupdb from PUBLIC; "
                "REVOKE ALL ON SCHEMA public from PUBLIC; "
                "REVOKE ALL ON ALL TABLES IN SCHEMA public FROM PUBLIC; "
                "REVOKE ALL ON ALL FUNCTIONS IN SCHEMA public FROM PUBLIC; "
                "REVOKE ALL ON ALL SEQUENCES IN SCHEMA public FROM PUBLIC; "
                "REVOKE ALL ON SCHEMA pg_catalog from PUBLIC; "
                "REVOKE ALL ON ALL TABLES IN SCHEMA pg_catalog FROM PUBLIC; "
                "REVOKE ALL ON ALL FUNCTIONS IN SCHEMA pg_catalog FROM PUBLIC; "
                "REVOKE ALL ON ALL SEQUENCES IN SCHEMA pg_catalog FROM PUBLIC; "
                "REVOKE ALL ON SCHEMA information_schema from PUBLIC; "
                "REVOKE ALL ON ALL TABLES IN SCHEMA information_schema FROM PUBLIC; "
                "REVOKE ALL ON ALL FUNCTIONS IN SCHEMA information_schema FROM PUBLIC; "
                "REVOKE ALL ON ALL SEQUENCES IN SCHEMA information_schema FROM PUBLIC; "
                "CREATE ROLE backup WITH LOGIN REPLICATION; "
                "GRANT CONNECT ON DATABASE backupdb to backup; "
                "GRANT USAGE ON SCHEMA pg_catalog TO backup; "
                "GRANT SELECT ON TABLE pg_catalog.pg_proc TO backup; "
                "GRANT SELECT ON TABLE pg_catalog.pg_extension TO backup; "
                "GRANT SELECT ON TABLE pg_catalog.pg_database TO backup; " # for partial restore, checkdb and ptrack
                "GRANT EXECUTE ON FUNCTION pg_catalog.oideq(oid, oid) TO backup; "
                "GRANT EXECUTE ON FUNCTION pg_catalog.nameeq(name, name) TO backup; "
                "GRANT EXECUTE ON FUNCTION pg_catalog.textout(text) TO backup; "
                "GRANT EXECUTE ON FUNCTION pg_catalog.timestamptz(timestamp with time zone, integer) TO backup; "
                "GRANT EXECUTE ON FUNCTION pg_catalog.current_setting(text) TO backup; "
                "GRANT EXECUTE ON FUNCTION pg_catalog.set_config(text, text, boolean) TO backup; "
                "GRANT EXECUTE ON FUNCTION pg_catalog.pg_is_in_recovery() TO backup; "
                "GRANT EXECUTE ON FUNCTION pg_catalog.pg_start_backup(text, boolean) TO backup; "
                "GRANT EXECUTE ON FUNCTION pg_catalog.pg_stop_backup() TO backup; "
                "GRANT EXECUTE ON FUNCTION pg_catalog.txid_current_snapshot() TO backup; "
                "GRANT EXECUTE ON FUNCTION pg_catalog.txid_snapshot_xmax(txid_snapshot) TO backup;")
        # PG 9.6
        elif self.get_version(node) > 90600 and self.get_version(node) < 100000:
            node.safe_psql(
                'backupdb',
                "REVOKE ALL ON DATABASE backupdb from PUBLIC; "
                "REVOKE ALL ON SCHEMA public from PUBLIC; "
                "REVOKE ALL ON ALL TABLES IN SCHEMA public FROM PUBLIC; "
                "REVOKE ALL ON ALL FUNCTIONS IN SCHEMA public FROM PUBLIC; "
                "REVOKE ALL ON ALL SEQUENCES IN SCHEMA public FROM PUBLIC; "
                "REVOKE ALL ON SCHEMA pg_catalog from PUBLIC; "
                "REVOKE ALL ON ALL TABLES IN SCHEMA pg_catalog FROM PUBLIC; "
                "REVOKE ALL ON ALL FUNCTIONS IN SCHEMA pg_catalog FROM PUBLIC; "
                "REVOKE ALL ON ALL SEQUENCES IN SCHEMA pg_catalog FROM PUBLIC; "
                "REVOKE ALL ON SCHEMA information_schema from PUBLIC; "
                "REVOKE ALL ON ALL TABLES IN SCHEMA information_schema FROM PUBLIC; "
                "REVOKE ALL ON ALL FUNCTIONS IN SCHEMA information_schema FROM PUBLIC; "
                "REVOKE ALL ON ALL SEQUENCES IN SCHEMA information_schema FROM PUBLIC; "
                "CREATE ROLE backup WITH LOGIN REPLICATION; "
                "GRANT CONNECT ON DATABASE backupdb to backup; "
                "GRANT USAGE ON SCHEMA pg_catalog TO backup; "
                "GRANT SELECT ON TABLE pg_catalog.pg_extension TO backup; "
                "GRANT SELECT ON TABLE pg_catalog.pg_proc TO backup; "
                "GRANT SELECT ON TABLE pg_catalog.pg_database TO backup; " # for partial restore, checkdb and ptrack
                "GRANT EXECUTE ON FUNCTION pg_catalog.oideq(oid, oid) TO backup; "
                "GRANT EXECUTE ON FUNCTION pg_catalog.nameeq(name, name) TO backup; "
                "GRANT EXECUTE ON FUNCTION pg_catalog.textout(text) TO backup; "
                "GRANT EXECUTE ON FUNCTION pg_catalog.timestamptz(timestamp with time zone, integer) TO backup; "
                "GRANT EXECUTE ON FUNCTION pg_catalog.current_setting(text) TO backup; "
                "GRANT EXECUTE ON FUNCTION pg_catalog.set_config(text, text, boolean) TO backup; "
                "GRANT EXECUTE ON FUNCTION pg_catalog.pg_is_in_recovery() TO backup; "
                "GRANT EXECUTE ON FUNCTION pg_catalog.pg_control_system() TO backup; "
                "GRANT EXECUTE ON FUNCTION pg_catalog.pg_start_backup(text, boolean, boolean) TO backup; "
                "GRANT EXECUTE ON FUNCTION pg_catalog.pg_stop_backup(boolean) TO backup; "
                "GRANT EXECUTE ON FUNCTION pg_catalog.pg_create_restore_point(text) TO backup; "
                "GRANT EXECUTE ON FUNCTION pg_catalog.pg_switch_xlog() TO backup; "
                "GRANT EXECUTE ON FUNCTION pg_catalog.pg_last_xlog_replay_location() TO backup; "
                "GRANT EXECUTE ON FUNCTION pg_catalog.txid_current_snapshot() TO backup; "
                "GRANT EXECUTE ON FUNCTION pg_catalog.txid_snapshot_xmax(txid_snapshot) TO backup;"
            )
        # >= 10 && < 15
        elif self.get_version(node) >= 100000 and self.get_version(node) < 150000:
            node.safe_psql(
                'backupdb',
                "REVOKE ALL ON DATABASE backupdb from PUBLIC; "
                "REVOKE ALL ON SCHEMA public from PUBLIC; "
                "REVOKE ALL ON ALL TABLES IN SCHEMA public FROM PUBLIC; "
                "REVOKE ALL ON ALL FUNCTIONS IN SCHEMA public FROM PUBLIC; "
                "REVOKE ALL ON ALL SEQUENCES IN SCHEMA public FROM PUBLIC; "
                "REVOKE ALL ON SCHEMA pg_catalog from PUBLIC; "
                "REVOKE ALL ON ALL TABLES IN SCHEMA pg_catalog FROM PUBLIC; "
                "REVOKE ALL ON ALL FUNCTIONS IN SCHEMA pg_catalog FROM PUBLIC; "
                "REVOKE ALL ON ALL SEQUENCES IN SCHEMA pg_catalog FROM PUBLIC; "
                "REVOKE ALL ON SCHEMA information_schema from PUBLIC; "
                "REVOKE ALL ON ALL TABLES IN SCHEMA information_schema FROM PUBLIC; "
                "REVOKE ALL ON ALL FUNCTIONS IN SCHEMA information_schema FROM PUBLIC; "
                "REVOKE ALL ON ALL SEQUENCES IN SCHEMA information_schema FROM PUBLIC; "
                "CREATE ROLE backup WITH LOGIN REPLICATION; "
                "GRANT CONNECT ON DATABASE backupdb to backup; "
                "GRANT USAGE ON SCHEMA pg_catalog TO backup; "
                "GRANT SELECT ON TABLE pg_catalog.pg_extension TO backup; "
                "GRANT SELECT ON TABLE pg_catalog.pg_proc TO backup; "
                "GRANT SELECT ON TABLE pg_catalog.pg_extension TO backup; "
                "GRANT SELECT ON TABLE pg_catalog.pg_database TO backup; " # for partial restore, checkdb and ptrack
                "GRANT EXECUTE ON FUNCTION pg_catalog.oideq(oid, oid) TO backup; "
                "GRANT EXECUTE ON FUNCTION pg_catalog.nameeq(name, name) TO backup; "
                "GRANT EXECUTE ON FUNCTION pg_catalog.current_setting(text) TO backup; "
                "GRANT EXECUTE ON FUNCTION pg_catalog.set_config(text, text, boolean) TO backup; "
                "GRANT EXECUTE ON FUNCTION pg_catalog.pg_is_in_recovery() TO backup; "
                "GRANT EXECUTE ON FUNCTION pg_catalog.pg_control_system() TO backup; "
                "GRANT EXECUTE ON FUNCTION pg_catalog.pg_start_backup(text, boolean, boolean) TO backup; "
                "GRANT EXECUTE ON FUNCTION pg_catalog.pg_stop_backup(boolean, boolean) TO backup; "
                "GRANT EXECUTE ON FUNCTION pg_catalog.pg_create_restore_point(text) TO backup; "
                "GRANT EXECUTE ON FUNCTION pg_catalog.pg_switch_wal() TO backup; "
                "GRANT EXECUTE ON FUNCTION pg_catalog.pg_last_wal_replay_lsn() TO backup; "
                "GRANT EXECUTE ON FUNCTION pg_catalog.txid_current_snapshot() TO backup; "
                "GRANT EXECUTE ON FUNCTION pg_catalog.txid_snapshot_xmax(txid_snapshot) TO backup;"
            )
        # >= 15
        else:
            node.safe_psql(
                'backupdb',
                "REVOKE ALL ON DATABASE backupdb from PUBLIC; "
                "REVOKE ALL ON SCHEMA public from PUBLIC; "
                "REVOKE ALL ON ALL TABLES IN SCHEMA public FROM PUBLIC; "
                "REVOKE ALL ON ALL FUNCTIONS IN SCHEMA public FROM PUBLIC; "
                "REVOKE ALL ON ALL SEQUENCES IN SCHEMA public FROM PUBLIC; "
                "REVOKE ALL ON SCHEMA pg_catalog from PUBLIC; "
                "REVOKE ALL ON ALL TABLES IN SCHEMA pg_catalog FROM PUBLIC; "
                "REVOKE ALL ON ALL FUNCTIONS IN SCHEMA pg_catalog FROM PUBLIC; "
                "REVOKE ALL ON ALL SEQUENCES IN SCHEMA pg_catalog FROM PUBLIC; "
                "REVOKE ALL ON SCHEMA information_schema from PUBLIC; "
                "REVOKE ALL ON ALL TABLES IN SCHEMA information_schema FROM PUBLIC; "
                "REVOKE ALL ON ALL FUNCTIONS IN SCHEMA information_schema FROM PUBLIC; "
                "REVOKE ALL ON ALL SEQUENCES IN SCHEMA information_schema FROM PUBLIC; "
                "CREATE ROLE backup WITH LOGIN REPLICATION; "
                "GRANT CONNECT ON DATABASE backupdb to backup; "
                "GRANT USAGE ON SCHEMA pg_catalog TO backup; "
                "GRANT SELECT ON TABLE pg_catalog.pg_extension TO backup; "
                "GRANT SELECT ON TABLE pg_catalog.pg_proc TO backup; "
                "GRANT SELECT ON TABLE pg_catalog.pg_extension TO backup; "
                "GRANT SELECT ON TABLE pg_catalog.pg_database TO backup; " # for partial restore, checkdb and ptrack
                "GRANT EXECUTE ON FUNCTION pg_catalog.oideq(oid, oid) TO backup; "
                "GRANT EXECUTE ON FUNCTION pg_catalog.nameeq(name, name) TO backup; "
                "GRANT EXECUTE ON FUNCTION pg_catalog.current_setting(text) TO backup; "
                "GRANT EXECUTE ON FUNCTION pg_catalog.set_config(text, text, boolean) TO backup; "
                "GRANT EXECUTE ON FUNCTION pg_catalog.pg_is_in_recovery() TO backup; "
                "GRANT EXECUTE ON FUNCTION pg_catalog.pg_control_system() TO backup; "
                "GRANT EXECUTE ON FUNCTION pg_catalog.pg_backup_start(text, boolean) TO backup; "
                "GRANT EXECUTE ON FUNCTION pg_catalog.pg_backup_stop(boolean) TO backup; "
                "GRANT EXECUTE ON FUNCTION pg_catalog.pg_create_restore_point(text) TO backup; "
                "GRANT EXECUTE ON FUNCTION pg_catalog.pg_switch_wal() TO backup; "
                "GRANT EXECUTE ON FUNCTION pg_catalog.pg_last_wal_replay_lsn() TO backup; "
                "GRANT EXECUTE ON FUNCTION pg_catalog.txid_current_snapshot() TO backup; "
                "GRANT EXECUTE ON FUNCTION pg_catalog.txid_snapshot_xmax(txid_snapshot) TO backup;"
            )

        if self.ptrack:
            node.safe_psql(
                 "backupdb",
                 "GRANT USAGE ON SCHEMA ptrack TO backup")

            node.safe_psql(
                "backupdb",
                "GRANT EXECUTE ON FUNCTION ptrack.ptrack_get_pagemapset(pg_lsn) TO backup; "
                "GRANT EXECUTE ON FUNCTION ptrack.ptrack_init_lsn() TO backup;")

        if ProbackupTest.enterprise:
            node.safe_psql(
                "backupdb",
                "GRANT EXECUTE ON FUNCTION pg_catalog.pgpro_version() TO backup; "
                "GRANT EXECUTE ON FUNCTION pg_catalog.pgpro_edition() TO backup;")

        # FULL backup
        self.backup_node(
            backup_dir, 'node', node,
            datname='backupdb', options=['--stream', '-U', 'backup'])
        self.backup_node(
            backup_dir, 'node', node,
            datname='backupdb', options=['-U', 'backup'])

        # PAGE
        self.backup_node(
            backup_dir, 'node', node, backup_type='page',
            datname='backupdb', options=['-U', 'backup'])
        self.backup_node(
            backup_dir, 'node', node, backup_type='page', datname='backupdb',
            options=['--stream', '-U', 'backup'])

        # DELTA
        self.backup_node(
            backup_dir, 'node', node, backup_type='delta',
            datname='backupdb', options=['-U', 'backup'])
        self.backup_node(
            backup_dir, 'node', node, backup_type='delta',
            datname='backupdb', options=['--stream', '-U', 'backup'])

        # PTRACK
        if self.ptrack:
            self.backup_node(
                backup_dir, 'node', node, backup_type='ptrack',
                datname='backupdb', options=['-U', 'backup'])
            self.backup_node(
                backup_dir, 'node', node, backup_type='ptrack',
                datname='backupdb', options=['--stream', '-U', 'backup'])

    # @unittest.skip("skip")
    def test_parent_choosing(self):
        """
        PAGE3 <- RUNNING(parent should be FULL)
        PAGE2 <- OK
        PAGE1 <- CORRUPT
        FULL
        """
        backup_dir = os.path.join(self.tmp_path, self.module_name, self.fname, 'backup')
        node = self.make_simple_node(
            base_dir=os.path.join(self.module_name, self.fname, 'node'),
            set_replication=True,
            initdb_params=['--data-checksums'])

        self.init_pb(backup_dir)
        self.add_instance(backup_dir, 'node', node)
        self.set_archiving(backup_dir, 'node', node)
        node.slow_start()

        full_id = self.backup_node(backup_dir, 'node', node)

        # PAGE1
        page1_id = self.backup_node(
            backup_dir, 'node', node, backup_type='page')

        # PAGE2
        page2_id = self.backup_node(
            backup_dir, 'node', node, backup_type='page')

        # Change PAGE1 to ERROR
        self.change_backup_status(backup_dir, 'node', page1_id, 'ERROR')

        # PAGE3
        page3_id = self.backup_node(
            backup_dir, 'node', node,
            backup_type='page', options=['--log-level-file=LOG'])

        log_file_path = os.path.join(backup_dir, 'log', 'pg_probackup.log')
        with open(log_file_path) as f:
            log_file_content = f.read()

        self.assertIn(
            "WARNING: Backup {0} has invalid parent: {1}. "
            "Cannot be a parent".format(page2_id, page1_id),
            log_file_content)

        self.assertIn(
            "WARNING: Backup {0} has status: ERROR. "
            "Cannot be a parent".format(page1_id),
            log_file_content)

        self.assertIn(
            "Parent backup: {0}".format(full_id),
            log_file_content)

        self.assertEqual(
            self.show_pb(
                backup_dir, 'node', backup_id=page3_id)['parent-backup-id'],
            full_id)

    # @unittest.skip("skip")
    def test_parent_choosing_1(self):
        """
        PAGE3 <- RUNNING(parent should be FULL)
        PAGE2 <- OK
        PAGE1 <- (missing)
        FULL
        """
        backup_dir = os.path.join(self.tmp_path, self.module_name, self.fname, 'backup')
        node = self.make_simple_node(
            base_dir=os.path.join(self.module_name, self.fname, 'node'),
            set_replication=True,
            initdb_params=['--data-checksums'])

        self.init_pb(backup_dir)
        self.add_instance(backup_dir, 'node', node)
        self.set_archiving(backup_dir, 'node', node)
        node.slow_start()

        full_id = self.backup_node(backup_dir, 'node', node)

        # PAGE1
        page1_id = self.backup_node(
            backup_dir, 'node', node, backup_type='page')

        # PAGE2
        page2_id = self.backup_node(
            backup_dir, 'node', node, backup_type='page')

        # Delete PAGE1
        shutil.rmtree(
            os.path.join(backup_dir, 'backups', 'node', page1_id))

        # PAGE3
        page3_id = self.backup_node(
            backup_dir, 'node', node,
            backup_type='page', options=['--log-level-file=LOG'])

        log_file_path = os.path.join(backup_dir, 'log', 'pg_probackup.log')
        with open(log_file_path) as f:
            log_file_content = f.read()

        self.assertIn(
            "WARNING: Backup {0} has missing parent: {1}. "
            "Cannot be a parent".format(page2_id, page1_id),
            log_file_content)

        self.assertIn(
            "Parent backup: {0}".format(full_id),
            log_file_content)

        self.assertEqual(
            self.show_pb(
                backup_dir, 'node', backup_id=page3_id)['parent-backup-id'],
            full_id)

    # @unittest.skip("skip")
    def test_parent_choosing_2(self):
        """
        PAGE3 <- RUNNING(backup should fail)
        PAGE2 <- OK
        PAGE1 <- OK
        FULL  <- (missing)
        """
        backup_dir = os.path.join(self.tmp_path, self.module_name, self.fname, 'backup')
        node = self.make_simple_node(
            base_dir=os.path.join(self.module_name, self.fname, 'node'),
            set_replication=True,
            initdb_params=['--data-checksums'])

        self.init_pb(backup_dir)
        self.add_instance(backup_dir, 'node', node)
        self.set_archiving(backup_dir, 'node', node)
        node.slow_start()

        full_id = self.backup_node(backup_dir, 'node', node)

        # PAGE1
        page1_id = self.backup_node(
            backup_dir, 'node', node, backup_type='page')

        # PAGE2
        page2_id = self.backup_node(
            backup_dir, 'node', node, backup_type='page')

        # Delete FULL
        shutil.rmtree(
            os.path.join(backup_dir, 'backups', 'node', full_id))

        # PAGE3
        try:
            self.backup_node(
                backup_dir, 'node', node,
                backup_type='page', options=['--log-level-file=LOG'])
            # we should die here because exception is what we expect to happen
            self.assertEqual(
                1, 0,
                "Expecting Error because FULL backup is missing"
                "\n Output: {0} \n CMD: {1}".format(
                    repr(self.output), self.cmd))
        except ProbackupException as e:
            self.assertTrue(
                'WARNING: Valid full backup on current timeline 1 is not found' in e.message and
                'ERROR: Create new full backup before an incremental one' in e.message,
                '\n Unexpected Error Message: {0}\n CMD: {1}'.format(
                    repr(e.message), self.cmd))

        self.assertEqual(
            self.show_pb(
                backup_dir, 'node')[2]['status'],
            'ERROR')

    # @unittest.skip("skip")
    def test_backup_with_less_privileges_role(self):
        """
        check permissions correctness from documentation:
        https://github.com/postgrespro/pg_probackup/blob/master/Documentation.md#configuring-the-database-cluster
        """
        backup_dir = os.path.join(self.tmp_path, self.module_name, self.fname, 'backup')
        node = self.make_simple_node(
            base_dir=os.path.join(self.module_name, self.fname, 'node'),
            set_replication=True,
            ptrack_enable=self.ptrack,
            initdb_params=['--data-checksums'],
            pg_options={
                'archive_timeout': '30s',
                'archive_mode': 'always',
                'checkpoint_timeout': '60s',
                'wal_level': 'logical'})

        self.init_pb(backup_dir)
        self.add_instance(backup_dir, 'node', node)
        self.set_config(backup_dir, 'node', options=['--archive-timeout=60s'])
        self.set_archiving(backup_dir, 'node', node)
        node.slow_start()

        node.safe_psql(
            'postgres',
            'CREATE DATABASE backupdb')

        if self.ptrack:
            node.safe_psql(
                'backupdb',
                'CREATE EXTENSION ptrack')

        # PG 9.5
        if self.get_version(node) < 90600:
            node.safe_psql(
                'backupdb',
                "CREATE ROLE backup WITH LOGIN; "
                "GRANT USAGE ON SCHEMA pg_catalog TO backup; "
                "GRANT EXECUTE ON FUNCTION pg_catalog.current_setting(text) TO backup; "
                "GRANT EXECUTE ON FUNCTION pg_catalog.pg_is_in_recovery() TO backup; "
                "GRANT EXECUTE ON FUNCTION pg_catalog.pg_start_backup(text, boolean) TO backup; "
                "GRANT EXECUTE ON FUNCTION pg_catalog.pg_stop_backup() TO backup; "
                "GRANT EXECUTE ON FUNCTION pg_catalog.pg_create_restore_point(text) TO backup; "
                "GRANT EXECUTE ON FUNCTION pg_catalog.pg_switch_xlog() TO backup; "
                "GRANT EXECUTE ON FUNCTION pg_catalog.txid_current() TO backup; "
                "GRANT EXECUTE ON FUNCTION pg_catalog.txid_current_snapshot() TO backup; "
                "GRANT EXECUTE ON FUNCTION pg_catalog.txid_snapshot_xmax(txid_snapshot) TO backup;")
        # PG 9.6
        elif self.get_version(node) > 90600 and self.get_version(node) < 100000:
            node.safe_psql(
                'backupdb',
                "CREATE ROLE backup WITH LOGIN; "
                "GRANT USAGE ON SCHEMA pg_catalog TO backup; "
                "GRANT EXECUTE ON FUNCTION pg_catalog.current_setting(text) TO backup; "
                "GRANT EXECUTE ON FUNCTION pg_catalog.pg_is_in_recovery() TO backup; "
                "GRANT EXECUTE ON FUNCTION pg_catalog.pg_start_backup(text, boolean, boolean) TO backup; "
                "GRANT EXECUTE ON FUNCTION pg_catalog.pg_stop_backup(boolean) TO backup; "
                "GRANT EXECUTE ON FUNCTION pg_catalog.pg_create_restore_point(text) TO backup; "
                "GRANT EXECUTE ON FUNCTION pg_catalog.pg_switch_xlog() TO backup; "
                "GRANT EXECUTE ON FUNCTION pg_catalog.pg_last_xlog_replay_location() TO backup; "
                "GRANT EXECUTE ON FUNCTION pg_catalog.txid_current() TO backup; "
                "GRANT EXECUTE ON FUNCTION pg_catalog.txid_current_snapshot() TO backup; "
                "GRANT EXECUTE ON FUNCTION pg_catalog.txid_snapshot_xmax(txid_snapshot) TO backup; "
                "COMMIT;"
            )
        # >= 10 && < 15
        elif self.get_version(node) >= 100000 and self.get_version(node) < 150000:
            node.safe_psql(
                'backupdb',
                "CREATE ROLE backup WITH LOGIN; "
                "GRANT USAGE ON SCHEMA pg_catalog TO backup; "
                "GRANT EXECUTE ON FUNCTION pg_catalog.current_setting(text) TO backup; "
                "GRANT EXECUTE ON FUNCTION pg_catalog.pg_is_in_recovery() TO backup; "
                "GRANT EXECUTE ON FUNCTION pg_catalog.pg_start_backup(text, boolean, boolean) TO backup; "
                "GRANT EXECUTE ON FUNCTION pg_catalog.pg_stop_backup(boolean, boolean) TO backup; "
                "GRANT EXECUTE ON FUNCTION pg_catalog.pg_create_restore_point(text) TO backup; "
                "GRANT EXECUTE ON FUNCTION pg_catalog.pg_switch_wal() TO backup; "
                "GRANT EXECUTE ON FUNCTION pg_catalog.pg_last_wal_replay_lsn() TO backup; "
                "GRANT EXECUTE ON FUNCTION pg_catalog.txid_current() TO backup; "
                "GRANT EXECUTE ON FUNCTION pg_catalog.txid_current_snapshot() TO backup; "
                "GRANT EXECUTE ON FUNCTION pg_catalog.txid_snapshot_xmax(txid_snapshot) TO backup; "
                "COMMIT;"
            )
        # >= 15
        else:
            node.safe_psql(
                'backupdb',
                "BEGIN; "
                "CREATE ROLE backup WITH LOGIN; "
                "GRANT USAGE ON SCHEMA pg_catalog TO backup; "
                "GRANT EXECUTE ON FUNCTION pg_catalog.current_setting(text) TO backup; "
                "GRANT EXECUTE ON FUNCTION pg_catalog.pg_is_in_recovery() TO backup; "
                "GRANT EXECUTE ON FUNCTION pg_catalog.pg_backup_start(text, boolean) TO backup; "
                "GRANT EXECUTE ON FUNCTION pg_catalog.pg_backup_stop(boolean) TO backup; "
                "GRANT EXECUTE ON FUNCTION pg_catalog.pg_create_restore_point(text) TO backup; "
                "GRANT EXECUTE ON FUNCTION pg_catalog.pg_switch_wal() TO backup; "
                "GRANT EXECUTE ON FUNCTION pg_catalog.pg_last_wal_replay_lsn() TO backup; "
                "GRANT EXECUTE ON FUNCTION pg_catalog.txid_current() TO backup; "
                "GRANT EXECUTE ON FUNCTION pg_catalog.txid_current_snapshot() TO backup; "
                "GRANT EXECUTE ON FUNCTION pg_catalog.txid_snapshot_xmax(txid_snapshot) TO backup; "
                "COMMIT;"
            )

        # enable STREAM backup
        node.safe_psql(
            'backupdb',
            'ALTER ROLE backup WITH REPLICATION;')

        # FULL backup
        self.backup_node(
            backup_dir, 'node', node,
            datname='backupdb', options=['--stream', '-U', 'backup'])
        self.backup_node(
            backup_dir, 'node', node,
            datname='backupdb', options=['-U', 'backup'])

        # PAGE
        self.backup_node(
            backup_dir, 'node', node, backup_type='page',
            datname='backupdb', options=['-U', 'backup'])
        self.backup_node(
            backup_dir, 'node', node, backup_type='page', datname='backupdb',
            options=['--stream', '-U', 'backup'])

        # DELTA
        self.backup_node(
            backup_dir, 'node', node, backup_type='delta',
            datname='backupdb', options=['-U', 'backup'])
        self.backup_node(
            backup_dir, 'node', node, backup_type='delta',
            datname='backupdb', options=['--stream', '-U', 'backup'])

        # PTRACK
        if self.ptrack:
            self.backup_node(
                backup_dir, 'node', node, backup_type='ptrack',
                datname='backupdb', options=['-U', 'backup'])
            self.backup_node(
                backup_dir, 'node', node, backup_type='ptrack',
                datname='backupdb', options=['--stream', '-U', 'backup'])

        if self.get_version(node) < 90600:
            return

        # Restore as replica
        replica = self.make_simple_node(
            base_dir=os.path.join(self.module_name, self.fname, 'replica'))
        replica.cleanup()

        self.restore_node(backup_dir, 'node', replica)
        self.set_replica(node, replica)
        self.add_instance(backup_dir, 'replica', replica)
        self.set_config(
            backup_dir, 'replica',
            options=['--archive-timeout=120s', '--log-level-console=LOG'])
        self.set_archiving(backup_dir, 'replica', replica, replica=True)
        self.set_auto_conf(replica, {'hot_standby': 'on'})

        # freeze bgwriter to get rid of RUNNING XACTS records
        # bgwriter_pid = node.auxiliary_pids[ProcessType.BackgroundWriter][0]
        # gdb_checkpointer = self.gdb_attach(bgwriter_pid)

        copy_tree(
            os.path.join(backup_dir, 'wal', 'node'),
            os.path.join(backup_dir, 'wal', 'replica'))

        replica.slow_start(replica=True)

        # self.switch_wal_segment(node)
        # self.switch_wal_segment(node)

        self.backup_node(
            backup_dir, 'replica', replica,
            datname='backupdb', options=['-U', 'backup'])

        # stream full backup from replica
        self.backup_node(
            backup_dir, 'replica', replica,
            datname='backupdb', options=['--stream', '-U', 'backup'])

#        self.switch_wal_segment(node)

        # PAGE backup from replica
        self.switch_wal_segment(node)
        self.backup_node(
            backup_dir, 'replica', replica, backup_type='page',
            datname='backupdb', options=['-U', 'backup', '--archive-timeout=30s'])

        self.backup_node(
            backup_dir, 'replica', replica, backup_type='page',
            datname='backupdb', options=['--stream', '-U', 'backup'])

        # DELTA backup from replica
        self.switch_wal_segment(node)
        self.backup_node(
            backup_dir, 'replica', replica, backup_type='delta',
            datname='backupdb', options=['-U', 'backup'])
        self.backup_node(
            backup_dir, 'replica', replica, backup_type='delta',
            datname='backupdb', options=['--stream', '-U', 'backup'])

        # PTRACK backup from replica
        if self.ptrack:
            self.switch_wal_segment(node)
            self.backup_node(
                backup_dir, 'replica', replica, backup_type='ptrack',
                datname='backupdb', options=['-U', 'backup'])
            self.backup_node(
                backup_dir, 'replica', replica, backup_type='ptrack',
                datname='backupdb', options=['--stream', '-U', 'backup'])

    @unittest.skip("skip")
    def test_issue_132(self):
        """
        https://github.com/postgrespro/pg_probackup/issues/132
        """
        backup_dir = os.path.join(self.tmp_path, self.module_name, self.fname, 'backup')
        node = self.make_simple_node(
            base_dir=os.path.join(self.module_name, self.fname, 'node'),
            set_replication=True,
            initdb_params=['--data-checksums'])

        self.init_pb(backup_dir)
        self.add_instance(backup_dir, 'node', node)
        node.slow_start()

        with node.connect("postgres") as conn:
            for i in range(50000):
                conn.execute(
                    "CREATE TABLE t_{0} as select 1".format(i))
                conn.commit()

        self.backup_node(
            backup_dir, 'node', node, options=['--stream'])

        pgdata = self.pgdata_content(node.data_dir)

        node.cleanup()
        self.restore_node(backup_dir, 'node', node)

        pgdata_restored = self.pgdata_content(node.data_dir)
        self.compare_pgdata(pgdata, pgdata_restored)

        exit(1)

    @unittest.skip("skip")
    def test_issue_132_1(self):
        """
        https://github.com/postgrespro/pg_probackup/issues/132
        """
        backup_dir = os.path.join(self.tmp_path, self.module_name, self.fname, 'backup')
        node = self.make_simple_node(
            base_dir=os.path.join(self.module_name, self.fname, 'node'),
            set_replication=True,
            initdb_params=['--data-checksums'])

        # TODO: check version of old binary, it should be 2.1.4, 2.1.5 or 2.2.1

        self.init_pb(backup_dir)
        self.add_instance(backup_dir, 'node', node)
        node.slow_start()

        with node.connect("postgres") as conn:
            for i in range(30000):
                conn.execute(
                    "CREATE TABLE t_{0} as select 1".format(i))
                conn.commit()

        full_id = self.backup_node(
            backup_dir, 'node', node, options=['--stream'], old_binary=True)

        delta_id = self.backup_node(
            backup_dir, 'node', node, backup_type='delta',
            options=['--stream'], old_binary=True)

        node.cleanup()

        # make sure that new binary can detect corruption
        try:
            self.validate_pb(backup_dir, 'node', backup_id=full_id)
            # we should die here because exception is what we expect to happen
            self.assertEqual(
                1, 0,
                "Expecting Error because FULL backup is CORRUPT"
                "\n Output: {0} \n CMD: {1}".format(
                    repr(self.output), self.cmd))
        except ProbackupException as e:
            self.assertIn(
                'WARNING: Backup {0} is a victim of metadata corruption'.format(full_id),
                e.message,
                '\n Unexpected Error Message: {0}\n CMD: {1}'.format(
                    repr(e.message), self.cmd))

        try:
            self.validate_pb(backup_dir, 'node', backup_id=delta_id)
            # we should die here because exception is what we expect to happen
            self.assertEqual(
                1, 0,
                "Expecting Error because FULL backup is CORRUPT"
                "\n Output: {0} \n CMD: {1}".format(
                    repr(self.output), self.cmd))
        except ProbackupException as e:
            self.assertIn(
                'WARNING: Backup {0} is a victim of metadata corruption'.format(full_id),
                e.message,
                '\n Unexpected Error Message: {0}\n CMD: {1}'.format(
                    repr(e.message), self.cmd))

        self.assertEqual(
            'CORRUPT', self.show_pb(backup_dir, 'node', full_id)['status'],
            'Backup STATUS should be "CORRUPT"')

        self.assertEqual(
            'ORPHAN', self.show_pb(backup_dir, 'node', delta_id)['status'],
            'Backup STATUS should be "ORPHAN"')

        # check that revalidation is working correctly
        try:
            self.restore_node(
                backup_dir, 'node', node, backup_id=delta_id)
            # we should die here because exception is what we expect to happen
            self.assertEqual(
                1, 0,
                "Expecting Error because FULL backup is CORRUPT"
                "\n Output: {0} \n CMD: {1}".format(
                    repr(self.output), self.cmd))
        except ProbackupException as e:
            self.assertIn(
                'WARNING: Backup {0} is a victim of metadata corruption'.format(full_id),
                e.message,
                '\n Unexpected Error Message: {0}\n CMD: {1}'.format(
                    repr(e.message), self.cmd))

        self.assertEqual(
            'CORRUPT', self.show_pb(backup_dir, 'node', full_id)['status'],
            'Backup STATUS should be "CORRUPT"')

        self.assertEqual(
            'ORPHAN', self.show_pb(backup_dir, 'node', delta_id)['status'],
            'Backup STATUS should be "ORPHAN"')

        # check that '--no-validate' do not allow to restore ORPHAN backup
#        try:
#            self.restore_node(
#                backup_dir, 'node', node, backup_id=delta_id,
#                options=['--no-validate'])
#            # we should die here because exception is what we expect to happen
#            self.assertEqual(
#                1, 0,
#                "Expecting Error because FULL backup is CORRUPT"
#                "\n Output: {0} \n CMD: {1}".format(
#                    repr(self.output), self.cmd))
#        except ProbackupException as e:
#            self.assertIn(
#                'Insert data',
#                e.message,
#                '\n Unexpected Error Message: {0}\n CMD: {1}'.format(
#                    repr(e.message), self.cmd))

        node.cleanup()

        output = self.restore_node(
            backup_dir, 'node', node, backup_id=full_id, options=['--force'])

        self.assertIn(
            'WARNING: Backup {0} has status: CORRUPT'.format(full_id),
            output)

        self.assertIn(
            'WARNING: Backup {0} is corrupt.'.format(full_id),
            output)

        self.assertIn(
            'WARNING: Backup {0} is not valid, restore is forced'.format(full_id),
            output)

        self.assertIn(
            'INFO: Restore of backup {0} completed.'.format(full_id),
            output)

        node.cleanup()

        output = self.restore_node(
            backup_dir, 'node', node, backup_id=delta_id, options=['--force'])

        self.assertIn(
            'WARNING: Backup {0} is orphan.'.format(delta_id),
            output)

        self.assertIn(
            'WARNING: Backup {0} is not valid, restore is forced'.format(full_id),
            output)

        self.assertIn(
            'WARNING: Backup {0} is not valid, restore is forced'.format(delta_id),
            output)

        self.assertIn(
            'INFO: Restore of backup {0} completed.'.format(delta_id),
            output)

    def test_note_sanity(self):
        """
        test that adding note to backup works as expected
        """
        backup_dir = os.path.join(self.tmp_path, self.module_name, self.fname, 'backup')
        node = self.make_simple_node(
            base_dir=os.path.join(self.module_name, self.fname, 'node'),
            set_replication=True,
            initdb_params=['--data-checksums'])

        self.init_pb(backup_dir)
        self.add_instance(backup_dir, 'node', node)
        self.set_archiving(backup_dir, 'node', node)
        node.slow_start()

        # FULL backup
        backup_id = self.backup_node(
            backup_dir, 'node', node,
            options=['--stream', '--log-level-file=LOG', '--note=test_note'])

        show_backups = self.show_pb(backup_dir, 'node')

        print(self.show_pb(backup_dir, as_text=True, as_json=True))

        self.assertEqual(show_backups[0]['note'], "test_note")

        self.set_backup(backup_dir, 'node', backup_id, options=['--note=none'])

        backup_meta = self.show_pb(backup_dir, 'node', backup_id)

        self.assertNotIn(
            'note',
            backup_meta)

    # @unittest.skip("skip")
    def test_parent_backup_made_by_newer_version(self):
        """incremental backup with parent made by newer version"""
        node = self.make_simple_node(
            base_dir=os.path.join(self.module_name, self.fname, 'node'),
            initdb_params=['--data-checksums'])

        backup_dir = os.path.join(self.tmp_path, self.module_name, self.fname, 'backup')
        self.init_pb(backup_dir)
        self.add_instance(backup_dir, 'node', node)
        self.set_archiving(backup_dir, 'node', node)
        node.slow_start()

        backup_id = self.backup_node(backup_dir, 'node', node)

        control_file = os.path.join(
            backup_dir, "backups", "node", backup_id,
            "backup.control")

        version = self.probackup_version
        fake_new_version = str(int(version.split('.')[0]) + 1) + '.0.0'

        with open(control_file, 'r') as f:
            data = f.read();

        data = data.replace(version, fake_new_version)

        with open(control_file, 'w') as f:
            f.write(data);

        try:
            self.backup_node(backup_dir, 'node', node, backup_type="page")
            # we should die here because exception is what we expect to happen
            self.assertEqual(
                1, 0,
                "Expecting Error because incremental backup should not be possible "
                "if parent made by newer version.\n Output: {0} \n CMD: {1}".format(
                    repr(self.output), self.cmd))
        except ProbackupException as e:
            self.assertIn(
                "pg_probackup do not guarantee to be forward compatible. "
                "Please upgrade pg_probackup binary.",
                e.message,
                "\n Unexpected Error Message: {0}\n CMD: {1}".format(
                    repr(e.message), self.cmd))

        self.assertEqual(
            self.show_pb(backup_dir, 'node')[1]['status'], "ERROR")

    # @unittest.skip("skip")
    def test_issue_289(self):
        """
        https://github.com/postgrespro/pg_probackup/issues/289
        """
        node = self.make_simple_node(
            base_dir=os.path.join(self.module_name, self.fname, 'node'),
            initdb_params=['--data-checksums'])

        backup_dir = os.path.join(self.tmp_path, self.module_name, self.fname, 'backup')
        self.init_pb(backup_dir)
        self.add_instance(backup_dir, 'node', node)

        node.slow_start()

        try:
            self.backup_node(
                backup_dir, 'node', node,
                backup_type='page', options=['--archive-timeout=10s'])
            # we should die here because exception is what we expect to happen
            self.assertEqual(
                1, 0,
                "Expecting Error because full backup is missing"
                "\n Output: {0} \n CMD: {1}".format(
                    repr(self.output), self.cmd))
        except ProbackupException as e:
            self.assertNotIn(
                "INFO: Wait for WAL segment",
                e.message,
                "\n Unexpected Error Message: {0}\n CMD: {1}".format(
                    repr(e.message), self.cmd))

            self.assertIn(
                "ERROR: Create new full backup before an incremental one",
                e.message,
                "\n Unexpected Error Message: {0}\n CMD: {1}".format(
                    repr(e.message), self.cmd))

        self.assertEqual(
            self.show_pb(backup_dir, 'node')[0]['status'], "ERROR")

    # @unittest.skip("skip")
    def test_issue_290(self):
        """
        https://github.com/postgrespro/pg_probackup/issues/290
        """
        node = self.make_simple_node(
            base_dir=os.path.join(self.module_name, self.fname, 'node'),
            initdb_params=['--data-checksums'])

        backup_dir = os.path.join(self.tmp_path, self.module_name, self.fname, 'backup')
        self.init_pb(backup_dir)
        self.add_instance(backup_dir, 'node', node)
        self.set_archiving(backup_dir, 'node', node)

        os.rmdir(
            os.path.join(backup_dir, "wal", "node"))

        node.slow_start()

        try:
            self.backup_node(
                backup_dir, 'node', node,
                options=['--archive-timeout=10s'])
            # we should die here because exception is what we expect to happen
            self.assertEqual(
                1, 0,
                "Expecting Error because full backup is missing"
                "\n Output: {0} \n CMD: {1}".format(
                    repr(self.output), self.cmd))
        except ProbackupException as e:
            self.assertNotIn(
                "INFO: Wait for WAL segment",
                e.message,
                "\n Unexpected Error Message: {0}\n CMD: {1}".format(
                    repr(e.message), self.cmd))

            self.assertIn(
                "WAL archive directory is not accessible",
                e.message,
                "\n Unexpected Error Message: {0}\n CMD: {1}".format(
                    repr(e.message), self.cmd))

        self.assertEqual(
            self.show_pb(backup_dir, 'node')[0]['status'], "ERROR")

    @unittest.skip("skip")
    def test_issue_203(self):
        """
        https://github.com/postgrespro/pg_probackup/issues/203
        """
        backup_dir = os.path.join(self.tmp_path, self.module_name, self.fname, 'backup')
        node = self.make_simple_node(
            base_dir=os.path.join(self.module_name, self.fname, 'node'),
            set_replication=True,
            initdb_params=['--data-checksums'])

        self.init_pb(backup_dir)
        self.add_instance(backup_dir, 'node', node)
        node.slow_start()

        with node.connect("postgres") as conn:
            for i in range(1000000):
                conn.execute(
                    "CREATE TABLE t_{0} as select 1".format(i))
                conn.commit()

        full_id = self.backup_node(
            backup_dir, 'node', node, options=['--stream', '-j2'])

        pgdata = self.pgdata_content(node.data_dir)

        node_restored = self.make_simple_node(
            base_dir=os.path.join(self.module_name, self.fname, 'node_restored'))
        node_restored.cleanup()

        self.restore_node(backup_dir, 'node',
            node_restored, data_dir=node_restored.data_dir)

        pgdata_restored = self.pgdata_content(node_restored.data_dir)
        self.compare_pgdata(pgdata, pgdata_restored)

    # @unittest.skip("skip")
    def test_issue_231(self):
        """
        https://github.com/postgrespro/pg_probackup/issues/231
        """
        backup_dir = os.path.join(self.tmp_path, self.module_name, self.fname, 'backup')
        node = self.make_simple_node(
            base_dir=os.path.join(self.module_name, self.fname, 'node'),
            set_replication=True,
            initdb_params=['--data-checksums'])

        self.init_pb(backup_dir)
        self.add_instance(backup_dir, 'node', node)
        node.slow_start()

        datadir = os.path.join(node.data_dir, '123')

        try:
            self.backup_node(
                backup_dir, 'node', node, data_dir='{0}'.format(datadir))
        except:
            pass

        out = self.backup_node(backup_dir, 'node', node, options=['--stream'], return_id=False)

        # it is a bit racy
        self.assertIn("WARNING: Cannot create directory", out)

    def test_incr_backup_filenode_map(self):
        """
        https://github.com/postgrespro/pg_probackup/issues/320
        """
        backup_dir = os.path.join(self.tmp_path, self.module_name, self.fname, 'backup')
        node = self.make_simple_node(
            base_dir=os.path.join(self.module_name, self.fname, 'node'),
            initdb_params=['--data-checksums'])

        self.init_pb(backup_dir)
        self.add_instance(backup_dir, 'node', node)
        self.set_archiving(backup_dir, 'node', node)
        node.slow_start()

        node1 = self.make_simple_node(
            base_dir=os.path.join(self.module_name, self.fname, 'node1'),
            initdb_params=['--data-checksums'])
        node1.cleanup()

        node.pgbench_init(scale=5)

        # FULL backup
        backup_id = self.backup_node(backup_dir, 'node', node)

        pgbench = node.pgbench(
            stdout=subprocess.PIPE, stderr=subprocess.STDOUT,
            options=['-T', '10', '-c', '1'])

        backup_id = self.backup_node(backup_dir, 'node', node, backup_type='delta')

        node.safe_psql(
            'postgres',
            'reindex index pg_type_oid_index')

        backup_id = self.backup_node(
            backup_dir, 'node', node, backup_type='delta')

        # incremental restore into node1
        node.cleanup()

        self.restore_node(backup_dir, 'node', node)
        node.slow_start()

        node.safe_psql(
            'postgres',
            'select 1')

    # @unittest.skip("skip")
    def test_missing_wal_segment(self):
        """"""
        self._check_gdb_flag_or_skip_test()

        backup_dir = os.path.join(self.tmp_path, self.module_name, self.fname, 'backup')
        node = self.make_simple_node(
            base_dir=os.path.join(self.module_name, self.fname, 'node'),
            set_replication=True,
            ptrack_enable=self.ptrack,
            initdb_params=['--data-checksums'],
            pg_options={'archive_timeout': '30s'})

        self.init_pb(backup_dir)
        self.add_instance(backup_dir, 'node', node)
        self.set_archiving(backup_dir, 'node', node)
        node.slow_start()

        node.pgbench_init(scale=10)

        node.safe_psql(
            'postgres',
            'CREATE DATABASE backupdb')

        # get segments in pg_wal, sort then and remove all but the latest
        pg_wal_dir = os.path.join(node.data_dir, 'pg_wal')

        if node.major_version >= 10:
            pg_wal_dir = os.path.join(node.data_dir, 'pg_wal')
        else:
            pg_wal_dir = os.path.join(node.data_dir, 'pg_xlog')

        # Full backup in streaming mode
        gdb = self.backup_node(
            backup_dir, 'node', node, datname='backupdb',
            options=['--stream', '--log-level-file=INFO'], gdb=True)

        # break at streaming start
        gdb.set_breakpoint('start_WAL_streaming')
        gdb.run_until_break()

        # generate some more data
        node.pgbench_init(scale=3)

        # remove redundant WAL segments in pg_wal
        files = os.listdir(pg_wal_dir)
        files.sort(reverse=True)

        # leave first two files in list
        del files[:2]
        for filename in files:
            os.remove(os.path.join(pg_wal_dir, filename))

        gdb.continue_execution_until_exit()

        self.assertIn(
            'unexpected termination of replication stream: ERROR:  requested WAL segment',
            gdb.output)

        self.assertIn(
            'has already been removed',
            gdb.output)

        self.assertIn(
            'ERROR: Interrupted during waiting for WAL streaming',
            gdb.output)

        self.assertIn(
            'WARNING: backup in progress, stop backup',
            gdb.output)
        
        # TODO: check the same for PAGE backup

    # @unittest.skip("skip")
    def test_missing_replication_permission(self):
        """"""
        backup_dir = os.path.join(self.tmp_path, self.module_name, self.fname, 'backup')
        node = self.make_simple_node(
            base_dir=os.path.join(self.module_name, self.fname, 'node'),
            set_replication=True,
            ptrack_enable=self.ptrack,
            initdb_params=['--data-checksums'])

        self.init_pb(backup_dir)
        self.add_instance(backup_dir, 'node', node)
#        self.set_archiving(backup_dir, 'node', node)
        node.slow_start()

        # FULL backup
        self.backup_node(backup_dir, 'node', node, options=['--stream'])

        # Create replica
        replica = self.make_simple_node(
            base_dir=os.path.join(self.module_name, self.fname, 'replica'))
        replica.cleanup()
        self.restore_node(backup_dir, 'node', replica)

        # Settings for Replica
        self.set_replica(node, replica)
        replica.slow_start(replica=True)

        node.safe_psql(
            'postgres',
            'CREATE DATABASE backupdb')

        # PG 9.5
        if self.get_version(node) < 90600:
            node.safe_psql(
                'backupdb',
                "CREATE ROLE backup WITH LOGIN; "
                "GRANT CONNECT ON DATABASE backupdb to backup; "
                "GRANT USAGE ON SCHEMA pg_catalog TO backup; "
                "GRANT SELECT ON TABLE pg_catalog.pg_proc TO backup; "
                "GRANT SELECT ON TABLE pg_catalog.pg_extension TO backup; "
                "GRANT SELECT ON TABLE pg_catalog.pg_database TO backup; " # for partial restore, checkdb and ptrack
                "GRANT EXECUTE ON FUNCTION pg_catalog.nameeq(name, name) TO backup; "
                "GRANT EXECUTE ON FUNCTION pg_catalog.textout(text) TO backup; "
                "GRANT EXECUTE ON FUNCTION pg_catalog.timestamptz(timestamp with time zone, integer) TO backup; "
                "GRANT EXECUTE ON FUNCTION pg_catalog.current_setting(text) TO backup; "
                "GRANT EXECUTE ON FUNCTION pg_catalog.pg_is_in_recovery() TO backup; "
                "GRANT EXECUTE ON FUNCTION pg_catalog.pg_start_backup(text, boolean) TO backup; "
                "GRANT EXECUTE ON FUNCTION pg_catalog.pg_stop_backup() TO backup; "
                "GRANT EXECUTE ON FUNCTION pg_catalog.txid_current_snapshot() TO backup; "
                "GRANT EXECUTE ON FUNCTION pg_catalog.txid_snapshot_xmax(txid_snapshot) TO backup;")
        # PG 9.6
        elif self.get_version(node) > 90600 and self.get_version(node) < 100000:
            node.safe_psql(
                'backupdb',
                "CREATE ROLE backup WITH LOGIN; "
                "GRANT CONNECT ON DATABASE backupdb to backup; "
                "GRANT USAGE ON SCHEMA pg_catalog TO backup; "
                "GRANT SELECT ON TABLE pg_catalog.pg_extension TO backup; "
                "GRANT SELECT ON TABLE pg_catalog.pg_proc TO backup; "
                "GRANT SELECT ON TABLE pg_catalog.pg_database TO backup; " # for partial restore, checkdb and ptrack
                "GRANT EXECUTE ON FUNCTION pg_catalog.nameeq(name, name) TO backup; "
                "GRANT EXECUTE ON FUNCTION pg_catalog.textout(text) TO backup; "
                "GRANT EXECUTE ON FUNCTION pg_catalog.timestamptz(timestamp with time zone, integer) TO backup; "
                "GRANT EXECUTE ON FUNCTION pg_catalog.current_setting(text) TO backup; "
                "GRANT EXECUTE ON FUNCTION pg_catalog.pg_is_in_recovery() TO backup; "
                "GRANT EXECUTE ON FUNCTION pg_catalog.pg_control_system() TO backup; "
                "GRANT EXECUTE ON FUNCTION pg_catalog.pg_start_backup(text, boolean, boolean) TO backup; "
                "GRANT EXECUTE ON FUNCTION pg_catalog.pg_stop_backup(boolean) TO backup; "
                "GRANT EXECUTE ON FUNCTION pg_catalog.pg_create_restore_point(text) TO backup; "
                "GRANT EXECUTE ON FUNCTION pg_catalog.pg_switch_xlog() TO backup; "
                "GRANT EXECUTE ON FUNCTION pg_catalog.pg_last_xlog_replay_location() TO backup; "
                "GRANT EXECUTE ON FUNCTION pg_catalog.txid_current_snapshot() TO backup; "
                "GRANT EXECUTE ON FUNCTION pg_catalog.txid_snapshot_xmax(txid_snapshot) TO backup;")
        # >= 10 && < 15
        elif self.get_version(node) >= 100000 and self.get_version(node) < 150000:
            node.safe_psql(
                'backupdb',
                "CREATE ROLE backup WITH LOGIN; "
                "GRANT CONNECT ON DATABASE backupdb to backup; "
                "GRANT USAGE ON SCHEMA pg_catalog TO backup; "
                "GRANT SELECT ON TABLE pg_catalog.pg_extension TO backup; "
                "GRANT SELECT ON TABLE pg_catalog.pg_proc TO backup; "
                "GRANT SELECT ON TABLE pg_catalog.pg_extension TO backup; "
                "GRANT SELECT ON TABLE pg_catalog.pg_database TO backup; " # for partial restore, checkdb and ptrack
                "GRANT EXECUTE ON FUNCTION pg_catalog.nameeq(name, name) TO backup; "
                "GRANT EXECUTE ON FUNCTION pg_catalog.current_setting(text) TO backup; "
                "GRANT EXECUTE ON FUNCTION pg_catalog.pg_is_in_recovery() TO backup; "
                "GRANT EXECUTE ON FUNCTION pg_catalog.pg_control_system() TO backup; "
                "GRANT EXECUTE ON FUNCTION pg_catalog.pg_start_backup(text, boolean, boolean) TO backup; "
                "GRANT EXECUTE ON FUNCTION pg_catalog.pg_stop_backup(boolean, boolean) TO backup; "
                "GRANT EXECUTE ON FUNCTION pg_catalog.pg_create_restore_point(text) TO backup; "
                "GRANT EXECUTE ON FUNCTION pg_catalog.pg_switch_wal() TO backup; "
                "GRANT EXECUTE ON FUNCTION pg_catalog.pg_last_wal_replay_lsn() TO backup; "
                "GRANT EXECUTE ON FUNCTION pg_catalog.txid_current_snapshot() TO backup; "
                "GRANT EXECUTE ON FUNCTION pg_catalog.txid_snapshot_xmax(txid_snapshot) TO backup;"
            )
        # >= 15
        else:
            node.safe_psql(
                'backupdb',
                "CREATE ROLE backup WITH LOGIN; "
                "GRANT CONNECT ON DATABASE backupdb to backup; "
                "GRANT USAGE ON SCHEMA pg_catalog TO backup; "
                "GRANT SELECT ON TABLE pg_catalog.pg_extension TO backup; "
                "GRANT SELECT ON TABLE pg_catalog.pg_proc TO backup; "
                "GRANT SELECT ON TABLE pg_catalog.pg_extension TO backup; "
                "GRANT SELECT ON TABLE pg_catalog.pg_database TO backup; " # for partial restore, checkdb and ptrack
                "GRANT EXECUTE ON FUNCTION pg_catalog.nameeq(name, name) TO backup; "
                "GRANT EXECUTE ON FUNCTION pg_catalog.current_setting(text) TO backup; "
                "GRANT EXECUTE ON FUNCTION pg_catalog.pg_is_in_recovery() TO backup; "
                "GRANT EXECUTE ON FUNCTION pg_catalog.pg_control_system() TO backup; "
                "GRANT EXECUTE ON FUNCTION pg_catalog.pg_backup_start(text, boolean) TO backup; "
                "GRANT EXECUTE ON FUNCTION pg_catalog.pg_backup_stop(boolean) TO backup; "
                "GRANT EXECUTE ON FUNCTION pg_catalog.pg_create_restore_point(text) TO backup; "
                "GRANT EXECUTE ON FUNCTION pg_catalog.pg_switch_wal() TO backup; "
                "GRANT EXECUTE ON FUNCTION pg_catalog.pg_last_wal_replay_lsn() TO backup; "
                "GRANT EXECUTE ON FUNCTION pg_catalog.txid_current_snapshot() TO backup; "
                "GRANT EXECUTE ON FUNCTION pg_catalog.txid_snapshot_xmax(txid_snapshot) TO backup;"
            )

        if ProbackupTest.enterprise:
            node.safe_psql(
                "backupdb",
                "GRANT EXECUTE ON FUNCTION pg_catalog.pgpro_version() TO backup; "
                "GRANT EXECUTE ON FUNCTION pg_catalog.pgpro_edition() TO backup;")

        sleep(2)
        replica.promote()

        # Delta backup        
        try:
            self.backup_node(
                backup_dir, 'node', replica, backup_type='delta',
                data_dir=replica.data_dir, datname='backupdb', options=['--stream', '-U', 'backup'])
            # we should die here because exception is what we expect to happen
            self.assertEqual(
                1, 0,
                "Expecting Error because incremental backup should not be possible "
                "\n Output: {0} \n CMD: {1}".format(
                    repr(self.output), self.cmd))
        except ProbackupException as e:
            # 9.5: ERROR:  must be superuser or replication role to run a backup
            # >=9.6: FATAL:  must be superuser or replication role to start walsender
            self.assertRegex(
                e.message,
                "ERROR:  must be superuser or replication role to run a backup|FATAL:  must be superuser or replication role to start walsender",
                "\n Unexpected Error Message: {0}\n CMD: {1}".format(
                    repr(e.message), self.cmd))

    # @unittest.skip("skip")
    def test_missing_replication_permission_1(self):
        """"""
        backup_dir = os.path.join(self.tmp_path, self.module_name, self.fname, 'backup')
        node = self.make_simple_node(
            base_dir=os.path.join(self.module_name, self.fname, 'node'),
            set_replication=True,
            ptrack_enable=self.ptrack,
            initdb_params=['--data-checksums'])

        self.init_pb(backup_dir)
        self.add_instance(backup_dir, 'node', node)
        self.set_archiving(backup_dir, 'node', node)
        node.slow_start()

        # FULL backup
        self.backup_node(backup_dir, 'node', node, options=['--stream'])

        # Create replica
        replica = self.make_simple_node(
            base_dir=os.path.join(self.module_name, self.fname, 'replica'))
        replica.cleanup()
        self.restore_node(backup_dir, 'node', replica)

        # Settings for Replica
        self.set_replica(node, replica)
        replica.slow_start(replica=True)

        node.safe_psql(
            'postgres',
            'CREATE DATABASE backupdb')

        # PG 9.5
        if self.get_version(node) < 90600:
            node.safe_psql(
                'backupdb',
                "CREATE ROLE backup WITH LOGIN; "
                "GRANT CONNECT ON DATABASE backupdb to backup; "
                "GRANT USAGE ON SCHEMA pg_catalog TO backup; "
                "GRANT SELECT ON TABLE pg_catalog.pg_proc TO backup; "
                "GRANT SELECT ON TABLE pg_catalog.pg_extension TO backup; "
                "GRANT SELECT ON TABLE pg_catalog.pg_database TO backup; " # for partial restore, checkdb and ptrack
                "GRANT EXECUTE ON FUNCTION pg_catalog.nameeq(name, name) TO backup; "
                "GRANT EXECUTE ON FUNCTION pg_catalog.textout(text) TO backup; "
                "GRANT EXECUTE ON FUNCTION pg_catalog.timestamptz(timestamp with time zone, integer) TO backup; "
                "GRANT EXECUTE ON FUNCTION pg_catalog.current_setting(text) TO backup; "
                "GRANT EXECUTE ON FUNCTION pg_catalog.pg_is_in_recovery() TO backup; "
                "GRANT EXECUTE ON FUNCTION pg_catalog.pg_start_backup(text, boolean) TO backup; "
                "GRANT EXECUTE ON FUNCTION pg_catalog.pg_stop_backup() TO backup; "
                "GRANT EXECUTE ON FUNCTION pg_catalog.txid_current_snapshot() TO backup; "
                "GRANT EXECUTE ON FUNCTION pg_catalog.txid_snapshot_xmax(txid_snapshot) TO backup;")
        # PG 9.6
        elif self.get_version(node) > 90600 and self.get_version(node) < 100000:
            node.safe_psql(
                'backupdb',
                "CREATE ROLE backup WITH LOGIN; "
                "GRANT CONNECT ON DATABASE backupdb to backup; "
                "GRANT USAGE ON SCHEMA pg_catalog TO backup; "
                "GRANT SELECT ON TABLE pg_catalog.pg_extension TO backup; "
                "GRANT SELECT ON TABLE pg_catalog.pg_proc TO backup; "
                "GRANT SELECT ON TABLE pg_catalog.pg_database TO backup; " # for partial restore, checkdb and ptrack
                "GRANT EXECUTE ON FUNCTION pg_catalog.nameeq(name, name) TO backup; "
                "GRANT EXECUTE ON FUNCTION pg_catalog.textout(text) TO backup; "
                "GRANT EXECUTE ON FUNCTION pg_catalog.timestamptz(timestamp with time zone, integer) TO backup; "
                "GRANT EXECUTE ON FUNCTION pg_catalog.current_setting(text) TO backup; "
                "GRANT EXECUTE ON FUNCTION pg_catalog.pg_is_in_recovery() TO backup; "
                "GRANT EXECUTE ON FUNCTION pg_catalog.pg_control_system() TO backup; "
                "GRANT EXECUTE ON FUNCTION pg_catalog.pg_start_backup(text, boolean, boolean) TO backup; "
                "GRANT EXECUTE ON FUNCTION pg_catalog.pg_stop_backup(boolean) TO backup; "
                "GRANT EXECUTE ON FUNCTION pg_catalog.pg_create_restore_point(text) TO backup; "
                "GRANT EXECUTE ON FUNCTION pg_catalog.pg_switch_xlog() TO backup; "
                "GRANT EXECUTE ON FUNCTION pg_catalog.pg_last_xlog_replay_location() TO backup; "
                "GRANT EXECUTE ON FUNCTION pg_catalog.txid_current_snapshot() TO backup; "
                "GRANT EXECUTE ON FUNCTION pg_catalog.txid_snapshot_xmax(txid_snapshot) TO backup;"
            )
        # >= 10 && < 15
        elif self.get_version(node) >= 100000 and self.get_version(node) < 150000:
            node.safe_psql(
                'backupdb',
                "CREATE ROLE backup WITH LOGIN; "
                "GRANT CONNECT ON DATABASE backupdb to backup; "
                "GRANT USAGE ON SCHEMA pg_catalog TO backup; "
                "GRANT SELECT ON TABLE pg_catalog.pg_extension TO backup; "
                "GRANT SELECT ON TABLE pg_catalog.pg_proc TO backup; "
                "GRANT SELECT ON TABLE pg_catalog.pg_extension TO backup; "
                "GRANT SELECT ON TABLE pg_catalog.pg_database TO backup; " # for partial restore, checkdb and ptrack
                "GRANT EXECUTE ON FUNCTION pg_catalog.nameeq(name, name) TO backup; "
                "GRANT EXECUTE ON FUNCTION pg_catalog.current_setting(text) TO backup; "
                "GRANT EXECUTE ON FUNCTION pg_catalog.pg_is_in_recovery() TO backup; "
                "GRANT EXECUTE ON FUNCTION pg_catalog.pg_control_system() TO backup; "
                "GRANT EXECUTE ON FUNCTION pg_catalog.pg_start_backup(text, boolean, boolean) TO backup; "
                "GRANT EXECUTE ON FUNCTION pg_catalog.pg_stop_backup(boolean, boolean) TO backup; "
                "GRANT EXECUTE ON FUNCTION pg_catalog.pg_create_restore_point(text) TO backup; "
                "GRANT EXECUTE ON FUNCTION pg_catalog.pg_switch_wal() TO backup; "
                "GRANT EXECUTE ON FUNCTION pg_catalog.pg_last_wal_replay_lsn() TO backup; "
                "GRANT EXECUTE ON FUNCTION pg_catalog.txid_current_snapshot() TO backup; "
                "GRANT EXECUTE ON FUNCTION pg_catalog.txid_snapshot_xmax(txid_snapshot) TO backup;"
            )
        # > 15
        else:
            node.safe_psql(
                'backupdb',
                "CREATE ROLE backup WITH LOGIN; "
                "GRANT CONNECT ON DATABASE backupdb to backup; "
                "GRANT USAGE ON SCHEMA pg_catalog TO backup; "
                "GRANT SELECT ON TABLE pg_catalog.pg_extension TO backup; "
                "GRANT SELECT ON TABLE pg_catalog.pg_proc TO backup; "
                "GRANT SELECT ON TABLE pg_catalog.pg_extension TO backup; "
                "GRANT SELECT ON TABLE pg_catalog.pg_database TO backup; " # for partial restore, checkdb and ptrack
                "GRANT EXECUTE ON FUNCTION pg_catalog.nameeq(name, name) TO backup; "
                "GRANT EXECUTE ON FUNCTION pg_catalog.current_setting(text) TO backup; "
                "GRANT EXECUTE ON FUNCTION pg_catalog.pg_is_in_recovery() TO backup; "
                "GRANT EXECUTE ON FUNCTION pg_catalog.pg_control_system() TO backup; "
                "GRANT EXECUTE ON FUNCTION pg_catalog.pg_backup_start(text, boolean) TO backup; "
                "GRANT EXECUTE ON FUNCTION pg_catalog.pg_backup_stop(boolean) TO backup; "
                "GRANT EXECUTE ON FUNCTION pg_catalog.pg_create_restore_point(text) TO backup; "
                "GRANT EXECUTE ON FUNCTION pg_catalog.pg_switch_wal() TO backup; "
                "GRANT EXECUTE ON FUNCTION pg_catalog.pg_last_wal_replay_lsn() TO backup; "
                "GRANT EXECUTE ON FUNCTION pg_catalog.txid_current_snapshot() TO backup; "
                "GRANT EXECUTE ON FUNCTION pg_catalog.txid_snapshot_xmax(txid_snapshot) TO backup;"
            )

        if ProbackupTest.enterprise:
            node.safe_psql(
                "backupdb",
                "GRANT EXECUTE ON FUNCTION pg_catalog.pgpro_version() TO backup; "
                "GRANT EXECUTE ON FUNCTION pg_catalog.pgpro_edition() TO backup;")

        replica.promote()

        # PAGE
        output = self.backup_node(
            backup_dir, 'node', replica, backup_type='page',
            data_dir=replica.data_dir, datname='backupdb', options=['-U', 'backup'],
            return_id=False)
        
        self.assertIn(
            'WARNING: Valid full backup on current timeline 2 is not found, trying to look up on previous timelines',
            output)

        # Messages before 14
        # 'WARNING: could not connect to database backupdb: FATAL:  must be superuser or replication role to start walsender'
        # Messages for >=14
        # 'WARNING: could not connect to database backupdb: connection to server on socket "/tmp/.s.PGSQL.30983" failed: FATAL:  must be superuser or replication role to start walsender'
        # 'WARNING: could not connect to database backupdb: connection to server at "localhost" (127.0.0.1), port 29732 failed: FATAL:  must be superuser or replication role to start walsender'
        self.assertRegex(
            output,
            r'WARNING: could not connect to database backupdb: (connection to server (on socket "/tmp/.s.PGSQL.\d+"|at "localhost" \(127.0.0.1\), port \d+) failed: ){0,1}'
            'FATAL:  must be superuser or replication role to start walsender')

    # @unittest.skip("skip")
    def test_basic_backup_default_transaction_read_only(self):
        """"""
        backup_dir = os.path.join(self.tmp_path, self.module_name, self.fname, 'backup')
        node = self.make_simple_node(
            base_dir=os.path.join(self.module_name, self.fname, 'node'),
            set_replication=True,
            initdb_params=['--data-checksums'],
            pg_options={'default_transaction_read_only': 'on'})

        self.init_pb(backup_dir)
        self.add_instance(backup_dir, 'node', node)
        self.set_archiving(backup_dir, 'node', node)
        node.slow_start()

        try:
            node.safe_psql(
                'postgres',
                'create temp table t1()')
        # we should die here because exception is what we expect to happen
            self.assertEqual(
                1, 0,
                "Expecting Error because incremental backup should not be possible "
                "\n Output: {0} \n CMD: {1}".format(
                    repr(self.output), self.cmd))
        except QueryException as e:
            self.assertIn(
                "cannot execute CREATE TABLE in a read-only transaction",
                e.message,
                "\n Unexpected Error Message: {0}\n CMD: {1}".format(
                    repr(e.message), self.cmd))

        # FULL backup
        self.backup_node(
            backup_dir, 'node', node,
            options=['--stream'])

        # DELTA backup
        self.backup_node(
            backup_dir, 'node', node, backup_type='delta', options=['--stream'])

        # PAGE backup
        self.backup_node(backup_dir, 'node', node, backup_type='page')

    # @unittest.skip("skip")
    def test_backup_atexit(self):
        """"""
        self._check_gdb_flag_or_skip_test()

        backup_dir = os.path.join(self.tmp_path, self.module_name, self.fname, 'backup')
        node = self.make_simple_node(
            base_dir=os.path.join(self.module_name, self.fname, 'node'),
            set_replication=True,
            ptrack_enable=self.ptrack,
            initdb_params=['--data-checksums'])

        self.init_pb(backup_dir)
        self.add_instance(backup_dir, 'node', node)
        self.set_archiving(backup_dir, 'node', node)
        node.slow_start()

        node.pgbench_init(scale=5)

        # Full backup in streaming mode
        gdb = self.backup_node(
            backup_dir, 'node', node,
            options=['--stream', '--log-level-file=VERBOSE'], gdb=True)

        # break at streaming start
        gdb.set_breakpoint('backup_data_file')
        gdb.run_until_break()

        gdb.remove_all_breakpoints()
        gdb._execute('signal SIGINT')
        sleep(1)

        self.assertEqual(
            self.show_pb(
                backup_dir, 'node')[0]['status'], 'ERROR')

        with open(os.path.join(backup_dir, 'log', 'pg_probackup.log')) as f:
            log_content = f.read()
            #print(log_content)
            self.assertIn(
                'WARNING: backup in progress, stop backup',
                log_content)

            if self.get_version(node) < 150000:
                self.assertIn(
                    'FROM pg_catalog.pg_stop_backup',
                    log_content)
            else:
                self.assertIn(
                    'FROM pg_catalog.pg_backup_stop',
                    log_content)
            
            self.assertIn(
                'setting its status to ERROR',
                log_content)

    # @unittest.skip("skip")
    def test_pg_stop_backup_missing_permissions(self):
        """"""
        backup_dir = os.path.join(self.tmp_path, self.module_name, self.fname, 'backup')
        node = self.make_simple_node(
            base_dir=os.path.join(self.module_name, self.fname, 'node'),
            set_replication=True,
            ptrack_enable=self.ptrack,
            initdb_params=['--data-checksums'])

        self.init_pb(backup_dir)
        self.add_instance(backup_dir, 'node', node)
        self.set_archiving(backup_dir, 'node', node)
        node.slow_start()

        node.pgbench_init(scale=5)

        self.simple_bootstrap(node, 'backup')

        if self.get_version(node) < 90600:
            node.safe_psql(
                'postgres',
                'REVOKE EXECUTE ON FUNCTION pg_catalog.pg_stop_backup() FROM backup')
        elif self.get_version(node) > 90600 and self.get_version(node) < 100000:
            node.safe_psql(
                'postgres',
                'REVOKE EXECUTE ON FUNCTION pg_catalog.pg_stop_backup(boolean) FROM backup')
        elif self.get_version(node) < 150000:
            node.safe_psql(
                'postgres',
                'REVOKE EXECUTE ON FUNCTION pg_catalog.pg_stop_backup(boolean, boolean) FROM backup')
        else:
            node.safe_psql(
                'postgres',
                'REVOKE EXECUTE ON FUNCTION pg_catalog.pg_backup_stop(boolean) FROM backup')


        # Full backup in streaming mode
        try:
            self.backup_node(
                backup_dir, 'node', node,
                options=['--stream', '-U', 'backup'])
            # we should die here because exception is what we expect to happen
            if self.get_version(node) < 150000:
                self.assertEqual(
                    1, 0,
                    "Expecting Error because of missing permissions on pg_stop_backup "
                    "\n Output: {0} \n CMD: {1}".format(
                        repr(self.output), self.cmd))
            else:
                self.assertEqual(
                    1, 0,
                    "Expecting Error because of missing permissions on pg_backup_stop "
                    "\n Output: {0} \n CMD: {1}".format(
                        repr(self.output), self.cmd))
        except ProbackupException as e:
            if self.get_version(node) < 150000:
                self.assertIn(
                    "ERROR:  permission denied for function pg_stop_backup",
                    e.message,
                    "\n Unexpected Error Message: {0}\n CMD: {1}".format(
                        repr(e.message), self.cmd))
            else:
                self.assertIn(
                    "ERROR:  permission denied for function pg_backup_stop",
                    e.message,
                    "\n Unexpected Error Message: {0}\n CMD: {1}".format(
                        repr(e.message), self.cmd))

            self.assertIn(
                "query was: SELECT pg_catalog.txid_snapshot_xmax",
                e.message,
                "\n Unexpected Error Message: {0}\n CMD: {1}".format(
                    repr(e.message), self.cmd))

    # @unittest.skip("skip")
    def test_start_time(self):
        """Test, that option --start-time allows to set backup_id and restore"""
        node = self.make_simple_node(
            base_dir=os.path.join(self.module_name, self.fname, 'node'),
            set_replication=True,
            ptrack_enable=self.ptrack,
            initdb_params=['--data-checksums'])

        backup_dir = os.path.join(self.tmp_path, self.module_name, self.fname, 'backup')
        self.init_pb(backup_dir)
        self.add_instance(backup_dir, 'node', node)
        self.set_archiving(backup_dir, 'node', node)
        node.slow_start()

        # FULL backup
        startTime = int(time())
        self.backup_node(
            backup_dir, 'node', node, backup_type='full',
            options=['--stream', '--start-time={0}'.format(str(startTime))])
        # restore FULL backup by backup_id calculated from start-time
        self.restore_node(
            backup_dir, 'node',
            data_dir=os.path.join(self.tmp_path, self.module_name, self.fname, 'node_restored_full'),
            backup_id=base36enc(startTime))

        #FULL backup with incorrect start time
        try:
            startTime = str(int(time()-100000))
            self.backup_node(
                backup_dir, 'node', node, backup_type='full',
                options=['--stream', '--start-time={0}'.format(startTime)])
            # we should die here because exception is what we expect to happen
            self.assertEqual(
                1, 0,
                'Expecting Error because start time for new backup must be newer '
                '\n Output: {0} \n CMD: {1}'.format(
                    repr(self.output), self.cmd))
        except ProbackupException as e:
            self.assertRegex(
                e.message,
                r"ERROR: Can't assign backup_id from requested start_time \(\w*\), this time must be later that backup \w*\n",
                "\n Unexpected Error Message: {0}\n CMD: {1}".format(
                    repr(e.message), self.cmd))

        # DELTA backup
        startTime = int(time())
        self.backup_node(
            backup_dir, 'node', node, backup_type='delta',
            options=['--stream', '--start-time={0}'.format(str(startTime))])
        # restore DELTA backup by backup_id calculated from start-time
        self.restore_node(
            backup_dir, 'node',
            data_dir=os.path.join(self.tmp_path, self.module_name, self.fname, 'node_restored_delta'),
            backup_id=base36enc(startTime))

        # PAGE backup
        startTime = int(time())
        self.backup_node(
            backup_dir, 'node', node, backup_type='page',
            options=['--stream', '--start-time={0}'.format(str(startTime))])
        # restore PAGE backup by backup_id calculated from start-time
        self.restore_node(
            backup_dir, 'node',
            data_dir=os.path.join(self.tmp_path, self.module_name, self.fname, 'node_restored_page'),
            backup_id=base36enc(startTime))

        # PTRACK backup
        if self.ptrack:
            node.safe_psql(
                'postgres',
                'create extension ptrack')

            startTime = int(time())
            self.backup_node(
                backup_dir, 'node', node, backup_type='ptrack',
                options=['--stream', '--start-time={0}'.format(str(startTime))])
            # restore PTRACK backup by backup_id calculated from start-time
            self.restore_node(
                backup_dir, 'node',
                data_dir=os.path.join(self.tmp_path, self.module_name, self.fname, 'node_restored_ptrack'),
                backup_id=base36enc(startTime))

    # @unittest.skip("skip")
    def test_start_time_few_nodes(self):
        """Test, that we can synchronize backup_id's for different DBs"""
        node1 = self.make_simple_node(
            base_dir=os.path.join(self.module_name, self.fname, 'node1'),
            set_replication=True,
            ptrack_enable=self.ptrack,
            initdb_params=['--data-checksums'])

        backup_dir1 = os.path.join(self.tmp_path, self.module_name, self.fname, 'backup1')
        self.init_pb(backup_dir1)
        self.add_instance(backup_dir1, 'node1', node1)
        self.set_archiving(backup_dir1, 'node1', node1)
        node1.slow_start()

        node2 = self.make_simple_node(
            base_dir=os.path.join(self.module_name, self.fname, 'node2'),
            set_replication=True,
            ptrack_enable=self.ptrack,
            initdb_params=['--data-checksums'])

        backup_dir2 = os.path.join(self.tmp_path, self.module_name, self.fname, 'backup2')
        self.init_pb(backup_dir2)
        self.add_instance(backup_dir2, 'node2', node2)
        self.set_archiving(backup_dir2, 'node2', node2)
        node2.slow_start()

        # FULL backup
        startTime = str(int(time()))
        self.backup_node(
            backup_dir1, 'node1', node1, backup_type='full',
            options=['--stream', '--start-time={0}'.format(startTime)])
        self.backup_node(
            backup_dir2, 'node2', node2, backup_type='full',
            options=['--stream', '--start-time={0}'.format(startTime)])
        show_backup1 = self.show_pb(backup_dir1, 'node1')[0]
        show_backup2 = self.show_pb(backup_dir2, 'node2')[0]
        self.assertEqual(show_backup1['id'], show_backup2['id'])

        # DELTA backup
        startTime = str(int(time()))
        self.backup_node(
            backup_dir1, 'node1', node1, backup_type='delta',
            options=['--stream', '--start-time={0}'.format(startTime)])
        self.backup_node(
            backup_dir2, 'node2', node2, backup_type='delta',
            options=['--stream', '--start-time={0}'.format(startTime)])
        show_backup1 = self.show_pb(backup_dir1, 'node1')[1]
        show_backup2 = self.show_pb(backup_dir2, 'node2')[1]
        self.assertEqual(show_backup1['id'], show_backup2['id'])

        # PAGE backup
        startTime = str(int(time()))
        self.backup_node(
            backup_dir1, 'node1', node1, backup_type='page',
            options=['--stream', '--start-time={0}'.format(startTime)])
        self.backup_node(
            backup_dir2, 'node2', node2, backup_type='page',
            options=['--stream', '--start-time={0}'.format(startTime)])
        show_backup1 = self.show_pb(backup_dir1, 'node1')[2]
        show_backup2 = self.show_pb(backup_dir2, 'node2')[2]
        self.assertEqual(show_backup1['id'], show_backup2['id'])

        # PTRACK backup
        if self.ptrack:
            node1.safe_psql(
                'postgres',
                'create extension ptrack')
            node2.safe_psql(
                'postgres',
                'create extension ptrack')

            startTime = str(int(time()))
            self.backup_node(
                backup_dir1, 'node1', node1, backup_type='ptrack',
                options=['--stream', '--start-time={0}'.format(startTime)])
            self.backup_node(
                backup_dir2, 'node2', node2, backup_type='ptrack',
                options=['--stream', '--start-time={0}'.format(startTime)])
            show_backup1 = self.show_pb(backup_dir1, 'node1')[3]
            show_backup2 = self.show_pb(backup_dir2, 'node2')[3]
            self.assertEqual(show_backup1['id'], show_backup2['id'])
<|MERGE_RESOLUTION|>--- conflicted
+++ resolved
@@ -38,23 +38,17 @@
             "INFO: Backup {0} is valid".format(backup_id),
             out)
 
-<<<<<<< HEAD
-=======
-        # Clean after yourself
-        self.del_test_dir(module_name, fname)
-
     def test_full_backup_stream(self):
         """
         Just test full backup with at least two segments in stream mode
         """
-        fname = self.id().split('.')[3]
-        node = self.make_simple_node(
-            base_dir=os.path.join(module_name, fname, 'node'),
+        node = self.make_simple_node(
+            base_dir=os.path.join(self.module_name, self.fname, 'node'),
             initdb_params=['--data-checksums'],
             # we need to write a lot. Lets speedup a bit.
             pg_options={"fsync": "off", "synchronous_commit": "off"})
 
-        backup_dir = os.path.join(self.tmp_path, module_name, fname, 'backup')
+        backup_dir = os.path.join(self.tmp_path, self.module_name, self.fname, 'backup')
         self.init_pb(backup_dir)
         self.add_instance(backup_dir, 'node', node)
         node.slow_start()
@@ -72,10 +66,6 @@
             "INFO: Backup {0} is valid".format(backup_id),
             out)
 
-        # Clean after yourself
-        self.del_test_dir(module_name, fname)
-
->>>>>>> 858de550
     # @unittest.skip("skip")
     # @unittest.expectedFailure
     # PGPRO-707
