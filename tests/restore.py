--- conflicted
+++ resolved
@@ -333,14 +333,7 @@
             base_dir=os.path.join(self.module_name, self.fname, 'node'),
             initdb_params=['--data-checksums'])
 
-<<<<<<< HEAD
-        backup_dir = os.path.join(self.tmp_path, module_name, fname, 'backup')
-=======
-        if self.get_version(node) < self.version_to_num('10.0'):
-            return
-
-        backup_dir = os.path.join(self.tmp_path, self.module_name, self.fname, 'backup')
->>>>>>> 4c823b39
+        backup_dir = os.path.join(self.tmp_path, self.module_name, self.fname, 'backup')
         self.init_pb(backup_dir)
         self.add_instance(backup_dir, 'node', node)
         self.set_archiving(backup_dir, 'node', node)
@@ -403,14 +396,7 @@
             base_dir=os.path.join(self.module_name, self.fname, 'node'),
             initdb_params=['--data-checksums'])
 
-<<<<<<< HEAD
-        backup_dir = os.path.join(self.tmp_path, module_name, fname, 'backup')
-=======
-        if self.get_version(node) < self.version_to_num('10.0'):
-            return
-
-        backup_dir = os.path.join(self.tmp_path, self.module_name, self.fname, 'backup')
->>>>>>> 4c823b39
+        backup_dir = os.path.join(self.tmp_path, self.module_name, self.fname, 'backup')
         self.init_pb(backup_dir)
         self.add_instance(backup_dir, 'node', node)
         self.set_archiving(backup_dir, 'node', node)
